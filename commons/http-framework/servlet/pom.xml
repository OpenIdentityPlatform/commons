<?xml version="1.0" encoding="UTF-8"?>
<!--
  The contents of this file are subject to the terms of the Common Development and
  Distribution License (the License). You may not use this file except in compliance with the
  License.

  You can obtain a copy of the License at legal/CDDLv1.0.txt. See the License for the
  specific language governing permission and limitations under the License.

  When distributing Covered Software, include this CDDL Header Notice in each file and include
  the License file at legal/CDDLv1.0.txt. If applicable, add the following below the CDDL
  Header, with the fields enclosed by brackets [] replaced by your own identifying
  information: "Portions Copyright [year] [name of copyright owner]".

  Copyright 2014-2016 ForgeRock AS.
  Portions Copyright 2017-2025 3A Systems, LLC.
-->
<project xmlns="http://maven.apache.org/POM/4.0.0" xmlns:xsi="http://www.w3.org/2001/XMLSchema-instance" xsi:schemaLocation="http://maven.apache.org/POM/4.0.0 http://maven.apache.org/xsd/maven-4.0.0.xsd">
  <modelVersion>4.0.0</modelVersion>
  <parent>
  	<groupId>org.openidentityplatform.commons</groupId>
  	<artifactId>http-framework</artifactId>
    <version>2.4.1-SNAPSHOT</version>
  </parent>
  <groupId>org.openidentityplatform.commons.http-framework</groupId>
  <artifactId>servlet</artifactId>
  <packaging>bundle</packaging>
  <name>${project.groupId}.${project.artifactId}</name>
  <dependencies>
    <dependency>
      <groupId>org.openidentityplatform.commons.http-framework</groupId>
      <artifactId>core</artifactId>
    </dependency>
    <dependency>
<<<<<<< HEAD
      <groupId>jakarta.servlet</groupId>
      <artifactId>jakarta.servlet-api</artifactId>
=======
      <groupId>javax.servlet</groupId>
      <artifactId>javax.servlet-api</artifactId>
      <version>${servlet-api.version}</version>
>>>>>>> d6f6296e
      <scope>provided</scope>
    </dependency>
    <dependency>
      <groupId>org.openidentityplatform.commons.guice</groupId>
      <artifactId>core</artifactId>
      <scope>provided</scope>
      <optional>true</optional>
    </dependency>
    <dependency>
      <groupId>org.assertj</groupId>
      <artifactId>assertj-core</artifactId>
      <scope>test</scope>
    </dependency>
    <dependency>
      <groupId>org.mockito</groupId>
      <artifactId>mockito-core</artifactId>
      <scope>test</scope>
    </dependency>
    <dependency>
      <groupId>org.testng</groupId>
      <artifactId>testng</artifactId>
      <scope>test</scope>
    </dependency>
    <dependency>
      <groupId>org.openidentityplatform.commons.http-framework</groupId>
      <artifactId>binding-test-utils</artifactId>
      <scope>test</scope>
    </dependency>
    <dependency>
      <groupId>org.eclipse.jetty</groupId>
      <artifactId>jetty-server</artifactId>
      <scope>test</scope>
    </dependency>
    <dependency>
      <groupId>org.eclipse.jetty</groupId>
      <artifactId>jetty-servlet</artifactId>
      <version>11.0.25</version>
      <scope>test</scope>
    </dependency>
  </dependencies>
</project><|MERGE_RESOLUTION|>--- conflicted
+++ resolved
@@ -32,14 +32,9 @@
       <artifactId>core</artifactId>
     </dependency>
     <dependency>
-<<<<<<< HEAD
       <groupId>jakarta.servlet</groupId>
       <artifactId>jakarta.servlet-api</artifactId>
-=======
-      <groupId>javax.servlet</groupId>
-      <artifactId>javax.servlet-api</artifactId>
       <version>${servlet-api.version}</version>
->>>>>>> d6f6296e
       <scope>provided</scope>
     </dependency>
     <dependency>
@@ -76,7 +71,7 @@
     <dependency>
       <groupId>org.eclipse.jetty</groupId>
       <artifactId>jetty-servlet</artifactId>
-      <version>11.0.25</version>
+      <version>${jetty.version}</version>
       <scope>test</scope>
     </dependency>
   </dependencies>
