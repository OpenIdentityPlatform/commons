--- conflicted
+++ resolved
@@ -39,14 +39,9 @@
       <artifactId>servlet</artifactId>
     </dependency>
     <dependency>
-<<<<<<< HEAD
       <groupId>jakarta.servlet</groupId>
       <artifactId>jakarta.servlet-api</artifactId>
-=======
-      <groupId>javax.servlet</groupId>
-      <artifactId>javax.servlet-api</artifactId>
       <version>${servlet-api.version}</version>
->>>>>>> d6f6296e
       <scope>provided</scope>
     </dependency>
     <dependency>
