--- conflicted
+++ resolved
@@ -1,20 +1,4 @@
 <!--
-<<<<<<< HEAD
-* The contents of this file are subject to the terms of the Common Development and
-* Distribution License (the License). You may not use this file except in compliance with the
-* License.
-*
-* You can obtain a copy of the License at legal/CDDLv1.0.txt. See the License for the
-* specific language governing permission and limitations under the License.
-*
-* When distributing Covered Software, include this CDDL Header Notice in each file and include
-* the License file at legal/CDDLv1.0.txt. If applicable, add the following below the CDDL
-* Header, with the fields enclosed by brackets [] replaced by your own identifying
-* information: "Portions copyright [year] [name of copyright owner]".
-*
-* Copyright 2020-2024 3A Systems LLC.
--->
-=======
  * The contents of this file are subject to the terms of the Common Development and
  * Distribution License (the License). You may not use this file except in compliance with the
  * License.
@@ -30,7 +14,6 @@
  * Copyright 2020-2025 3A Systems LLC.
 -->
 
->>>>>>> d6f6296e
 <project xmlns="http://maven.apache.org/POM/4.0.0" xmlns:xsi="http://www.w3.org/2001/XMLSchema-instance" xsi:schemaLocation="http://maven.apache.org/POM/4.0.0 http://maven.apache.org/xsd/maven-4.0.0.xsd">
 	<modelVersion>4.0.0</modelVersion>
 	<parent>
@@ -47,14 +30,9 @@
 		
 	<dependencies>
 		<dependency>
-<<<<<<< HEAD
 			<groupId>jakarta.servlet</groupId>
 			<artifactId>jakarta.servlet-api</artifactId>
-=======
-			<groupId>javax.servlet</groupId>
-			<artifactId>javax.servlet-api</artifactId>
 			<version>${servlet-api.version}</version>
->>>>>>> d6f6296e
 			<scope>provided</scope>
 		</dependency>
 		<dependency>
