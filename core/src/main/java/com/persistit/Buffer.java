/**
 * Copyright (C) 2011 Akiban Technologies Inc.
 * This program is free software: you can redistribute it and/or modify
 * it under the terms of the GNU Affero General Public License, version 3,
 * as published by the Free Software Foundation.
 *
 * This program is distributed in the hope that it will be useful,
 * but WITHOUT ANY WARRANTY; without even the implied warranty of
 * MERCHANTABILITY or FITNESS FOR A PARTICULAR PURPOSE.  See the
 * GNU Affero General Public License for more details.
 *
 * You should have received a copy of the GNU Affero General Public License
 * along with this program.  If not, see http://www.gnu.org/licenses.
 */

package com.persistit;

import static com.persistit.VolumeHeader.getDirectoryRoot;
import static com.persistit.VolumeHeader.getExtendedPageCount;
import static com.persistit.VolumeHeader.getGarbageRoot;
import static com.persistit.VolumeHeader.getId;
import static com.persistit.VolumeHeader.getNextAvailablePage;

import java.nio.ByteBuffer;
import java.util.BitSet;
import java.util.Stack;

import com.persistit.Exchange.Sequence;
import com.persistit.Management.RecordInfo;
import com.persistit.TimestampAllocator.Checkpoint;
import com.persistit.exception.InUseException;
import com.persistit.exception.InvalidPageAddressException;
import com.persistit.exception.InvalidPageStructureException;
import com.persistit.exception.InvalidPageTypeException;
import com.persistit.exception.PersistitException;
import com.persistit.exception.PersistitIOException;
import com.persistit.exception.PersistitInterruptedException;
<<<<<<< HEAD
import com.persistit.exception.ReadOnlyVolumeException;
=======
>>>>>>> 2a8556a2
import com.persistit.exception.RebalanceException;
import com.persistit.exception.VolumeClosedException;
import com.persistit.policy.JoinPolicy;
import com.persistit.policy.SplitPolicy;
import com.persistit.util.Debug;
import com.persistit.util.Util;

/**
 * <p>
 * Memory structure that holds and manipulates the state of a fixed-length
 * <i>page</i> of the database. Persistit manipulates the content of a page by
 * copying it into a <code>Buffer</code>, reading and/or modifying modifying the
 * <code>Buffer</code>, and then writing the <code>Buffer</code>'s content back
 * into the page. There are several types of pages within the BTree structure -
 * e.g., index pages and data pages. A <code>Buffer</code> can hold and
 * manipulate any kind of page.
 * </p>
 * <p>
 * Multiple <code>Buffer</code>s are managed by a {@link BufferPool} that
 * provides methods to locate, load and store the contents of the
 * <code>Buffer</code>.
 * </p>
 * <p>
 * <code>Buffer</code> provides the low-level methods that organize keys and
 * values into byte arrays to be stored in database files.
 * </p>
 * 
 * @version 1.0
 */

public final class Buffer extends SharedResource implements Comparable<Buffer> {

    /**
     * Architectural lower bound on buffer size
     */
    public final static int MIN_BUFFER_SIZE = 1024;
    /**
     * Architectural upper bound on buffer size
     */
    public final static int MAX_BUFFER_SIZE = 16384;
    /**
     * Page type code for an unallocated page.
     */
    public final static int PAGE_TYPE_UNALLOCATED = 0;
    /**
     * Page type code for a data page. Data pages are the leaf pages of the
     * BTree.
     */
    public final static int PAGE_TYPE_DATA = 1;
    /**
     * Minimum page type code for an index page. Index pages are the non-leaf
     * pages of the BTree.
     */
    public final static int PAGE_TYPE_INDEX_MIN = 2;

    /**
     * Maximum page type code for an index page. Index pages are the non-leaf
     * pages of the BTree.
     */
    public final static int PAGE_TYPE_INDEX_MAX = 21;
    /**
     * Page type code for a page that has been converted to hold a list of
     * garbage chains. Pages deallocated as a result of (@link Exchange#remove)
     * operations are added organized into Garbage pages.
     */
    public final static int PAGE_TYPE_GARBAGE = 30;
    /**
     * Page type code for pages used to store continuation bytes for long
     * records
     */
    public final static int PAGE_TYPE_LONG_RECORD = 31;
    /**
     * Largest value page type code.
     */
    public final static int PAGE_TYPE_MAX = 31;

    public final static int PAGE_TYPE_HEAD = 32;

    public final static String[] TYPE_NAMES = { "Unused", // 0
            "Data", // 1
            "Index1", // 2
            "Index2", // 3
            "Index3", // 4
            "Index4", // 5
            "Index5", // 6
            "Index6", // 7
            "Index7", // 8
            "Index8", // 9
            "Index9", // 10
            "Index10", // 11
            "Index11", // 12
            "Index12", // 13
            "Index13", // 14
            "Index14", // 15
            "Index15", // 16
            "Index16", // 17
            "Index17", // 18
            "Index18", // 19
            "Index19", // 20
            "Index20", // 21
            "Invalid", // 22
            "Invalid", // 23
            "Invalid", // 24
            "Invalid", // 25
            "Invalid", // 26
            "Invalid", // 27
            "Invalid", // 28
            "Invalid", // 29
            "Garbage", // 30
            "LongRec", // 31
            "Head", // 32
    };

    /**
     * Size of standard header portion of each page type
     */
    public final static int HEADER_SIZE = 32;

    final static long MAX_VALID_PAGE_ADDR = Integer.MAX_VALUE - 1;
    /**
     * A <code>Buffer</code> contains header information, a series of contiguous
     * key blocks, each of which contains an Elided Byte Count (EBC), one byte
     * of the key sequence, called the discriminator byte (DB), and an offset to
     * another section of the buffer that contains the bytes of the key value
     * and the payload (TAIL). These three values are coded into an int (4
     * bytes) so that every key block is int-aligned. The TAIL value is the
     * offset within this buffer of the tail block. It is always a multiple of
     * 4, making the tail block int-aligned too.
     * 
     * Offsets to fields in header:
     */
    final static int TYPE_OFFSET = 0;
    final static int BUFFER_LENGTH_OFFSET = 1;
    final static int KEY_BLOCK_END_OFFSET = 2;
    final static int FREE_OFFSET = 4;
    final static int SLACK_OFFSET = 6;
    final static int PAGE_ADDRESS_OFFSET = 8;
    final static int RIGHT_SIBLING_OFFSET = 16;
    final static int TIMESTAMP_OFFSET = 24;

    // Offset within page of first KeyBlock
    final static int KEY_BLOCK_START = HEADER_SIZE;

    // (Constant) length of the key block
    final static int KEYBLOCK_LENGTH = 4;

    // Mask to form pointer to a key block
    final static int KEYBLOCK_MASK = 0xFFFFFFFC;

    // Length of tail block
    final static int TAILBLOCK_HDR_SIZE_DATA = 4;
    final static int TAILBLOCK_HDR_SIZE_INDEX = 8;
    final static int TAILBLOCK_POINTER = 4;
    final static int TAILBLOCK_FACTOR = 4;
    final static int TAILBLOCK_MASK = 0xFFFFFFFC;

    final static int TAILBLOCK_SIZE_MASK = 0x0000FFFF;
    final static int TAILBLOCK_KLENGTH_MASK = 0x0FFF0000;
    final static int TAILBLOCK_INUSE_MASK = 0x10000000;
    // final static int TAILBLOCK_SIZE_SHIFT = 0;
    final static int TAILBLOCK_KLENGTH_SHIFT = 16;

    // Flag indicates exact match
    final static int EXACT_MASK = 1;

    final static int P_MASK = 0x0000FFFC;

    private final static int DEPTH_MASK = 0x0FFF0000;
    private final static int DEPTH_SHIFT = 16;
    private final static int FIXUP_MASK = 0x40000000;

    // Mask for the discriminator byte field within a keyblock
    private final static int DB_MASK = 0x000000FF;

    // Mask for the key common count field within a keyblock
    private final static int EBC_MASK = 0x000FFF00;

    // Mask for the tail pointer within a keyblock
    private final static int TAIL_MASK = 0xFFF00000;

    // Shift for discriminator byte field
    // private final static int DB_SHIFT = 0;

    // Shift for key common count field
    private final static int EBC_SHIFT = 8;

    // Shift for tail pointer
    private final static int TAIL_SHIFT = 20 - 2;

    final static int GARBAGE_BLOCK_SIZE = 32;

    private final static int GARBAGE_BLOCK_STATUS = 4;
    private final static int GARBAGE_BLOCK_LEFT_PAGE = 8;
    private final static int GARBAGE_BLOCK_RIGHT_PAGE = 16;
    private final static int GARBAGE_BLOCK_EXPECTED_COUNT = 24;

    /**
     * 
     */
    final static int LONGREC_TYPE = 255;
    final static int LONGREC_PREFIX_SIZE_OFFSET = 2;
    final static int LONGREC_SIZE_OFFSET = 4;
    final static int LONGREC_PAGE_OFFSET = 12;
    final static int LONGREC_PREFIX_SIZE = 100;
    final static int LONGREC_PREFIX_OFFSET = 20;
    final static int LONGREC_SIZE = LONGREC_PREFIX_OFFSET + LONGREC_PREFIX_SIZE;

    /**
     * Implicit overhead size
     */
    final static int INDEX_PAGE_OVERHEAD = KEY_BLOCK_START + 2 * KEYBLOCK_LENGTH + 2 * TAILBLOCK_HDR_SIZE_INDEX;

    final static int DATA_PAGE_OVERHEAD = KEY_BLOCK_START + 2 * KEYBLOCK_LENGTH + 2 * TAILBLOCK_HDR_SIZE_DATA;

    private final static int ESTIMATED_FIXED_BUFFER_OVERHEAD = 200;

    private final static Stack<int[]> REPACK_BUFFER_STACK = new Stack<int[]>();

    public final static int MAX_KEY_RATIO = 16;

    // For debugging - set true in debugger to create verbose toString() output.
    //
    boolean _toStringDebug = false;

    /**
     * The BufferPool in which this buffer is allocated.
     */
    final private BufferPool _pool;

    /**
     * Index within the buffer pool
     */
    final private int _poolIndex;

    /**
     * The page address of the page currently loaded in this buffer.
     */
    private long _page;

    /**
     * The Volume from which the page was loaded.
     */
    private Volume _vol;

    /**
     * Timestamp of last Transaction to modify this resource
     */
    private volatile long _timestamp;

    /**
     * A ByteBuffer facade for this Buffer used in NIO operations
     */
    private ByteBuffer _byteBuffer;

    /**
     * The bytes in this buffer. Note these bytes are also the backing store of
     * _byteBuffer.
     */
    private byte[] _bytes;

    /**
     * The right sibling page address
     */
    private long _rightSibling;

    /**
     * The size of this buffer
     */
    private int _bufferSize;

    /**
     * FastIndex structure used for rapid page searching
     */
    private FastIndex _fastIndex;

    /**
     * Type code for this page.
     */
    private int _type;

    /**
     * Tailblock header size
     */
    private int _tailHeaderSize = TAILBLOCK_HDR_SIZE_DATA;

    /**
     * Offset within the buffer to the first byte past the last keyblock
     */
    private int _keyBlockEnd;

    /**
     * Offset within the buffer to the lowest tailblock. To allocate a new
     * tailblock, consume the space below this point.
     */
    private int _alloc;

    /**
     * Count of unused bytes above _alloc.
     */
    private int _slack;

    /**
     * Singly-linked list of Buffers current having the same hash code.
     * (Maintained by BufferPool.)
     */
    private Buffer _next = null;

    /**
     * Construct a new buffer.
     * 
     * @param size
     *            The buffer size, in bytes.
     */
    Buffer(int size, int index, BufferPool pool, Persistit persistit) {
        super(persistit);
        boolean ok = false;
        for (int s = MIN_BUFFER_SIZE; !ok && s <= MAX_BUFFER_SIZE; s *= 2) {
            if (s == size) {
                ok = true;
            }
        }
        if (!ok) {
            throw new IllegalArgumentException("Invalid buffer size: " + size);
        }
        size &= KEYBLOCK_MASK;
        _pool = pool;
        _poolIndex = index;
        _byteBuffer = ByteBuffer.allocate(size);
        _bytes = _byteBuffer.array();
        _bufferSize = size;
    }

    Buffer(Buffer original) {
        this(original._bufferSize, original._poolIndex, original._pool, original._persistit);
        setStatus(original);
        _type = original._type;
        _timestamp = original._timestamp;
        _page = original._page;
        _vol = original._vol;
        _rightSibling = original._rightSibling;
        _alloc = original._alloc;
        _slack = original._slack;
        setKeyBlockEnd(original._keyBlockEnd);
        _tailHeaderSize = original._tailHeaderSize;
        System.arraycopy(original._bytes, 0, _bytes, 0, _bytes.length);
    }

    /**
     * Initializes the buffer so that it contains no keys or data.
     */
    void init(int type) {
        _type = type;
        setKeyBlockEnd(KEY_BLOCK_START);
        _tailHeaderSize = isIndexPage() ? TAILBLOCK_HDR_SIZE_INDEX : TAILBLOCK_HDR_SIZE_DATA;
        _rightSibling = 0;
        _alloc = _bufferSize;
        _slack = 0;
        // _generation = 0;
        bumpGeneration();
    }

    /**
     * Extract fields from the buffer.
     * 
     * @throws PersistitIOException
     * @throws InvalidPageAddressException
     * @throws InvalidPageStructureException
     * @throws VolumeClosedException
     * @throws InUseException
     * @throws PersistitInterruptedException
     */
    void load(Volume vol, long page) throws PersistitIOException, InvalidPageAddressException,
            InvalidPageStructureException, VolumeClosedException, InUseException, PersistitInterruptedException {
        _vol = vol;
        _page = page;
        vol.getStorage().readPage(this);
        load();
    }

    void load() throws InvalidPageStructureException {
        Debug.$assert0.t(isMine());

        _timestamp = getLong(TIMESTAMP_OFFSET);

        if (_page != 0) {
            int type = getByte(TYPE_OFFSET);
            if (type > PAGE_TYPE_MAX) {
                throw new InvalidPageStructureException("Invalid type " + type);
            }
            _type = type;
            setKeyBlockEnd(getChar(KEY_BLOCK_END_OFFSET));

            if (type == PAGE_TYPE_UNALLOCATED) {
                _rightSibling = 0;
                _alloc = _bufferSize;
                _slack = 0;
                _rightSibling = 0;
            } else {
                Debug.$assert0.t(getByte(BUFFER_LENGTH_OFFSET) * 256 == _bufferSize);
                Debug.$assert0.t(getLong(PAGE_ADDRESS_OFFSET) == _page);
                _alloc = getChar(FREE_OFFSET);
                _slack = getChar(SLACK_OFFSET);
                _rightSibling = getLong(RIGHT_SIBLING_OFFSET);

                if (isDataPage()) {
                    _tailHeaderSize = TAILBLOCK_HDR_SIZE_DATA;
                } else if (isIndexPage()) {
                    _tailHeaderSize = TAILBLOCK_HDR_SIZE_INDEX;
                }
                invalidateFastIndex();
            }
        } else {
            _type = PAGE_TYPE_HEAD;
        }
        bumpGeneration();
    }

<<<<<<< HEAD
    void writePageOnCheckpoint(final long timestamp) throws PersistitIOException, InvalidPageStructureException,
            VolumeClosedException, ReadOnlyVolumeException, InvalidPageAddressException, InUseException,
            PersistitInterruptedException {
=======
    void writePageOnCheckpoint(final long timestamp) throws PersistitException {
>>>>>>> 2a8556a2
        Debug.$assert0.t(isMine());
        final Checkpoint checkpoint = _persistit.getCurrentCheckpoint();
        if (isDirty() && !isTemporary() && getTimestamp() < checkpoint.getTimestamp()
                && timestamp > checkpoint.getTimestamp()) {
            writePage();
            _pool.bumpForcedCheckpointWrites();
        }
    }

<<<<<<< HEAD
    void writePage() throws PersistitIOException, InvalidPageStructureException, VolumeClosedException,
            ReadOnlyVolumeException, InvalidPageAddressException, InUseException, PersistitInterruptedException {
=======
    void writePage() throws PersistitException {
>>>>>>> 2a8556a2
        final Volume volume = getVolume();
        if (volume != null) {
            clearSlack();
            save();
            _vol.getStorage().writePage(this);
            clearDirty();
            volume.getStatistics().bumpWriteCounter();
            _pool.bumpWriteCounter();
        }
    }

    boolean clearDirty() {
        if (super.clearDirty()) {
            _pool.decrementDirtyPageCount();
            return true;
        }
        return false;
    }

    boolean setDirty() {
        throw new UnsupportedOperationException();
    }

    void setDirtyAtTimestamp(final long timestamp) {
        if (super.setDirty()) {
            _pool.incrementDirtyPageCount();
        }
        _timestamp = timestamp;
        bumpGeneration();
    }

    /**
     * Release a writer claim on a buffer. This method also relinquishes the
     * reservation this buffer may have had if it is clean.
     */
    void release() {
        if (Debug.ENABLED && isDirty() && (isDataPage() || isIndexPage())) {
            assertVerify();
        }
        super.release();
    }

    void releaseTouched() {
        setTouched();
        release();
    }

    /**
     * Zero out all bytes in this buffer.
     */
    void clear() {
        Util.clearBytes(_bytes, 0, _bufferSize);
    }

    void clearBytes(int from, int to) {
        Util.clearBytes(_bytes, from, to);
    }

    /**
     * Clears all tailblock bytes that are no longer in use. This makes sure we
     * don't retain data that has been deleted or moved in this page.
     * 
     * @throws InvalidPageStructureException
     */
    void clearSlack() throws InvalidPageStructureException {
        if (isGarbagePage()) {
            Util.clearBytes(_bytes, _keyBlockEnd, _alloc);
        } else if (isDataPage() || isIndexPage()) {
            repack();
            clearBytes(_keyBlockEnd, _alloc);
        }
    }

    /**
     * Post fields back into the buffer in preparation for writing it to disk.
     */
    void save() {
        putLong(TIMESTAMP_OFFSET, _timestamp);
        if (_page != 0) {
            putByte(TYPE_OFFSET, _type);
            putByte(BUFFER_LENGTH_OFFSET, _bufferSize / 256);
            putChar(KEY_BLOCK_END_OFFSET, _keyBlockEnd);
            putChar(FREE_OFFSET, _alloc);
            putChar(SLACK_OFFSET, _slack);
            putLong(PAGE_ADDRESS_OFFSET, _page);
            putLong(RIGHT_SIBLING_OFFSET, _rightSibling);
        }
    }

    /**
     * @return The {@link Volume} to which the page currently occupying this
     *         <code>Buffer</code> belongs
     */
    public Volume getVolume() {
        return _vol;
    }

    /**
     * @return The ByteBuffer facade for this Buffer.
     */
    public ByteBuffer getByteBuffer() {
        return _byteBuffer;
    }

    /**
     * @return The page address of the current page.
     */
    public long getPageAddress() {
        return _page;
    }

    /**
     * @return The size of the buffer, in bytes
     */
    public int getBufferSize() {
        return _bufferSize;
    }

    /**
     * @return Timestamp at which page held by this buffer was last changed
     */
    public long getTimestamp() {
        return _timestamp;
    }

    /**
     * @return Number of remaining bytes available for allocation
     */
    public int getAvailableSize() {
        if (_type == Buffer.PAGE_TYPE_DATA || _type >= Buffer.PAGE_TYPE_INDEX_MIN
                && _type <= Buffer.PAGE_TYPE_INDEX_MAX) {
            return _alloc - _keyBlockEnd + _slack;
        } else {
            return 0;
        }
    }

    /**
     * @return Number of key-value pairs currently stored in this page.
     */
    public int getKeyCount() {
        return (_keyBlockEnd - KEY_BLOCK_START) / KEYBLOCK_LENGTH;
    }

    /**
     * @return Offset to next available allocation block within the page.
     */
    public int getAlloc() {
        return _alloc;
    }

    /**
     * Gets the page type
     * 
     * @return the type as an integer
     */
    public int getPageType() {
        return _type;
    }

    /**
     * @return A displayable String version of the page type.
     */
    public String getPageTypeName() {
        if (_page == 0 && isValid())
            return TYPE_NAMES[PAGE_TYPE_HEAD];
        return getPageTypeName(_page, _type);
    }

    public static String getPageTypeName(final long page, final int type) {
        if (page == 0)
            return TYPE_NAMES[PAGE_TYPE_HEAD];

        if (type == Buffer.PAGE_TYPE_UNALLOCATED || type == Buffer.PAGE_TYPE_DATA || type >= Buffer.PAGE_TYPE_INDEX_MIN
                && type <= Buffer.PAGE_TYPE_INDEX_MAX || type == Buffer.PAGE_TYPE_GARBAGE
                || type == Buffer.PAGE_TYPE_LONG_RECORD) {
            return TYPE_NAMES[type];
        } else
            return "Invalid" + type;
    }

    /**
     * Gets the index of this Buffer within the buffer pool
     * 
     * @return The index
     */
    public int getIndex() {
        return _poolIndex;
    }

    /**
     * Get the page address of the right sibling page
     * 
     * @return the sibling's address
     */
    public long getRightSibling() {
        return _rightSibling;
    }

    public void setPageAddressAndVolume(final long pageAddress, final Volume volume) {
        _page = pageAddress;
        _vol = volume;
    }

    /**
     * Set the right sibling's page address
     * 
     * @param pageAddress
     *            the sibling's address
     */
    void setRightSibling(long pageAddress) {
        Debug.$assert0.t(isMine());
        _rightSibling = pageAddress;
    }

    int getKeyBlockStart() {
        return KEY_BLOCK_START;
    }

    int getKeyBlockEnd() {
        return _keyBlockEnd;
    }

    void setKeyBlockEnd(final int index) {
        Debug.$assert0.t(index >= KEY_BLOCK_START && index <= (_pool.getMaxKeys() * KEYBLOCK_LENGTH) + KEY_BLOCK_START
                || (!isDataPage() && !isIndexPage() || !isValid()));
        _keyBlockEnd = index;
    }

    void setNext(final Buffer buffer) {
        Debug.$assert0.t(buffer != this);
        _next = buffer;
    }

    Buffer getNext() {
        return _next;
    }

    /**
     * Finds the keyblock in this page that exactly matches or immediately
     * follows the supplied key.
     * <p>
     * The result is encoded as
     * <p>
     * <br>
     * (fixupRequired ? FIXUP_MASK : 0) | <br>
     * (exact ? EXACT_MASK : 0) | <br>
     * (depth &lt;&lt; DEPTH_SHIFT) | <br>
     * offset
     * <p>
     * where: <br>
     * fixupRequired is true if the successor keyblock needs to be adjusted when
     * inserting the supplied key <br>
     * exact is true if the key matches exactly <br>
     * depth is the count of bytes in the matching left subkey of the
     * predecessor key block <br>
     * offset is the offset of the keyblock at or after the supplied key.
     * <p>
     * 
     * @param key
     *            The key to seek
     * @return An encoded result (see above). Returns 0 if the supplied key
     *         precedes the first key in the page. Returns Integer.MAX_VALUE if
     *         it follows the last key in the page.
<<<<<<< HEAD
     * @throws PersistitInterruptedException
=======
     * @throws PersistitInterruptedException 
>>>>>>> 2a8556a2
     */
    int findKey(Key key) throws PersistitInterruptedException {
        final FastIndex fastIndex = getFastIndex();
        byte[] kbytes = key.getEncodedBytes();
        int klength = key.getEncodedSize();
        int depth = 0;
        int left = KEY_BLOCK_START;
        int right = _keyBlockEnd;
        int start = left;
        int tailHeaderSize = _tailHeaderSize;

        for (int p = start; p < right;) {
            //
            // Here we MUST land on a KeyBlock at an ebc value change point.
            //
            int kbData = getInt(p);
            int index = (p - start) >> 2;
            int runCount = fastIndex.getRunCount(index);
            int ebc = decodeKeyBlockEbc(kbData);

            if (depth < ebc) {
                // We know that depth < ebc for a bunch of KeyBlocks - we
                // can skip them. We can skip all KeyBlocks with ebc values
                // equal to or greater than this one, so whether there's a
                // runCount (positive) or crossCount (negative), we skip
                // this KeyBlock and all its successors.
                if (runCount < 0) {
                    runCount = -runCount;
                }
                p += KEYBLOCK_LENGTH * (runCount + 1);
                continue;
            }

            else if (depth > ebc) {
                int result = p | (depth << DEPTH_SHIFT);
                return result;
            }

            else // if (depth == ebc)
            {
                // Now we are looking for the keyblock with the matching db
                int db = decodeKeyBlockDb(kbData);
                int kb = kbytes[depth] & 0xFF;

                if (kb < db) {
                    int result = p | (depth << DEPTH_SHIFT);
                    return result;
                }
                if (kb > db) {
                    if (runCount > 0) {
                        //
                        // There is a run of runCount keys after p that all have
                        // the same ebc. Depending on how big the run is, we
                        // either do a
                        // linear search or perform a binary search within the
                        // run.
                        //
                        int p2 = p + (runCount * KEYBLOCK_LENGTH);
                        //
                        // p2 now points to the last key block with the same
                        // ebc in this run.
                        //
                        int kbData2 = getInt(p2);
                        int db2 = decodeKeyBlockDb(kbData2);
                        //
                        // For the common case that runCount == 1, we avoid
                        // setting up the binary search loop. Instead, the
                        // result is completely determined here by the
                        // value of db2.
                        //
                        if (runCount == 1) {
                            if (db2 > kb) {
                                //
                                // This is right because we already know
                                // that kb > db.
                                //
                                int result = p2 | (depth << DEPTH_SHIFT);
                                return result;
                            } else if (db2 < kb) {
                                //
                                // The key at the end of the run is still less
                                // than kb so we just skip the entire run and
                                // increment p. One possibility is that the
                                // run is interrupted by a series of deeper keys
                                // -
                                // in that case we use the cross count to skip
                                // all of them.
                                int runCount2 = fastIndex.getRunCount(index + runCount);
                                assert runCount2 <= 0;
                                p = p2 + KEYBLOCK_LENGTH * (-runCount + 1);
                                continue;
                            } else {
                                //
                                // Found it right here. We'll fall through to
                                // the equality check below.
                                //
                                p = p2;
                                db = db2;
                            }
                        }
                        //
                        // If runCount > 1 then we have more work to do.
                        //
                        else if (db2 > kb) {
                            //
                            // The key block we want is between [p, p2).
                            // Time to do a binary search.
                            //
                            left = p;
                            right = p2;
                            //
                            // Adjust left and right bounds of the range
                            // using db - kb difference; every db must differ
                            // from its predecessor because the ebcs are all
                            // the same. Therefore the we can define upper
                            // bounds on the maximum distance from the left
                            // and right ends of the range to the keyblock
                            // we are seeking.
                            //
                            if (runCount > 6) {
                                int distance = (right - left) >> 2;
                                int oldRight = right;
                                if (distance > kb - db + 1) {
                                    right = left + ((kb - db + 1) << 2);
                                }
                                if (distance > db2 - kb + 1) {
                                    left = oldRight - ((db2 - kb + 1) << 2);
                                }
                            }
                            //
                            // Perform binary search
                            //
                            while (right > left) {
                                p = ((left + right) >> 1) & P_MASK;
                                if (p == left) {
                                    //
                                    // This is right because if p == left then
                                    // right = left + 1. We already know
                                    // that kb > db and less than db2, so the
                                    // final
                                    // answer is in right.
                                    //
                                    int result = right | (depth << DEPTH_SHIFT);
                                    return result;
                                }
                                //
                                // Otherwise perform a probe and the current
                                // mid-point and
                                // adjust the ends depending on the comparison.
                                //
                                int db1 = getDb(p);

                                if (db1 == kb) {
                                    db = db1;
                                    break;
                                } else if (db1 > kb) {
                                    right = p;
                                } else {
                                    left = p;
                                    db = db1;
                                }
                            }
                        } else if (db2 < kb) {
                            //
                            // We just want to move forward from kb2, skipping
                            // the crossCount if non-zero.
                            //
                            index = (p2 - start) >> 2;
                            runCount = fastIndex.getRunCount(index);
                            assert runCount <= 0;
                            p = p2 + KEYBLOCK_LENGTH * (-runCount + 1);
                            continue;
                        } else {
                            // found it right here. We'll fall through to the
                            // equality check below.
                            p = p2;
                            db = db2;
                        }
                    } else {
                        //
                        // Skipping all the keys in the crossCount. These keys
                        // are all deeper and therefore all fall before the db
                        // are looking for. This case also handles
                        // runCount == 0 where we simply advance to the next key
                        // block.
                        //
                        p += KEYBLOCK_LENGTH * (-runCount + 1);
                        continue;
                    }
                }

                if (kb == db) {
                    //
                    // If kb == db then we now try to go deeper into the key. On
                    // an exact match we will perform this block of code once
                    // for each byte in the key.
                    //
                    kbData = getInt(p);
                    int tail = decodeKeyBlockTail(kbData);
                    int tbData = getInt(tail);
                    int tlength = decodeTailBlockKLength(tbData) + depth + 1;
                    int qlength = tlength < klength ? tlength : klength;
                    //
                    // Walk down the key, increasing depth
                    //
                    boolean matched = true;
                    if (++depth < qlength) {
                        int q = tail + tailHeaderSize;
                        kb = kbytes[depth];
                        db = _bytes[q++];

                        while (kb == db && ++depth < qlength) {
                            kb = kbytes[depth];
                            db = _bytes[q++];
                        }

                        if (kb != db) {
                            kb = kb & 0xFF;
                            db = db & 0xFF;

                            if (kb < db) {
                                //
                                // Key is less than tail, so we return
                                // this keyblock
                                //
                                int result = p | (depth << DEPTH_SHIFT) | FIXUP_MASK;
                                return result;
                            }
                            matched = false;
                        }
                    }

                    if (matched && depth == qlength) {
                        // We matched all the way to the end of either key or
                        // tail.
                        //
                        if (qlength == tlength) {
                            //
                            // We matched all the way to the end of the tail
                            //
                            if (qlength == klength) {
                                //
                                // And the key lengths are equal so this is an
                                // exact match.
                                //
                                int result = p | (depth << DEPTH_SHIFT) | EXACT_MASK;
                                return result;
                            }
                        } else if (tlength > qlength) {
                            //
                            // Tail is longer, so the key
                            // key is less than tail, so we return the
                            // this keyblock since it is greater than the key
                            //
                            int result = p | (depth << DEPTH_SHIFT) | FIXUP_MASK;
                            return result;
                        }
                        // Otherwise, the key is longer, so we move to the next
                        // key block at the bottom of this loop.
                    }
                }
                // Advance to the next keyblock
                p += KEYBLOCK_LENGTH;
            }

        }

        int result = right | (depth << DEPTH_SHIFT);
        return result;
    }

    boolean hasValue(Key key) throws PersistitInterruptedException {
        int foundAt = findKey(key);
        return ((foundAt & EXACT_MASK) != 0);
    }

    boolean hasChild(Key key) throws PersistitException {
        if (!isDataPage()) {
            throw new InvalidPageTypeException("type=" + _type);
        }
        int foundAt = findKey(key);
        return hasChild(foundAt, key);
    }

    boolean hasChild(int foundAt, Key key) {
        int p = foundAt & P_MASK;
        if ((foundAt & EXACT_MASK) != 0) {
            p += KEYBLOCK_LENGTH;
            if (p >= _keyBlockEnd)
                return false;
            int kbData = getInt(p);
            int ebc = decodeKeyBlockEbc(kbData);
            return ebc == key.getEncodedSize();
        } else {
            if (p >= _keyBlockEnd)
                return false;
            int depth = (foundAt & DEPTH_MASK) >>> DEPTH_SHIFT;
            return depth == key.getEncodedSize() && depth > 0;
        }
    }

    Value fetch(Key key, Value value) throws PersistitException {
        if (!isDataPage()) {
            throw new InvalidPageTypeException("type=" + _type);
        }
        int foundAt = findKey(key);
        return fetch(foundAt, value);
    }

    Value fetch(int foundAt, Value value) {
        if ((foundAt & EXACT_MASK) == 0) {
            value.clear();
        } else {
            int kbData = getInt(foundAt & P_MASK);
            int tail = decodeKeyBlockTail(kbData);
            int tbData = getInt(tail);
            int klength = decodeTailBlockKLength(tbData);
            int size = decodeTailBlockSize(tbData);
            int valueSize = size - klength - _tailHeaderSize;
            value.putEncodedBytes(_bytes, tail + _tailHeaderSize + klength, valueSize);
        }
        return value;
    }

    long fetchLongRecordPointer(int foundAt) {
        if (!isDataPage()) {
            return 0;
        }
        int kbData = getInt(foundAt & P_MASK);
        int tail = decodeKeyBlockTail(kbData);
        int tbData = getInt(tail);
        int klength = decodeTailBlockKLength(tbData);
        int size = decodeTailBlockSize(tbData);
        int valueSize = size - klength - _tailHeaderSize;
        if (valueSize != LONGREC_SIZE) {
            return 0;
        }
        if ((_bytes[tail + _tailHeaderSize + klength] & 0xFF) != LONGREC_TYPE) {
            return 0;
        }

        long pointer = getLong(tail + _tailHeaderSize + klength + LONGREC_PAGE_OFFSET);
        return pointer;
    }

    long getPointer(int foundAt) throws PersistitException {
        if (!isIndexPage()) {
            throw new InvalidPageTypeException("type=" + _type);
        }
        int kbData = getInt(foundAt & P_MASK);
        int tail = decodeKeyBlockTail(kbData);
        return getInt(tail + 4);
    }

    /**
     * Internal implementation of getKey using a previously computed result from
     * the findKey() method.
     * 
     * @param key
     * @param mode
     * @param foundAt
     * @return
     */
    int traverse(Key key, Key.Direction mode, int foundAt) {
        boolean exactMatch = (foundAt & EXACT_MASK) > 0;
        if (mode == Key.EQ || exactMatch && (mode == Key.LTEQ || mode == Key.GTEQ)) {
            return foundAt;
        }
        if (mode == Key.LT || mode == Key.LTEQ) {
            return previousKey(key, foundAt);
        } else if (mode == Key.GT || mode == Key.GTEQ) {
            return nextKey(key, foundAt);
        } else
            throw new IllegalArgumentException("Invalid mode: " + mode);
    }

    /**
     * Helper method to compute the actual bytes in the previous key.
     * 
     * @param key
     * @param foundAt
     * @return
     */
    private int previousKey(Key key, int foundAt) {
        int p = (foundAt & P_MASK) - KEYBLOCK_LENGTH;
        int depth = (foundAt & DEPTH_MASK) >>> DEPTH_SHIFT;

        if (p < KEY_BLOCK_START)
            return foundAt;

        byte[] kbytes = key.getEncodedBytes();

        // Compute the count of prefix bytes in the supplied key that
        // are known to match. The leftmost knownGood bytes do not need
        // to be recovered by traversing keys in the page.
        //
        int kbData2 = getInt(p + KEYBLOCK_LENGTH);
        int ebc2 = decodeKeyBlockEbc(kbData2);
        int kbData = getInt(p);
        int ebc = decodeKeyBlockEbc(kbData);
        int knownGood = ebc;
        if (ebc2 < ebc)
            knownGood = ebc2;
        if (depth < knownGood)
            knownGood = depth;

        int tail = decodeKeyBlockTail(kbData);
        //
        // This is the length of the key value we need to reconstruct.
        // We walk backward through the keys on this page until we find
        // a key with an ebc value that is less than or equal to knownGood.
        // For each key we copy the bytes from its tail to fill in the gap
        // between ebc and unknown. This reduces the value of unknown. Once
        // the unknown count becomes less than or equal to the knownGood count,
        // we are done.
        //
        int unknown = decodeTailBlockKLength(getInt(tail)) + ebc + 1; // (+1 is
                                                                      // for
                                                                      // the
                                                                      // discriminator
                                                                      // byte)
        key.setEncodedSize(unknown);

        int result = p | (unknown << DEPTH_SHIFT) | EXACT_MASK;
        //
        // Reconstruct the previous key.
        //
        for (;;) {
            if (ebc < unknown) {
                // move bytes from this keyblock into the result key.
                kbytes[ebc] = (byte) decodeKeyBlockDb(kbData);
                int more = unknown - ebc - 1;
                if (more > 0) {
                    System.arraycopy(_bytes, tail + _tailHeaderSize, kbytes, ebc + 1, more);
                }
                unknown = ebc;
            }
            if (unknown <= knownGood)
                break;

            p -= KEYBLOCK_LENGTH;
            if (p < KEY_BLOCK_START)
                break;
            kbData = getInt(p);
            ebc = decodeKeyBlockEbc(kbData);
            tail = decodeKeyBlockTail(kbData);
        }
        return result;
    }

    /**
     * Helper method to compute the actual bytes in the successor key.
     * 
     * @param key
     * @param foundAt
     * @return
     */
    int nextKey(Key key, int foundAt) {
        int p = foundAt & P_MASK;
        if ((foundAt & EXACT_MASK) != 0)
            p += KEYBLOCK_LENGTH;

        if (p >= _keyBlockEnd)
            return foundAt;

        byte[] kbytes = key.getEncodedBytes();
        int kbData = getInt(p);
        int ebc = decodeKeyBlockEbc(kbData);
        int tail = decodeKeyBlockTail(kbData);
        int tbData = getInt(tail);
        int klength = decodeTailBlockKLength(tbData);
        int keyLength = klength + ebc + 1;
        key.setEncodedSize(keyLength);

        int result = p | (keyLength << DEPTH_SHIFT) | EXACT_MASK;
        //
        // Note: the findKey method is guaranteed to return the offset of a
        // keyblock whose first ebc bytes match the supplied key.
        //
        kbytes[ebc] = (byte) decodeKeyBlockDb(kbData);
        System.arraycopy(_bytes, tail + _tailHeaderSize, kbytes, ebc + 1, klength);

        return result;
    }

    /**
     * Helper method for IntegrityCheck to find next long record key block
     * 
     * @param value
     * @param foundAt
     * @return
     */
    int nextLongRecord(Value value, int foundAt) {
        Debug.$assert0.t(isDataPage());
        for (int p = foundAt & P_MASK; p < _keyBlockEnd; p += KEYBLOCK_LENGTH) {
            int kbData = getInt(p);
            int tail = decodeKeyBlockTail(kbData);
            int tbData = getInt(tail);
            int klength = decodeTailBlockKLength(tbData);
            int size = decodeTailBlockSize(tbData);
            int valueSize = size - klength - _tailHeaderSize;
            if ((valueSize > 0) && ((_bytes[tail + _tailHeaderSize + klength] & 0xFF) == LONGREC_TYPE)) {
                value.putEncodedBytes(_bytes, tail + _tailHeaderSize + klength, valueSize);
                return p;
            }
        }
        return -1;
    }

    int previousKeyBlock(int foundAt) {
        int p = (foundAt & P_MASK) - KEYBLOCK_LENGTH;
        if (p < KEY_BLOCK_START || p > _keyBlockEnd)
            return -1;
        return p;
    }

    int nextKeyBlock(int foundAt) {
        int p = (foundAt & P_MASK) + KEYBLOCK_LENGTH;
        if (p >= _keyBlockEnd || p < KEY_BLOCK_START)
            return -1;
        return p;
    }

    int toKeyBlock(int foundAt) {
        foundAt &= P_MASK;
        if (KEY_BLOCK_START >= _keyBlockEnd)
            return -1;
        if (foundAt < KEY_BLOCK_START)
            return KEY_BLOCK_START;
        if (foundAt >= _keyBlockEnd)
            return _keyBlockEnd - KEYBLOCK_LENGTH;
        return foundAt;
    }

    /**
     * Insert or replace a value for a key. If there already is a value with the
     * same key, then replace it. Otherwise insert a new key and value into the
     * buffer.
     * 
     * @param key
     *            The key on under which the value will be stored
     * @param value
     *            The value, converted to a byte array
<<<<<<< HEAD
     * @throws PersistitInterruptedException
=======
     * @throws PersistitInterruptedException 
>>>>>>> 2a8556a2
     */
    int putValue(Key key, Value value) throws PersistitInterruptedException {
        int p = findKey(key);
        return putValue(key, value, p, false);
    }

    /**
     * Insert or replace a value for a key. If there already is a value with the
     * same key, then replace it. Otherwise insert a new key and value into the
     * buffer.
     * 
     * @param key
     *            The key under which the value will be stored
     * @param value
     *            The value to be stored
     * @param foundAt
     *            The keyblock before which this record will be inserted
     */
    int putValue(Key key, Value value, int foundAt, boolean postSplit) {
        if (Debug.ENABLED) {
            assertVerify();
        }
        final FastIndex fastIndex = _fastIndex;

        boolean exactMatch = (foundAt & EXACT_MASK) > 0;
        int p = foundAt & P_MASK;

        if (exactMatch) {
            return replaceValue(key, value, p);
        } else {
            int length;
            if (isIndexPage()) {
                length = 0;
            } else {
                length = value.getEncodedSize();
            }

            int depth = (foundAt & DEPTH_MASK) >>> DEPTH_SHIFT;
            boolean fixupSuccessor = (foundAt & FIXUP_MASK) > 0;
            byte[] kbytes = key.getEncodedBytes();

            int ebcNew;
            int ebcSuccessor;
            int kbSuccessor = 0;
            int delta = 0;
            int successorTail = 0;
            int successorTailBlock = 0;
            int successorTailSize = 0;
            int free1 = 0;
            int free2 = 0;
            if (fixupSuccessor) {
                kbSuccessor = getInt(p);
                ebcNew = decodeKeyBlockEbc(kbSuccessor);
                ebcSuccessor = depth;
                delta = ebcSuccessor - ebcNew;
                successorTail = decodeKeyBlockTail(kbSuccessor);
                successorTailBlock = getInt(successorTail);
                successorTailSize = decodeTailBlockSize(successorTailBlock);
                free1 = (successorTailSize + ~TAILBLOCK_MASK) & TAILBLOCK_MASK;
                free2 = (successorTailSize - delta + ~TAILBLOCK_MASK) & TAILBLOCK_MASK;

            } else {
                ebcSuccessor = 0;
                ebcNew = depth;
            }
            int klength = key.getEncodedSize() - ebcNew - 1;
            int newTailSize = klength + length + _tailHeaderSize;

            if (getKeyCount() >= _pool.getMaxKeys() || !willFit(newTailSize + KEYBLOCK_LENGTH - (free1 - free2))) {
                Debug.$assert0.t(!postSplit);
                return -1;
            }

            //
            // Possibly increase the ebc value of the successor
            // (Needs to be done first so that computation of new run value
            // is correct.
            //
            if (fixupSuccessor && ebcNew != ebcSuccessor) {
                int successorKeyLength = decodeTailBlockKLength(successorTailBlock);
                int successorDb = getByte(successorTail + _tailHeaderSize + delta - 1);

                // Write updated successor tail block
                putInt(successorTail, encodeTailBlock(successorTailSize - delta, successorKeyLength - delta));

                System.arraycopy(_bytes, successorTail + _tailHeaderSize + delta, _bytes, successorTail
                        + _tailHeaderSize, successorTailSize - _tailHeaderSize - delta);

                if (free2 < free1) {
                    deallocTail(successorTail + free2, free1 - free2);
                }

                kbSuccessor = encodeKeyBlock(ebcSuccessor, successorDb, successorTail);

                putInt(p, kbSuccessor);
            }
            int dbNew = kbytes[ebcNew] & 0xFF;
            //
            // Allocate space for the new tail block
            //
            setKeyBlockEnd(getKeyBlockEnd() + KEYBLOCK_LENGTH);

            int newTail = allocTail(newTailSize);
            if (newTail == -1) {
                _keyBlockEnd -= KEYBLOCK_LENGTH;
                repack();
                setKeyBlockEnd(getKeyBlockEnd() + KEYBLOCK_LENGTH);
                newTail = allocTail(newTailSize);
                Debug.$assert0.t(newTail != -1);
            }

            // Shift the subsequent key blocks
            System.arraycopy(_bytes, p, _bytes, p + KEYBLOCK_LENGTH, _keyBlockEnd - p - KEYBLOCK_LENGTH);

            // Write new key block
            int newKeyBlock = encodeKeyBlock(ebcNew, dbNew, newTail);
            putInt(p, newKeyBlock);

            // Write new tail block
            putInt(newTail, encodeTailBlock(newTailSize, klength));

            Debug.$assert0.t(klength >= 0 && ebcNew + 1 >= 0 && ebcNew + 1 + klength <= kbytes.length
                    && newTail + _tailHeaderSize >= 0 && newTail + _tailHeaderSize + klength <= _bytes.length);

            System.arraycopy(kbytes, ebcNew + 1, _bytes, newTail + _tailHeaderSize, klength);

            if (isIndexPage()) {
                int pointer = (int) value.getPointerValue();

                Debug.$assert0.t(p + KEYBLOCK_LENGTH < _keyBlockEnd ? pointer > 0 : true);
                if (value != Value.EMPTY_VALUE) {
                    Debug.$assert0.t(_type - 1 == value.getPointerPageType());
                }

                putInt(newTail + TAILBLOCK_POINTER, pointer);
            } else if (value != Value.EMPTY_VALUE) {
                System.arraycopy(value.getEncodedBytes(), 0, _bytes, newTail + _tailHeaderSize + klength, length);
            }

            if (fastIndex != null) {
                fastIndex.insertKeyBlock(p, ebcSuccessor, fixupSuccessor);
            }

            bumpGeneration();

            if (p > KEY_BLOCK_START) {
                Debug.$assert0.t(adjacentKeyCheck(p - KEYBLOCK_LENGTH));
            }
            if (p + KEYBLOCK_LENGTH < _keyBlockEnd) {
                Debug.$assert0.t(adjacentKeyCheck(p));
            }

            if (Debug.ENABLED) {
                assertVerify();
            }

            return p | (key.getEncodedSize() << DEPTH_SHIFT) | EXACT_MASK;
        }
    }

    /**
     * This method is for debugging only. It should be asserted after a key has
     * been inserted or removed.
     * 
     * @param p
     * @return
     */
    private boolean adjacentKeyCheck(int p) {
        p &= P_MASK;
        int kbData1 = getInt(p);
        int kbData2 = getInt(p + KEYBLOCK_LENGTH);
        int db1 = decodeKeyBlockDb(kbData1);
        int ebc1 = decodeKeyBlockEbc(kbData1);
        int db2 = decodeKeyBlockDb(kbData2);
        int ebc2 = decodeKeyBlockEbc(kbData2);

        if (db1 == 0 && p > KEY_BLOCK_START) {
            return false; // Can set breakpoint here
        }
        if (db2 == 0) {
            return false; // Can set breakpoint here
        }

        if (ebc1 == ebc2 && db1 < db2)
            return true;
        if (ebc2 < ebc1)
            return true;
        if (ebc2 > ebc1) {
            int tail1 = decodeKeyBlockTail(kbData1);
            int tbData1 = getInt(tail1);
            int klength1 = decodeTailBlockKLength(tbData1);
            int db = -1;
            if (klength1 >= ebc2 - ebc1) {
                db = _bytes[tail1 + _tailHeaderSize + ebc2 - ebc1 - 1] & DB_MASK;
                if (db2 > db)
                    return true;
                return false; // Can set breakpoint here
            } else if (klength1 + 1 == ebc2 - ebc1) {
                // All bytes of key1 are elided by key2
                return true;
            }
            return false; // Can set breakpoint here
        }
        return false; // Can set breakpoint here
    }

    private int replaceValue(Key key, Value value, int p) {
        int kbData = getInt(p);
        int tail = decodeKeyBlockTail(kbData);
        int tbData = getInt(tail);
        int klength = decodeTailBlockKLength(tbData);
        int oldTailSize = decodeTailBlockSize(tbData);

        int length;
        if (isIndexPage()) {
            length = 0;
        } else {
            if (value.isAtomicIncrementArmed()) {
                length = oldTailSize - klength - _tailHeaderSize;
                value.putEncodedBytes(_bytes, tail + _tailHeaderSize + klength, length);
                value.performAtomicIncrement();
            } else {
                length = value.getEncodedSize();
            }
        }

        int newTailSize = klength + length + _tailHeaderSize;
        int oldNext = (tail + oldTailSize + ~TAILBLOCK_MASK) & TAILBLOCK_MASK;
        int newNext = (tail + newTailSize + ~TAILBLOCK_MASK) & TAILBLOCK_MASK;
        int newTail = tail;
        if (newNext < oldNext) {
            // Free the remainder of the old tail block
            deallocTail(newNext, oldNext - newNext);
        } else if (newNext > oldNext) {
            if (!willFit(newNext - oldNext)) {
                return -1; // need to split the page
            }
            //
            // Free the old tail block entirely
            //
            deallocTail(tail, oldTailSize);
            newTail = allocTail(newTailSize);
            if (newTail == -1) {
                repack();
                //
                // Guaranteed to succeed because of the test on willFit() above
                //
                newTail = allocTail(newTailSize);
            }
            putInt(p, encodeKeyBlockTail(kbData, newTail));
        }
        putInt(newTail, encodeTailBlock(newTailSize, klength));
        if (newTail != tail) {
            System.arraycopy(key.getEncodedBytes(), key.getEncodedSize() - klength, _bytes, newTail + _tailHeaderSize,
                    klength);
        }

        if (isIndexPage()) {
            long pointer = value.getPointerValue();
            Debug.$assert0.t(p + KEYBLOCK_LENGTH < _keyBlockEnd ? pointer > 0 : pointer == -1);
            if (value != Value.EMPTY_VALUE) {
                Debug.$assert0.t(_type - 1 == value.getPointerPageType());
            }
            putInt(newTail + TAILBLOCK_POINTER, (int) pointer);
        } else if (value != Value.EMPTY_VALUE) {
            System.arraycopy(value.getEncodedBytes(), 0, _bytes, newTail + _tailHeaderSize + klength, length);
        }
        if (Debug.ENABLED) {
            assertVerify();
        }
        return p | (key.getEncodedSize() << DEPTH_SHIFT) | EXACT_MASK;
    }

    /**
     * Removes the keys and associated values from the key blocks indicated by
     * the two argument. The removal range starts at foundAt1 inclusive and ends
     * at foundAt2 exclusive.
     * 
     * @param foundAt1
     *            Encoded location of the first key block to remove
     * @param foundAt2
     *            Encoded location of the first key block beyond the removal
     *            range.
     * @param spareKey
     *            A key used in accumulating bytes for the successor key to the
     *            removal range. As a side effect, this key contains the last
     *            key to be removed by this method.
     * @return <i>true</i> if the key was found and the value removed, else
     *         <i>false</i>
     */
    boolean removeKeys(int foundAt1, int foundAt2, Key spareKey) {
        if (Debug.ENABLED) {
            assertVerify();
        }
        int p1 = foundAt1 & P_MASK;
        int p2 = foundAt2 & P_MASK;
        if ((foundAt2 & EXACT_MASK) != 0)
            p2 += KEYBLOCK_LENGTH;

        if (p1 < KEY_BLOCK_START || p1 > _keyBlockEnd || p2 < KEY_BLOCK_START || p2 > _keyBlockEnd) {
            throw new IllegalArgumentException("p1=" + p1 + " p2=" + p2 + " in " + summarize());
        }
        if (p2 <= p1)
            return false;

        int ebc = Integer.MAX_VALUE;

        byte[] spareBytes = spareKey.getEncodedBytes();
        int keySize = 0;
        for (int p = p1; p < p2; p += KEYBLOCK_LENGTH) {
            int kbData = getInt(p);
            int ebcCandidate = decodeKeyBlockEbc(kbData);
            if (ebcCandidate < ebc)
                ebc = ebcCandidate;
            int db = decodeKeyBlockDb(kbData);
            int tail = decodeKeyBlockTail(kbData);
            int tbData = getInt(tail);
            int klength = decodeTailBlockKLength(tbData);
            spareBytes[ebcCandidate] = (byte) db;
            if (klength > 0) {
                System.arraycopy(_bytes, tail + _tailHeaderSize, spareBytes, ebcCandidate + 1, klength);
            }
            keySize = klength + ebcCandidate + 1;
            int size = (decodeTailBlockSize(tbData) + ~TAILBLOCK_MASK) & TAILBLOCK_MASK;
            deallocTail(tail, size);
        }
        spareKey.setEncodedSize(keySize);
        //
        // Remove the deleted key blocks
        //
        System.arraycopy(_bytes, p2, _bytes, p1, _keyBlockEnd - p2);

        _keyBlockEnd -= (p2 - p1);

        //
        // All the tailblocks that need to be deleted have been marked free.
        // Now we need to reallocate the tail block for the successor key
        // if due to a loss of ebc count we need to represent more bytes
        // of its key. Note: p1 now points to that successor key block.
        //
        if (p1 < _keyBlockEnd) {
            int kbNext = getInt(p1);
            int ebcNext = decodeKeyBlockEbc(kbNext);

            //
            // If ebcNext > ebc then the successor key will need to expand.
            //
            if (ebcNext > ebc) {
                int tailNext = decodeKeyBlockTail(kbNext);
                int dbNext = decodeKeyBlockDb(kbNext);
                int tbNext = getInt(tailNext);
                int nextTailSize = decodeTailBlockSize(tbNext);

                int nextTailBlockSize = (nextTailSize + ~TAILBLOCK_MASK) & TAILBLOCK_MASK;

                int newNextTailBlockSize = (nextTailSize + ebcNext - ebc + ~TAILBLOCK_MASK) & TAILBLOCK_MASK;

                int delta = newNextTailBlockSize - nextTailBlockSize;
                boolean freeNextTailBlock = false;
                int newNextTail = tailNext;
                if (delta > 0) {
                    // Now attempt to allocate a new tail block for the
                    // successor key.
                    //
                    newNextTail = allocTail(newNextTailBlockSize);
                    if (newNextTail == -1) {
                        // If allocTail failed to return a new block into which
                        // we can copy the successor block, then we'll try to
                        // wedge an allocation in right before it.
                        //
                        newNextTail = wedgeTail(tailNext, delta);
                        //
                        // If that fails, then we repack and try again.
                        //
                        if (newNextTail == -1) {
                            repack();
                            //
                            // Repacking will move the tail blocks so we need
                            // to refetch pointers to the ones we care about.
                            //
                            kbNext = getInt(p1);
                            tailNext = decodeKeyBlockTail(kbNext);
                            newNextTail = wedgeTail(tailNext, delta);
                        }
                    } else {
                        freeNextTailBlock = true;
                    }
                    if (newNextTail == -1) {
                        throw new IllegalStateException("Can't wedge enough space in " + this + " foundAt1=" + foundAt1
                                + " foundAt2=" + foundAt2 + " spareKey=" + spareKey + " nextTailBlockSize="
                                + nextTailBlockSize + " newNextTailBlockSize=" + newNextTailBlockSize + " ebc=" + ebc
                                + " ebcNext=" + ebcNext);
                    }
                }
                //
                // At this point newNextTail points to a tail block with
                // sufficient space to hold the revised successor key.
                // It may or may not be at a new location. We start by copying
                // the payload associated with the old tail block to its new
                // location.
                //
                if (isIndexPage()) {
                    putInt(newNextTail + TAILBLOCK_POINTER, getInt(tailNext + TAILBLOCK_POINTER));
                }
                System.arraycopy(_bytes, tailNext + _tailHeaderSize, _bytes, newNextTail + _tailHeaderSize + ebcNext
                        - ebc, nextTailSize - _tailHeaderSize);

                _bytes[newNextTail + _tailHeaderSize + ebcNext - ebc - 1] = (byte) dbNext;

                //
                // Next copy copy the additional bytes of key that are to be
                // removed.
                //
                System.arraycopy(spareBytes, ebc + 1, _bytes, newNextTail + _tailHeaderSize, ebcNext - ebc - 1);
                //
                // Now construct the new tail block
                //
                int newNextKLength = decodeTailBlockKLength(tbNext) + ebcNext - ebc;
                int newNextTailSize = nextTailSize + ebcNext - ebc;
                putInt(newNextTail, encodeTailBlock(newNextTailSize, newNextKLength));
                if (freeNextTailBlock) {
                    int toFree = (nextTailSize + ~TAILBLOCK_MASK) & TAILBLOCK_MASK;
                    deallocTail(tailNext, toFree);
                }
                //
                // Fix up the successor key block
                //
                int kbNewNext = encodeKeyBlock(ebc, spareBytes[ebc], newNextTail);
                putInt(p1, kbNewNext);
            }
        }
        invalidateFastIndex();
        bumpGeneration();
        if (Debug.ENABLED) {
            assertVerify();
        }
        return true;
    }

    /**
     * Moves the tail blocks below the specified tail offset downward in order
     * to free delta bytes of space before the specified tail block. This is
     * sometimes done in the removeKey() method to allow the key that follows
     * the one being removed to have its ebc value increased.
     * 
     * @param tail
     *            Offset of tail block to be expanded downward
     * @param delta
     *            The amount by which that block is to be expanded.
     * @return int Offset of the expanded tail block, or -1 if it does not fit.
     */
    private int wedgeTail(int tail, int delta) {
        delta = (delta + ~TAILBLOCK_MASK) & TAILBLOCK_MASK;
        if (delta == 0) {
            return tail;
        }
        if (delta < 0) {
            throw new IllegalArgumentException("wedgeTail delta must be positive: " + delta + " is invalid");
        }
        if (_alloc - _keyBlockEnd < delta) {
            return -1;
        }

        System.arraycopy(_bytes, _alloc, _bytes, _alloc - delta, tail - _alloc);
        _alloc -= delta;

        for (int p = KEY_BLOCK_START; p < _keyBlockEnd; p += KEYBLOCK_LENGTH) {
            int kbData = getInt(p);
            int oldTail = decodeKeyBlockTail(kbData);
            if (oldTail < tail) {
                putInt(p, encodeKeyBlockTail(kbData, oldTail - delta));
            }
        }
        return tail - delta;
    }

    /**
     * Copies keys and values to a newly allocated buffer in order to make room
     * for an insertion, and then performs the insertion.
     * 
     * @param rightSibling
     *            The buffer containing the new right sibling page
     * @param key
     *            The key being inserted or replaced
     * @param value
     *            The new value
     * @param foundAt
     *            Offset to keyblock where insertion will occur
     * @param indexKey
     *            A Key into which this method writes the rightmost key in the
     *            left sibling page.
     * @param sequence
     *            The insert sequence (FORWARD, REVERSE or NONE)
     * @param policy
     *            The SplitPolicy for this insertion
     * @throws PersistitException
     */
    final int split(Buffer rightSibling, Key key, Value value, int foundAt, Key indexKey, Sequence sequence,
            SplitPolicy policy) throws PersistitException {
        // Make sure the right sibling page is empty.

        Debug.$assert0.t(rightSibling._keyBlockEnd == KEY_BLOCK_START);
        Debug.$assert0.t(rightSibling._alloc == rightSibling._bufferSize);
        if (Debug.ENABLED) {
            assertVerify();
        }

        // First we calculate how large the virtual page containing the
        // modified or inserted key/value pair would be.
        //
        int currentSize = _bufferSize - _alloc - _slack + _keyBlockEnd - KEY_BLOCK_START;

        int foundAtPosition = foundAt & P_MASK;
        boolean exact = (foundAt & EXACT_MASK) != 0;
        int depth = (foundAt & DEPTH_MASK) >>> DEPTH_SHIFT;
        boolean fixupSuccessor = (foundAt & FIXUP_MASK) > 0;

        int ebcNew;
        int ebcSuccessor;
        int deltaSuccessorTailSize = 0;
        int deltaSuccessorEbc = 0;

        if (fixupSuccessor) {
            int kbSuccessor = getInt(foundAtPosition);
            int tbSuccessor = getInt(decodeKeyBlockTail(kbSuccessor));
            ebcNew = decodeKeyBlockEbc(kbSuccessor);
            ebcSuccessor = depth;
            int tbSize = decodeTailBlockSize(tbSuccessor);

            // This is the number of bytes by which the successor key
            // can have its elided byte count increased.
            deltaSuccessorEbc = ebcSuccessor - ebcNew;

            int oldSize = (tbSize + ~TAILBLOCK_MASK) & TAILBLOCK_MASK;
            int newSize = (tbSize - deltaSuccessorEbc + ~TAILBLOCK_MASK) & TAILBLOCK_MASK;

            // This is the number of bytes by which the successor tail block
            // can be reduced (because its elision count has increased.)
            deltaSuccessorTailSize = oldSize - newSize;
        } else {
            ebcSuccessor = 0;
            ebcNew = depth;
        }
        int keyBlockSizeDelta = KEYBLOCK_LENGTH;
        int oldTailBlockSize = 0;
        int newTailBlockSize;
        if (exact) {
            int kbData = getInt(foundAtPosition);
            int tbData = getInt(decodeKeyBlockTail(kbData));
            oldTailBlockSize = (decodeTailBlockSize(tbData) + ~TAILBLOCK_MASK) & TAILBLOCK_MASK;
            keyBlockSizeDelta = 0;
            // PDB 20050802 - because when replacing a keyblock we
            // leave the ebc unchanged.
            ebcNew = decodeKeyBlockEbc(kbData);
        }
        newTailBlockSize = ((isIndexPage() ? 0 : value.getEncodedSize()) + _tailHeaderSize + key.getEncodedSize()
                - ebcNew - 1 + ~TAILBLOCK_MASK)
                & TAILBLOCK_MASK;

        int virtualSize = currentSize + newTailBlockSize - oldTailBlockSize + keyBlockSizeDelta
                - deltaSuccessorTailSize;

        int splitBest = 0; // Maximal fitness measure
        int splitAt = 0; // Offset to first keyblock in right sibling

        int leftSize = 0; // Bytes in left sibling page

        boolean armed = true;
        int whereInserted = -1;

        int rightKeyBlock = _keyBlockEnd - KEYBLOCK_LENGTH;
        for (int p = KEY_BLOCK_START; p < rightKeyBlock;) {
            int splitCandidate = 0;
            if (p == foundAtPosition && armed) {

                // Here we are adding the newly inserted (or replacing) record
                // to the left side. The key block pointed to by p is our
                // candidate for the first key in the right sibling page.

                leftSize += newTailBlockSize + KEYBLOCK_LENGTH;
                if (exact) {
                    p += KEYBLOCK_LENGTH;
                }

                // Compute the number of bytes by which the successor tailblock
                // will grow due to its elision count becoming zero.
                //
                int kbData = getInt(p);
                int tbData = getInt(decodeKeyBlockTail(kbData));
                int ebc = decodeKeyBlockEbc(kbData);
                int tbSize = decodeTailBlockSize(tbData);
                int tbSizeDelta = ((tbSize + ebc + ~TAILBLOCK_MASK) & TAILBLOCK_MASK)
                        - ((tbSize + ~TAILBLOCK_MASK) & TAILBLOCK_MASK);

                int edgeTailBlockSize = (decodeTailBlockKLength(tbData) - deltaSuccessorEbc + _tailHeaderSize + ~TAILBLOCK_MASK)
                        & TAILBLOCK_MASK;

                if (p < rightKeyBlock) {
                    int rightSize = virtualSize - leftSize + tbSizeDelta;

                    splitCandidate = policy.splitFit(this, p, foundAtPosition, exact, leftSize + KEYBLOCK_LENGTH
                            + edgeTailBlockSize, rightSize, currentSize, virtualSize, _bufferSize - KEY_BLOCK_START,
                            splitBest, sequence);
                    if (splitCandidate > splitBest) {
                        splitBest = splitCandidate;
                        splitAt = p | EXACT_MASK;
                    }
                }
                armed = false;
            } else {
                // Here we are proposing the key block pointed to by p as the
                // last key of the left page.
                int kbData = getInt(p);
                int tbData = getInt(decodeKeyBlockTail(kbData));
                int tbSizeDelta;
                int tailBlockSize = (decodeTailBlockSize(tbData) + ~TAILBLOCK_MASK) & TAILBLOCK_MASK;
                leftSize += tailBlockSize + KEYBLOCK_LENGTH;

                p += KEYBLOCK_LENGTH;
                int edgeTailBlockSize;

                if (p == foundAtPosition && armed) {
                    tbSizeDelta = (((isIndexPage() ? 0 : value.getEncodedSize()) + _tailHeaderSize
                            + key.getEncodedSize() + ~TAILBLOCK_MASK) & TAILBLOCK_MASK)
                            - newTailBlockSize;

                    edgeTailBlockSize = (key.getEncodedSize() - depth + _tailHeaderSize + ~TAILBLOCK_MASK)
                            & TAILBLOCK_MASK;
                } else {
                    kbData = getInt(p);
                    tbData = getInt(decodeKeyBlockTail(kbData));
                    int ebc = decodeKeyBlockEbc(kbData);
                    int tbSize = decodeTailBlockSize(tbData);

                    tbSizeDelta = ((tbSize + ebc + ~TAILBLOCK_MASK) & TAILBLOCK_MASK)
                            - ((tbSize + ~TAILBLOCK_MASK) & TAILBLOCK_MASK);

                    edgeTailBlockSize = (decodeTailBlockKLength(tbData) + _tailHeaderSize + ~TAILBLOCK_MASK)
                            & TAILBLOCK_MASK;
                }

                if (p < rightKeyBlock) {
                    int rightSize = virtualSize - leftSize + tbSizeDelta;

                    splitCandidate = policy.splitFit(this, p, foundAtPosition, exact, leftSize + KEYBLOCK_LENGTH
                            + edgeTailBlockSize, rightSize, currentSize, virtualSize, _bufferSize - KEY_BLOCK_START,
                            splitBest, sequence);
                    if (splitCandidate > splitBest) {
                        splitBest = splitCandidate;
                        splitAt = p;
                    }
                }
            }
            // Following is true when we have gone past the best split
            // point.
            if (splitCandidate == 0 && splitBest != 0) {
                break;
            }
        }

        if (splitBest == 0) {
            throw new InvalidPageStructureException("Can't split page " + this + " exact=" + exact + " insertAt="
                    + foundAtPosition + " currentSize=" + currentSize + " virtualSize=" + virtualSize + " leftSize="
                    + leftSize);
        }
        //
        // Now move the keys and records.
        //
        byte[] indexKeyBytes = indexKey.getEncodedBytes();
        int splitAtPosition = splitAt & P_MASK;

        boolean lastLeft = (splitAt & EXACT_MASK) != 0;
        boolean firstRight = !lastLeft && splitAtPosition == foundAtPosition;
        int indexKeyDepth = 0;
        //
        // First we need to compute the full key in the right sibling page.
        //
        int scanStart = KEY_BLOCK_START;
        if (foundAtPosition <= splitAt) {
            // We know that the value of key is at or before foundAt, so we
            // can just copy the bytes from key and avoid scanning the records
            // to the left of foundAt.
            //
            scanStart = foundAtPosition;
            indexKeyDepth = key.getEncodedSize();
            System.arraycopy(key.getEncodedBytes(), 0, indexKeyBytes, 0, indexKeyDepth);
        }
        //
        // If we are inserting the new key as the first key of the right
        // page, then do not scan because the insert key is the same as the
        // split key.
        //
        if (!firstRight) {
            for (int p = scanStart; p <= splitAtPosition; p += KEYBLOCK_LENGTH) {
                int kbData = getInt(p);
                int ebc = decodeKeyBlockEbc(kbData);
                int db = decodeKeyBlockDb(kbData);
                int tail = decodeKeyBlockTail(kbData);
                if (ebc > indexKeyDepth) {
                    throw new InvalidPageStructureException("ebc at " + p + " ebc=" + ebc + " > indexKeyDepth="
                            + indexKeyDepth);
                }
                indexKeyDepth = ebc;
                indexKeyBytes[indexKeyDepth++] = (byte) db;
                int tbData = getInt(tail);
                int klength = decodeTailBlockKLength(tbData);

                System.arraycopy(_bytes, tail + _tailHeaderSize, indexKeyBytes, indexKeyDepth, klength);
                indexKeyDepth += klength;
            }
        }
        indexKey.setEncodedSize(indexKeyDepth);
        //
        // Set the keyblock end for the right sibling so that alloc() knows
        // its bounds.
        //
        rightSibling.setKeyBlockEnd(_keyBlockEnd - (splitAtPosition - KEY_BLOCK_START));
        int rightP = KEY_BLOCK_START;
        //
        // Now move all the records from the split point forward to the
        // right page and deallocate their space in the left page.
        //
        for (int p = splitAtPosition; p < _keyBlockEnd; p += KEYBLOCK_LENGTH) {
            int kbData = getInt(p);
            int db = decodeKeyBlockDb(kbData);
            int ebc = decodeKeyBlockEbc(kbData);
            int tail = decodeKeyBlockTail(kbData);

            int tbData = getInt(tail);
            int klength = decodeTailBlockKLength(tbData);
            int tailBlockSize = decodeTailBlockSize(tbData);
            int dataSize = tailBlockSize - _tailHeaderSize - klength;
            int newKeyLength;
            int newDataSize;
            int newDb;
            int newEbc;
            //
            // Adjust for first key in right page
            //
            if (p == splitAtPosition) {
                newKeyLength = klength + ebc;
                newDb = ebc > 0 ? indexKeyBytes[0] : db;
                newEbc = 0;
            } else {
                newKeyLength = klength;
                newDb = db;
                newEbc = ebc;
            }
            //
            // Adjust for replacement case.
            //
            if (exact && isDataPage() && foundAtPosition == p) {
                newDataSize = value.getEncodedSize();
                Debug.$assert0.t(newDataSize > dataSize);
            } else {
                newDataSize = dataSize;
            }
            newTailBlockSize = newKeyLength + newDataSize + _tailHeaderSize;
            //
            // Allocate the new tail block.
            //
            int newTailBlock = rightSibling.allocTail(newTailBlockSize);
            Debug.$assert0.t(newTailBlock >= 0 && newTailBlock < rightSibling._bufferSize);
            Debug.$assert0.t(newTailBlock != -1);

            rightSibling.putInt(newTailBlock, encodeTailBlock(newTailBlockSize, newKeyLength));
            if (isIndexPage()) {
                rightSibling.putInt(newTailBlock + TAILBLOCK_POINTER, getInt(tail + TAILBLOCK_POINTER));
            }
            if (p == splitAtPosition && ebc > 0) {
                System.arraycopy(indexKeyBytes, 1, // Note: byte 0 is the
                                                   // discriminator byte
                        rightSibling._bytes, newTailBlock + _tailHeaderSize, ebc - 1);

                rightSibling.putByte(newTailBlock + _tailHeaderSize + ebc - 1, db);

                System.arraycopy(_bytes, tail + _tailHeaderSize, rightSibling._bytes, newTailBlock + _tailHeaderSize
                        + ebc, klength);
            } else {
                System.arraycopy(_bytes, tail + _tailHeaderSize, rightSibling._bytes, newTailBlock + _tailHeaderSize,
                        klength);
            }

            if (isDataPage()) {
                if (exact && foundAtPosition == p) {
                    if (value != Value.EMPTY_VALUE) {
                        System.arraycopy(value.getEncodedBytes(), 0, rightSibling._bytes, newTailBlock
                                + _tailHeaderSize + newKeyLength, newDataSize);
                    }
                } else {
                    System.arraycopy(_bytes, tail + _tailHeaderSize + klength, rightSibling._bytes, newTailBlock
                            + _tailHeaderSize + newKeyLength, newDataSize);
                }
            }
            //
            // Put the key block into the right page.
            //
            rightSibling.putInt(rightP, encodeKeyBlock(newEbc, newDb, newTailBlock));
            rightP += KEYBLOCK_LENGTH;
            //
            // Deallocate the tailblock from the left page. If this is the
            // split key, then we deallocate the whole tail only if the
            // insert key is going in as the first key in the right sibling.
            // Otherwise, we simply deallocate the data.
            //
            //
            if (p != splitAtPosition || (firstRight && !exact)) {
                // deallocate the whole tail block. If this is the split
                // position, then we are going to add a new, different edge
                // key below.
                //
                deallocTail(tail, tailBlockSize);
            } else {
                // This is the split position, and the insert key is either
                // an exact match for the first key in the right sibling page,
                // or it is not being inserted there. In this case, the key
                // we are examining in the left sibling page will become the
                // new edge key. All we need to do is deallocate any extra
                // space needed by this key's data.
                //
                // Later, we will fix up the edge key in the case where the
                // insert key will be the first key of the right sibling.
                //
                if (isDataPage()) {
                    currentSize = (tailBlockSize + ~TAILBLOCK_MASK) & TAILBLOCK_MASK;

                    int newSize = (tailBlockSize - dataSize + ~TAILBLOCK_MASK) & TAILBLOCK_MASK;
                    if (newSize != currentSize) {
                        deallocTail(tail + newSize, currentSize - newSize);
                    }
                    putInt(tail, encodeTailBlock(_tailHeaderSize + klength, klength));
                } else {
                    // edge key for index block. We destroy the pointer value
                    // so that we don't get confused later.
                    putInt(tail + TAILBLOCK_POINTER, -1);
                }
            }
        }
        //
        // Fix up the right edge key in the left page.
        //
        int kbData = getInt(splitAtPosition);
        int edgeTail = decodeKeyBlockTail(kbData);
        int ebc = decodeKeyBlockEbc(kbData);
        depth = (foundAt & DEPTH_MASK) >>> DEPTH_SHIFT;

        if (firstRight && !exact) {
            //
            // Handle the special case where the inserted key is the first
            // key of the right page.
            //
            if (fixupSuccessor) {
                depth = ebc;
            }
            int db = indexKeyBytes[depth];

            int edgeKeyLength = indexKey.getEncodedSize() - depth - 1;
            int edgeTailBlockSize = edgeKeyLength + _tailHeaderSize;
            edgeTail = allocTail(edgeTailBlockSize);
            if (edgeTail == -1) {
                setKeyBlockEnd(splitAtPosition);
                repack();
                edgeTail = allocTail(edgeTailBlockSize);
            }

            Debug.$assert0.t(edgeTail != -1);
            putInt(edgeTail, encodeTailBlock(edgeTailBlockSize, edgeKeyLength));

            System.arraycopy(indexKeyBytes, depth + 1, _bytes, edgeTail + _tailHeaderSize, edgeKeyLength);

            putInt(splitAtPosition, encodeKeyBlock(depth, db, edgeTail));
        }
        //
        // In any case, the new key block end is at the split position.
        //
        setKeyBlockEnd(splitAtPosition + KEYBLOCK_LENGTH);
        //
        // If this is in index level, then set the pointer value to -1 so that
        // it does not later get confused and interpreted as a valid pointer.
        //
        if (isIndexPage()) {
            putInt(edgeTail + TAILBLOCK_POINTER, -1);
            // pointers
        }

        invalidateFastIndex();
        rightSibling.invalidateFastIndex();

        Debug.$assert0.t(rightSibling._keyBlockEnd > KEY_BLOCK_START + KEYBLOCK_LENGTH ? rightSibling
                .adjacentKeyCheck(KEY_BLOCK_START) : true);

        if (!exact) {
            if (foundAtPosition >= splitAtPosition && (!lastLeft || foundAtPosition > splitAtPosition)) {
                foundAt -= (splitAtPosition - KEY_BLOCK_START);
                if (firstRight && !fixupSuccessor) {
                    foundAt = (foundAt & P_MASK) | FIXUP_MASK | (ebc << DEPTH_SHIFT);
                }
                final int t = rightSibling.putValue(key, value, foundAt, true);
                whereInserted = -foundAt;
                Debug.$assert0.t(t != -1);
            } else {
                final int t = putValue(key, value, foundAt, true);
                whereInserted = foundAt;
                Debug.$assert0.t(t != -1);
            }
        } else {
            int p = -1;
            if (foundAtPosition < splitAtPosition) {
                p = replaceValue(key, value, foundAtPosition);
                whereInserted = foundAtPosition;
                //
                // It is really bad if p is less than 0. Means that we failed
                // to replace the value.
                //

                Debug.$assert0.t(p > 0);
                if (p <= 0) {
                    throw new IllegalStateException("p = " + p + " foundAtPosition=" + foundAtPosition
                            + " splitAtPosition=" + splitAtPosition);
                }
            }
            // If foundAtPosition >= splitAtPosition then the split code already
            // copied the new value into the right sibling page.
        }

        Debug.$assert0.t(KEY_BLOCK_START + KEYBLOCK_LENGTH < _keyBlockEnd);
        Debug.$assert0.t(KEY_BLOCK_START + KEYBLOCK_LENGTH < rightSibling._keyBlockEnd);

        // Indicate that both buffers have changed.
        bumpGeneration();
        rightSibling.bumpGeneration();

        if (Debug.ENABLED) {
            assertVerify();
            rightSibling.assertVerify();
        }
        return whereInserted;
    }

    /**
     * Joins or rebalances two pages as part of a deletion operation. This
     * buffer contains the left edge of the deletion. All the keys at or above
     * foundAt1 are to be removed. The supplied buffer parameter contains the
     * key at the right edge of the deletion. All keys up to, but not including
     * foundAt2 are to be removed.
     * <p>
     * This method attempts to combine all the remaining keys and data into one
     * page. If they will not fit, then it reallocates the keys and values
     * across the two pages. As a side effect, it copies the first key of the
     * rebalanced right page into the supplied spareKey. The caller will then
     * reinsert that key value into index pages above this one.
     * 
     * @param buffer
     *            The buffer containing the right edge key
     * @param foundAt1
     *            Offset of the first key block to remove
     * @param foundAt2
     *            Offset of the first key block in buffer to keep
     * @param indexKey
     *            A Key into which the new right page's first key is copied in
     *            the event this method results in a rebalance operation.
     * @param spareKey
     *            A spare Key used internally for intermediate results
     * @param policy
     *            The JoinPolicy that allocates records between the two pages.
     * @return <i>true</i> if the result is a rebalanced pair of pages.
     * @throws PersistitException
     */

    final boolean join(Buffer buffer, int foundAt1, int foundAt2, Key indexKey, Key spareKey, JoinPolicy policy)
            throws PersistitException {
        foundAt1 &= P_MASK;
        foundAt2 &= P_MASK;

        if (buffer == this || foundAt1 <= KEY_BLOCK_START || foundAt1 >= _keyBlockEnd || foundAt2 <= KEY_BLOCK_START
                || foundAt2 >= buffer._keyBlockEnd /*- KEYBLOCK_LENGTH */) {
            Debug.$assert0.t(false);
            throw new IllegalArgumentException("foundAt1=" + foundAt1 + " foundAt2=" + foundAt2 + " _keyBlockEnd="
                    + _keyBlockEnd + " buffer._keyBlockEnd=" + buffer._keyBlockEnd);
        }

        if (Debug.ENABLED) {
            assertVerify();
            buffer.assertVerify();
        }

        //
        // Initialize indexKey to contain the first key of the right
        // page.
        //
        int newEbc = Integer.MAX_VALUE;
        byte[] indexKeyBytes = indexKey.getEncodedBytes();
        int kbData = buffer.getInt(KEY_BLOCK_START);
        indexKeyBytes[0] = (byte) decodeKeyBlockDb(kbData);
        int tail = decodeKeyBlockTail(kbData);
        int tbData = buffer.getInt(tail);
        int klength = decodeTailBlockKLength(tbData);
        System.arraycopy(buffer._bytes, tail + _tailHeaderSize, indexKeyBytes, 1, klength);
        //
        // Start by assuming all the records will fit into one page. Compute
        // the ebc of the first key after the deletion range. This will be
        // the minimum ebc of all the deleted keys, except that the first
        // key of the second page is ignored (because it is a duplicate of
        // the right edge key of the left page.)
        //
        // At the same time we run these loops we can deallocate the associated
        // tail blocks. That will allow us to measure the available space.
        //
        for (int index = foundAt1; index < _keyBlockEnd; index += KEYBLOCK_LENGTH) {
            kbData = getInt(index);
            int ebc = decodeKeyBlockEbc(kbData);
            if (ebc < newEbc)
                newEbc = ebc;
            tail = decodeKeyBlockTail(kbData);
            tbData = getInt(tail);
            int size = (decodeTailBlockSize(tbData) + ~TAILBLOCK_MASK) & TAILBLOCK_MASK;
            deallocTail(tail, size);
        }
        for (int index = KEY_BLOCK_START; index < foundAt2; index += KEYBLOCK_LENGTH) {
            kbData = buffer.getInt(index);
            int ebc = decodeKeyBlockEbc(kbData);
            if (ebc < newEbc && index > KEY_BLOCK_START)
                newEbc = ebc;
            tail = decodeKeyBlockTail(kbData);
            tbData = buffer.getInt(tail);
            int size = (decodeTailBlockSize(tbData) + ~TAILBLOCK_MASK) & TAILBLOCK_MASK;
            buffer.deallocTail(tail, size);
        }
        Debug.$assert0.t(newEbc < Integer.MAX_VALUE);
        //
        // We clear the about-to-be deleted key blocks so that repack()
        // operations don't damage just-freed tail blocks.
        //
        clearBytes(foundAt1, _keyBlockEnd);
        buffer.clearBytes(KEY_BLOCK_START, foundAt2);

        kbData = buffer.getInt(foundAt2);
        int oldEbc = decodeKeyBlockEbc(kbData);
        //
        // This is the amount by which the tailblock for the first record
        // after the deletion range would need to increase in if the record
        // were placed immediately after the last record before the deletion
        // range.
        //
        // Now we actually modify the key at foundAt2 to have additional unique
        // bytes (i.e., we reduce its ebc). Once we've done that, we can think
        // of the collection of records in the left and right pages as a
        // continuous virtual page.
        //
        if (newEbc < oldEbc) {
            buffer.reduceEbc(foundAt2, newEbc, indexKeyBytes);
        } else {
            newEbc = oldEbc;
        }

        // Compute the size of the page that would result from combining the
        // two pages into one.
        //
        int virtualSize = foundAt1 + (buffer._keyBlockEnd - foundAt2) + (_bufferSize - _alloc) - _slack
                + (buffer._bufferSize - buffer._alloc) - buffer._slack;
        final int virtualKeyCount = ((foundAt1 - KEY_BLOCK_START) + (buffer.getKeyBlockEnd() - foundAt2))
                / KEYBLOCK_LENGTH;
        boolean okayToRejoin = virtualKeyCount < _pool.getMaxKeys() && policy.acceptJoin(this, virtualSize);
        boolean result;

        if (okayToRejoin) {
            // REJOIN CASE
            // -----------
            // This is the case where according to the JoinPolicy, the records
            // from the right page can be merged into the left page. The caller
            // will then deallocate the right page.
            //
            Debug.$assert0.t(virtualSize <= _bufferSize);
            //
            // Now we need to process each keyblock from the right buffer,
            // copying its tail block to the left buffer.
            //
            setKeyBlockEnd(foundAt1);

            moveRecords(buffer, foundAt2, buffer._keyBlockEnd, _keyBlockEnd, false);
            buffer.setKeyBlockEnd(KEY_BLOCK_START);
            //
            // unsplice the right buffer from the right sibling chain.
            //
            long rightSibling = buffer.getRightSibling();
            setRightSibling(rightSibling);
            invalidateFastIndex();
            result = false;
        }

        else {
            // REBALANCE CASE
            // --------------
            // This is the case where the records of the two pages cannot be
            // combined into one page, and therefore we will rebalance the
            // records between the two.
            //
            // There is a further possible wrinkle, in that removing a key
            // that falls at the beginning of the right page may in rare
            // circumstances cause a condition in which the pages cannot be
            // rebalanced at all. This happens if the key being removed is
            // short and the one following it is very long. In this event
            // the method throws a RebalanceException. The caller must then
            // split the left page and then retry the join operation. Ugly,
            // but necessary.
            //
            boolean moveLeft = false;
            int joinBest = 0;
            int joinOffset = -1;
            int leftSize = 0;
            int indexKeySize = 0;
            byte[] spareKeyBytes = spareKey.getEncodedBytes();
            //
            // Search the left page for good rebalance point.
            //
            for (int p = KEY_BLOCK_START; p < foundAt1; p += KEYBLOCK_LENGTH) {
                kbData = getInt(p);
                int db = decodeKeyBlockDb(kbData);
                int ebc = decodeKeyBlockEbc(kbData);
                tail = decodeKeyBlockTail(kbData);
                tbData = getInt(tail);
                int size = decodeTailBlockSize(tbData);
                klength = decodeTailBlockKLength(tbData);

                spareKeyBytes[ebc] = (byte) db;
                System.arraycopy(_bytes, tail + _tailHeaderSize, spareKeyBytes, ebc + 1, klength);
                int keySize = ebc + klength + 1;

                int delta = ((size + ebc + ~TAILBLOCK_MASK) & TAILBLOCK_MASK)
                        - ((size + ~TAILBLOCK_MASK) & TAILBLOCK_MASK);

                int candidateRightSize = virtualSize - leftSize + delta;

                int candidateLeftSize = leftSize + KEYBLOCK_LENGTH + ((klength + ~TAILBLOCK_MASK) & TAILBLOCK_MASK)
                        + _tailHeaderSize;

                int rightKeyCount = ((buffer.getKeyBlockEnd() - foundAt2) + (foundAt1 - p)) / KEYBLOCK_LENGTH;

                int joinFit = policy.rebalanceFit(this, buffer, p, foundAt1, foundAt2, virtualSize, candidateLeftSize,
                        candidateRightSize, _bufferSize - KEY_BLOCK_START);

                if (joinFit > joinBest && rightKeyCount < _pool.getMaxKeys()) {
                    joinBest = joinFit;
                    joinOffset = p;

                    indexKeySize = keySize;

                    System.arraycopy(spareKeyBytes, 0, indexKeyBytes, 0, indexKeySize);
                }

                leftSize += KEYBLOCK_LENGTH + ((size + ~TAILBLOCK_MASK) & TAILBLOCK_MASK);
            }

            //
            // Search the right page for good rebalance point.
            //
            for (int p = foundAt2; p < buffer._keyBlockEnd; p += KEYBLOCK_LENGTH) {
                kbData = buffer.getInt(p);
                int db = decodeKeyBlockDb(kbData);
                int ebc = decodeKeyBlockEbc(kbData);
                tail = decodeKeyBlockTail(kbData);
                tbData = buffer.getInt(tail);
                int size = decodeTailBlockSize(tbData);
                klength = decodeTailBlockKLength(tbData);

                spareKeyBytes[ebc] = (byte) db;
                System.arraycopy(buffer._bytes, tail + _tailHeaderSize, spareKeyBytes, ebc + 1, klength);

                int keySize = ebc + klength + 1;
                //
                // This is the ebc for this key if it were to be inserted
                // as the right edge key of the left page.
                //
                int adjustedEbc = p == foundAt2 ? newEbc : ebc;
                //
                // This is the amount by which the tailblock for the candidate
                // rebalance key would have to grow if it became the first
                // key on the right page and its ebc became zero.
                //
                int delta = ((size + ebc + ~TAILBLOCK_MASK) & TAILBLOCK_MASK)
                        - ((size + ~TAILBLOCK_MASK) & TAILBLOCK_MASK);

                int candidateRightSize = virtualSize - leftSize + delta;

                int candidateLeftSize = leftSize + ((klength + (ebc - adjustedEbc) + ~TAILBLOCK_MASK) & TAILBLOCK_MASK)
                        + _tailHeaderSize + KEYBLOCK_LENGTH;

                int leftKeyCount = ((foundAt1 - KEY_BLOCK_START) + (p - foundAt2)) / KEYBLOCK_LENGTH;

                int joinFit = policy.rebalanceFit(this, buffer, p, foundAt1, foundAt2, virtualSize, candidateLeftSize,
                        candidateRightSize, _bufferSize);

                if (joinFit > joinBest && leftKeyCount < _pool.getMaxKeys()) {
                    joinBest = joinFit;
                    joinOffset = p;
                    moveLeft = true;

                    indexKeySize = keySize;

                    System.arraycopy(spareKeyBytes, 0, indexKeyBytes, 0, indexKeySize);
                }

                leftSize += KEYBLOCK_LENGTH + ((ebc - adjustedEbc + size + ~TAILBLOCK_MASK) & TAILBLOCK_MASK);
            }

            if (joinBest <= 0)
                throw RebalanceException.SINGLETON;
            if (moveLeft) {
                //
                // In this case we are moving records from the right page
                // to the left page.
                //
                setKeyBlockEnd(foundAt1);
                int rightSize = buffer._keyBlockEnd - joinOffset;

                moveRecords(buffer, foundAt2, joinOffset, _keyBlockEnd, true);

                System.arraycopy(buffer._bytes, joinOffset, buffer._bytes, KEY_BLOCK_START, rightSize);

                buffer.clearBytes(KEY_BLOCK_START + rightSize, buffer._keyBlockEnd);
                buffer.setKeyBlockEnd(KEY_BLOCK_START + rightSize);

                buffer.reduceEbc(KEY_BLOCK_START, 0, indexKeyBytes);
            } else {
                //
                // We will move records from the left page to the right page.
                //
                int rightSize = buffer._keyBlockEnd - foundAt2;

                System.arraycopy(buffer._bytes, foundAt2, buffer._bytes, KEY_BLOCK_START, rightSize);

                buffer.clearBytes(KEY_BLOCK_START + rightSize, buffer._keyBlockEnd);

                buffer.setKeyBlockEnd(KEY_BLOCK_START + rightSize);

                if (joinOffset != foundAt1) {
                    buffer.moveRecords(this, joinOffset, foundAt1, KEY_BLOCK_START, false);
                }
                setKeyBlockEnd(joinOffset);
                //
                // Now set up the edge key in the left page.
                //
                moveRecords(buffer, KEY_BLOCK_START, KEY_BLOCK_START, joinOffset, true);

                buffer.reduceEbc(KEY_BLOCK_START, 0, indexKeyBytes);
            }
            //
            // This is now the key that will be reinserted into the index
            // to point to the newly rebalanced right page.
            //
            indexKey.setEncodedSize(indexKeySize);

            setRightSibling(buffer.getPageAddress());

            invalidateFastIndex();
            buffer.invalidateFastIndex();

            result = true;
        }

        Debug.$assert0.t(KEY_BLOCK_START + KEYBLOCK_LENGTH < _keyBlockEnd);
        if (result) {
            Debug.$assert0.t(KEY_BLOCK_START + KEYBLOCK_LENGTH < buffer._keyBlockEnd);
        }
        //
        // Indicate that both buffers have changed
        //
        bumpGeneration();
        buffer.bumpGeneration();

        if (Debug.ENABLED) {
            assertVerify();
            buffer.assertVerify();
        }
        return result;
    }

    void invalidateFastIndex() {
        if (_fastIndex != null) {
            _fastIndex.invalidate();
        }
    }

    synchronized FastIndex getFastIndex() throws PersistitInterruptedException {
        // TODO - replace synchronized with CAS instructions
        if (_fastIndex == null) {
            _fastIndex = _pool.allocFastIndex();
            _fastIndex.setBuffer(this);
        }
        if (!_fastIndex.isValid()) {
            _fastIndex.recompute();
        }
        // TODO - rename and get rid of argument. This means this FastIndex has
        // been "touched"
        _fastIndex.setTouched();
        return _fastIndex;
    }

    synchronized void takeFastIndex() {
        _fastIndex = null;
    }

    /**
     * Only for unit tests.
     * 
     * @param fastIndex
     */
    void setFastIndex(final FastIndex fastIndex) {
        _fastIndex = fastIndex;
    }

    private void reduceEbc(int p, int newEbc, byte[] indexKeyBytes) {
        int kbData = getInt(p);
        int oldDb = decodeKeyBlockDb(kbData);
        int oldEbc = decodeKeyBlockEbc(kbData);
        int tail = decodeKeyBlockTail(kbData);
        int tbData = getInt(tail);
        int size = decodeTailBlockSize(tbData);
        int klength = decodeTailBlockKLength(tbData);

        if (newEbc == oldEbc)
            return;
        if (newEbc > oldEbc) {
            throw new IllegalArgumentException("newEbc=" + newEbc + " must be less than oldEbc=" + oldEbc);
        }

        int delta = ((size + oldEbc - newEbc + ~TAILBLOCK_MASK) & TAILBLOCK_MASK)
                - ((size + ~TAILBLOCK_MASK) & TAILBLOCK_MASK);
        int newTail;
        boolean wedged = false;

        if (delta == 0) {
            newTail = tail;
        } else {
            newTail = allocTail(size + delta);
            if (newTail == -1) {
                newTail = wedgeTail(tail, delta);
                if (newTail == -1) {
                    repack();
                    //
                    // Repacking will move the tail blocks so we need
                    // to refetch pointers to the ones we care about.
                    //
                    kbData = getInt(p);
                    tail = decodeKeyBlockTail(kbData);
                    newTail = wedgeTail(tail, delta);

                    if (newTail == -1) {
                        throw new IllegalStateException("Can't wedge enough space");
                    }
                }
                wedged = true;
            }
        }

        if (newTail != tail && isIndexPage()) {
            putInt(newTail + TAILBLOCK_POINTER, getInt(tail + TAILBLOCK_POINTER));
        }
        System.arraycopy(_bytes, tail + _tailHeaderSize, _bytes, newTail + _tailHeaderSize + oldEbc - newEbc, size
                - _tailHeaderSize);

        _bytes[newTail + _tailHeaderSize + oldEbc - newEbc - 1] = (byte) oldDb;

        System.arraycopy(indexKeyBytes, newEbc + 1, _bytes, newTail + _tailHeaderSize, oldEbc - newEbc - 1);

        if (newTail != tail && !wedged) {
            deallocTail(tail, size);
        }

        size += oldEbc - newEbc;
        klength += oldEbc - newEbc;
        int newDb = indexKeyBytes[newEbc] & 0xFF;

        putInt(newTail, encodeTailBlock(size, klength));

        putInt(p, encodeKeyBlock(newEbc, newDb, newTail));
    }

    /**
     * Move records from buffer2 to this buffer. The
     * 
     * @param buffer
     * @param p1
     * @param p2
     * @param insertAt
     * @param includeRightEdge
     */
    private void moveRecords(Buffer buffer, int p1, int p2, int insertAt, boolean includesRightEdge) {
        if (p2 - p1 + _keyBlockEnd > _alloc) {
            repack();
        }
        if (insertAt < _keyBlockEnd) {
            System.arraycopy(_bytes, insertAt, _bytes, insertAt + p2 - p1, _keyBlockEnd - insertAt);

        }
        clearBytes(insertAt, insertAt + p2 - p1);

        setKeyBlockEnd(getKeyBlockEnd() + p2 - p1);
        if (includesRightEdge)
            setKeyBlockEnd(getKeyBlockEnd() + KEYBLOCK_LENGTH);

        for (int p = p1; p < p2 || includesRightEdge && p == p2; p += KEYBLOCK_LENGTH) {
            int kbData = buffer.getInt(p);
            int ebc = decodeKeyBlockEbc(kbData);
            int db = decodeKeyBlockDb(kbData);
            int tail = decodeKeyBlockTail(kbData);
            int tbData = buffer.getInt(tail);
            int size = decodeTailBlockSize(tbData);
            int klength = decodeTailBlockKLength(tbData);
            int newSize = size;
            boolean edgeCase = includesRightEdge && p == p2;
            if (edgeCase) {
                // this is just for the right edge key of the left page
                newSize = _tailHeaderSize + klength;
            }

            int newTail = allocTail(newSize);
            if (newTail == -1) {
                repack();
                newTail = allocTail(newSize);
            }

            Debug.$assert0.t(newTail != -1);

            System.arraycopy(buffer._bytes, tail + 4, _bytes, newTail + 4, newSize - 4);

            putInt(newTail, encodeTailBlock(newSize, klength));

            if (edgeCase && isIndexPage()) {
                putInt(newTail + TAILBLOCK_POINTER, -1);
            }

            putInt(insertAt, encodeKeyBlock(ebc, db, newTail));
            insertAt += KEYBLOCK_LENGTH;

            if (!edgeCase) {
                //
                // Remove the record from the source page.
                //
                buffer.deallocTail(tail, size);
                buffer.putInt(p, 0);
            }
        }
    }

    /**
     * Allocates a tail block of the specified size and returns its offset. Note
     * that if this method cannot allocate sufficient space without repacking,
     * it returns -1. The caller can call repack() and then call allocTail
     * again. The caller is responsible for repacking because it may need to
     * perform various other actions if tail blocks move.
     * 
     * @param size
     *            Size of the required tail block
     * @return Offset to the allocated tail block, or -1 if there is not
     *         sufficient free space.
     */
    private int allocTail(int size) {
        size = (size + ~TAILBLOCK_MASK) & TAILBLOCK_MASK;
        int alloc = _alloc - size;
        if (alloc >= _keyBlockEnd) {
            _alloc = alloc;
            return alloc;
        } else {
            return -1;
        }
    }

    private void deallocTail(int tail, int size) {
        size = (size + ~TAILBLOCK_MASK) & TAILBLOCK_MASK;

        Debug.$assert0.t((size > 0 && size <= _bufferSize - _alloc) && (tail >= _alloc && tail < _bufferSize)
                && (tail + size <= _bufferSize));

        if (tail == _alloc) {
            //
            // If we are deallocating the lower tail block, then aggregate
            // any free space above this block.
            //
            while (tail + size < _bufferSize) {
                int kbNext = getInt(tail + size);
                if ((kbNext & TAILBLOCK_INUSE_MASK) == 0) {
                    int sizeNext = decodeTailBlockSize(kbNext);
                    Debug.$assert0.t((sizeNext & ~TAILBLOCK_MASK) == 0 && sizeNext != 0);
                    _slack -= sizeNext;
                    putInt(tail + size, 0);
                    size += sizeNext;
                } else
                    break;
            }
            _alloc += size;
        }

        else {
            putInt(tail, encodeFreeBlock(size));
            _slack += size;
        }
    }

    /**
     * Repacks the tail blocks so that they are contiguous.
     */
    private void repack() {
        Debug.$assert0.t(isMine());

        int[] plan = getRepackPlanBuffer();
        //
        // Phase 1:
        // For each allocated tail block, post the offset of its
        // left sibling and the count of free bytes between the left
        // sibling and this block.
        //
        int free = 0;
        int back = 0;
        for (int tail = _alloc; tail < _bufferSize;) {
            int tbData = getInt(tail);

            int size = (decodeTailBlockSize(tbData) + ~TAILBLOCK_MASK) & TAILBLOCK_MASK;

            if ((tbData & TAILBLOCK_INUSE_MASK) != 0) {
                plan[tail / TAILBLOCK_FACTOR] = (back << 16) | free;
                free = 0;
                back = tail;
            } else {
                free += size;
            }
            tail += size;
        }
        // Phase 2:
        // Move each tailblock rightward by the accumulated free space
        // that has been removed. Update the plan to represent the
        // shift distance for each allocated block.
        //
        int alloc = _bufferSize;
        int moveFrom = 0;
        int moveSize = 0;

        for (int tail = back; tail != 0;) {
            moveFrom = tail;
            if (free > 0)
                moveSize += alloc - tail - free;
            alloc = tail + free;
            int planData = plan[tail / TAILBLOCK_FACTOR];
            plan[tail / TAILBLOCK_FACTOR] = free + tail;
            int deltaFree = planData & 0xFFFF;
            if (deltaFree > 0 && moveSize > 0 && free > 0) {
                System.arraycopy(_bytes, moveFrom, _bytes, moveFrom + free, moveSize);
                moveSize = 0;
            }

            free += deltaFree;
            tail = planData >>> 16;
        }
        if (moveSize > 0 && free > 0) {
            System.arraycopy(_bytes, moveFrom, _bytes, moveFrom + free, moveSize);
        }
        _alloc = alloc;
        _slack = 0;
        //
        // Phase 3:
        // Fix up the key blocks.
        //
        if (free > 0) {
            for (int p = KEY_BLOCK_START; p < _keyBlockEnd; p += KEYBLOCK_LENGTH) {
                int kbData = getInt(p);
                //
                // For certain remove operations, we may have invalid keyblocks
                // in range. We can safely ignore them here.
                //
                if (kbData != 0) {
                    int tail = decodeKeyBlockTail(kbData);
                    int newTail = plan[tail / KEYBLOCK_LENGTH];

                    if (newTail != tail) {
                        putInt(p, encodeKeyBlockTail(kbData, newTail));
                    }
                }
            }
        }
        releaseRepackPlanBuffer(plan);
    }

    /**
     * Determines whether it is possible to allocate a new tailblock with a
     * specified size.
     * 
     * @param needed
     *            The size required by the proposed new tailblock.
     * @return boolean <i>true</i> if it will fit, else <i>false</i>.
     */
    private boolean willFit(int needed) {
        return needed <= (_alloc - _keyBlockEnd + _slack);
    }

    /**
     * Determines whether supplied index points to the right of the last key in
     * the page.
     * 
     * @param foundAt
     *            The keyblock index
     */
    boolean isAfterRightEdge(int foundAt) {
        int p = foundAt & P_MASK;
        return (p >= _keyBlockEnd) || ((p == _keyBlockEnd - KEYBLOCK_LENGTH && (foundAt & EXACT_MASK) != 0));
    }

    /**
     * Determines whether supplied index points to the left of the first key in
     * the page.
     * 
     * @param foundAt
     */
    boolean isBeforeLeftEdge(int foundAt) {
        return (((foundAt & EXACT_MASK) == 0 && (foundAt & P_MASK) <= KEY_BLOCK_START) || (foundAt & P_MASK) < KEY_BLOCK_START);
    }

    // ------------------------------------------------------------------------
    byte[] getBytes() {
        return _bytes;
    }

    int getByte(int index) {
        return (_bytes[index] & 0xFF);
    }

    int getChar(int index) {
        if (Persistit.BIG_ENDIAN) {
            return (_bytes[index + 1] & 0xFF) | (_bytes[index] & 0xFF) << 8;
        } else {
            return (_bytes[index] & 0xFF) | (_bytes[index + 1] & 0xFF) << 8;
        }
    }

    int getInt(int index) {
        if (Persistit.BIG_ENDIAN) {
            return (_bytes[index + 3] & 0xFF) | (_bytes[index + 2] & 0xFF) << 8 | (_bytes[index + 1] & 0xFF) << 16
                    | (_bytes[index] & 0xFF) << 24;
        } else {
            return (_bytes[index] & 0xFF) | (_bytes[index + 1] & 0xFF) << 8 | (_bytes[index + 2] & 0xFF) << 16
                    | (_bytes[index + 3] & 0xFF) << 24;
        }
    }

    long getLong(int index) {
        if (Persistit.BIG_ENDIAN) {
            return (long) (_bytes[index + 7] & 0xFF) | (long) (_bytes[index + 6] & 0xFF) << 8
                    | (long) (_bytes[index + 5] & 0xFF) << 16 | (long) (_bytes[index + 4] & 0xFF) << 24
                    | (long) (_bytes[index + 3] & 0xFF) << 32 | (long) (_bytes[index + 2] & 0xFF) << 40
                    | (long) (_bytes[index + 1] & 0xFF) << 48 | (long) (_bytes[index] & 0xFF) << 56;
        } else {
            return (long) (_bytes[index] & 0xFF) | (long) (_bytes[index + 1] & 0xFF) << 8
                    | (long) (_bytes[index + 2] & 0xFF) << 16 | (long) (_bytes[index + 3] & 0xFF) << 24
                    | (long) (_bytes[index + 4] & 0xFF) << 32 | (long) (_bytes[index + 5] & 0xFF) << 40
                    | (long) (_bytes[index + 6] & 0xFF) << 48 | (long) (_bytes[index + 7] & 0xFF) << 56;
        }
    }

    int getDb(int index) {
        if (Persistit.BIG_ENDIAN) {
            return _bytes[index + 3] & 0xFF;
        } else {
            return _bytes[index] & 0xFF;
        }
    }

    void putByte(int index, int value) {
        Debug.$assert0.t(index >= 0 && index + 1 <= _bytes.length);
        _bytes[index] = (byte) (value);
    }

    void putChar(int index, int value) {
        Debug.$assert0.t(index >= 0 && index + 2 <= _bytes.length);
        if (Persistit.BIG_ENDIAN) {
            _bytes[index + 1] = (byte) (value);
            _bytes[index] = (byte) (value >>> 8);
        } else {
            _bytes[index] = (byte) (value);
            _bytes[index + 1] = (byte) (value >>> 8);
        }
    }

    void putInt(int index, int value) {
        Debug.$assert0.t(index >= 0 && index + 4 <= _bytes.length);
        if (Persistit.BIG_ENDIAN) {
            _bytes[index + 3] = (byte) (value);
            _bytes[index + 2] = (byte) (value >>> 8);
            _bytes[index + 1] = (byte) (value >>> 16);
            _bytes[index] = (byte) (value >>> 24);
        } else {
            _bytes[index] = (byte) (value);
            _bytes[index + 1] = (byte) (value >>> 8);
            _bytes[index + 2] = (byte) (value >>> 16);
            _bytes[index + 3] = (byte) (value >>> 24);
        }
    }

    void putLong(int index, long value) {
        Debug.$assert0.t(index >= 0 && index + 8 <= _bytes.length);

        if (Persistit.BIG_ENDIAN) {
            _bytes[index + 7] = (byte) (value);
            _bytes[index + 6] = (byte) (value >>> 8);
            _bytes[index + 5] = (byte) (value >>> 16);
            _bytes[index + 4] = (byte) (value >>> 24);
            _bytes[index + 3] = (byte) (value >>> 32);
            _bytes[index + 2] = (byte) (value >>> 40);
            _bytes[index + 1] = (byte) (value >>> 48);
            _bytes[index] = (byte) (value >>> 56);
        } else {
            _bytes[index] = (byte) (value);
            _bytes[index + 1] = (byte) (value >>> 8);
            _bytes[index + 2] = (byte) (value >>> 16);
            _bytes[index + 3] = (byte) (value >>> 24);
            _bytes[index + 4] = (byte) (value >>> 32);
            _bytes[index + 5] = (byte) (value >>> 40);
            _bytes[index + 6] = (byte) (value >>> 48);
            _bytes[index + 7] = (byte) (value >>> 56);
        }
    }

    static void writeLongRecordDescriptor(byte[] bytes, int size, long pageAddr) {
        if (bytes.length != LONGREC_SIZE) {
            throw new IllegalArgumentException("Bad LONG_RECORD descriptor size: " + size);
        }
        bytes[0] = (byte) LONGREC_TYPE;
        bytes[1] = (byte) 0;
        Util.putChar(bytes, LONGREC_PREFIX_SIZE_OFFSET, LONGREC_PREFIX_SIZE);
        Util.putLong(bytes, LONGREC_SIZE_OFFSET, size);
        Util.putLong(bytes, LONGREC_PAGE_OFFSET, pageAddr);
    }

    static int decodeLongRecordDescriptorSize(byte[] bytes, int offset) {
        int type;
        if ((type = (bytes[offset] & 0xFF)) != LONGREC_TYPE) {
            throw new IllegalArgumentException("Bad LONG_RECORD descriptor type: " + type);
        }
        return (int) Util.getLong(bytes, offset + LONGREC_SIZE_OFFSET);
    }

    static long decodeLongRecordDescriptorPointer(byte[] bytes, int offset) {
        int type;
        if ((type = (bytes[offset] & 0xFF)) != LONGREC_TYPE) {
            throw new IllegalArgumentException("Bad LONG_RECORD descriptor type: " + type);
        }
        return Util.getLong(bytes, offset + LONGREC_PAGE_OFFSET);
    }

    static int bufferSizeWithOverhead(final int bufferSize) {
        int fastIndexSize = ((bufferSize - HEADER_SIZE) / MAX_KEY_RATIO) * 4;
        int fastIndexOverhead = (int) (fastIndexSize * BufferPool.FAST_INDEX_RATIO);
        return bufferSize + fastIndexOverhead + ESTIMATED_FIXED_BUFFER_OVERHEAD;
    }

    /**
     * @return <i>true</i> if the current page is unallocated
     */
    public boolean isUnallocatedPage() {
        return _type == PAGE_TYPE_UNALLOCATED;
    }

    /**
     * @return <i>true</i> if the current page is a data page
     */
    public boolean isDataPage() {
        return _type == PAGE_TYPE_DATA;
    }

    /**
     * @return <i>true</i> if the current page is an index page
     */
    public boolean isIndexPage() {
        return _type >= PAGE_TYPE_INDEX_MIN && _type <= PAGE_TYPE_INDEX_MAX;
    }

    /**
     * @return <i>true</i> if the current page is a garbage page
     */
    public boolean isGarbagePage() {
        return _type == PAGE_TYPE_GARBAGE;
    }

    /**
     * @return <i>true</i> if the current page is the head page of a
     *         {@link Volume}
     */
    public boolean isHeadPage() {
        return _type == PAGE_TYPE_HEAD;
    }

    /**
     * @return <i>true</i> if the current page is a long record page
     */
    public boolean isLongRecordPage() {
        return _type == PAGE_TYPE_LONG_RECORD;
    }

    static int encodeKeyBlock(int ebc, int db, int tail) {
        return ((ebc << EBC_SHIFT) & EBC_MASK) | ((db /* << DB_SHIFT */) & DB_MASK)
                | ((tail << TAIL_SHIFT) & TAIL_MASK);
    }

    static int encodeKeyBlockTail(int kbData, int tail) {
        return (kbData & ~TAIL_MASK) | ((tail << TAIL_SHIFT) & TAIL_MASK);
    }

    static int encodeTailBlock(int size, int klength) {
        return ((klength << TAILBLOCK_KLENGTH_SHIFT) & TAILBLOCK_KLENGTH_MASK) | ((size /*
                                                                                         * <<
                                                                                         * TAILBLOCK_SIZE_SHIFT
                                                                                         */) & TAILBLOCK_SIZE_MASK)
                | TAILBLOCK_INUSE_MASK;
    }

    static int encodeFreeBlock(int size) {
        return ((size /* << TAILBLOCK_SIZE_SHIFT */) & TAILBLOCK_SIZE_MASK);
    }

    static int decodeKeyBlockEbc(int kbData) {
        return (kbData & EBC_MASK) >>> EBC_SHIFT;
    }

    static int decodeKeyBlockDb(int kbData) {
        return (kbData & DB_MASK) /* >>> DB_SHIFT */;
    }

    static int decodeKeyBlockTail(int kbData) {
        return (kbData & TAIL_MASK) >>> TAIL_SHIFT;
    }

    static int decodeTailBlockSize(int tbData) {
        return (tbData & TAILBLOCK_SIZE_MASK) /* >>> TAILBLOCK_SIZE_SHIFT */;
    }

    static int decodeTailBlockKLength(int tbData) {
        return (tbData & TAILBLOCK_KLENGTH_MASK) >>> TAILBLOCK_KLENGTH_SHIFT;
    }

    static boolean decodeTailBlockInUse(int tbData) {
        return (tbData & TAILBLOCK_INUSE_MASK) != 0;
    }

    static int decodeDepth(int foundAt) {
        return (foundAt & DEPTH_MASK) >>> DEPTH_SHIFT;
    }

    final int[] getRepackPlanBuffer() {
        synchronized (REPACK_BUFFER_STACK) {
            if (REPACK_BUFFER_STACK.isEmpty()) {
                return new int[MAX_BUFFER_SIZE / TAILBLOCK_FACTOR];
            } else
                return (int[]) REPACK_BUFFER_STACK.pop();
        }
    }

    final void releaseRepackPlanBuffer(int[] plan) {
        synchronized (REPACK_BUFFER_STACK) {
            REPACK_BUFFER_STACK.push(plan);
        }
    }

    InvalidPageStructureException verify(Key key) {
        if (_page == 0) {
            return new InvalidPageStructureException("head page is neither a data page nor an index page");
        }
        if (!isIndexPage() && !isDataPage()) {
            return new InvalidPageStructureException("page type " + _type + " is neither data page nor an index page");
        }
        BitSet bitSet = null;
        if (isIndexPage())
            bitSet = new BitSet();
        if (key == null)
            key = new Key(_persistit);

        byte[] kb = key.getEncodedBytes();
        int[] plan = getRepackPlanBuffer();
        for (int index = 0; index < plan.length; index++) {
            plan[index] = 0;
        }

        for (int p = KEY_BLOCK_START; p < _keyBlockEnd; p += KEYBLOCK_LENGTH) {
            int kbData = getInt(p);
            int db = decodeKeyBlockDb(kbData);
            int ebc = decodeKeyBlockEbc(kbData);
            int tail = decodeKeyBlockTail(kbData);

            if (p == KEY_BLOCK_START && ebc != 0) {
                return new InvalidPageStructureException("invalid initial ebc " + ebc + " for keyblock at " + p
                        + " --[" + summarize() + "]");
            }

            if (tail < _keyBlockEnd || tail < _alloc || tail > _bufferSize - _tailHeaderSize
                    || (tail & ~TAILBLOCK_MASK) != 0) {
                return new InvalidPageStructureException("invalid tail block offset " + tail + " for keyblock at " + p
                        + " --[" + summarize() + "]");
            }
            int tbData = getInt(tail);
            int klength = decodeTailBlockKLength(tbData);
            if ((tbData & TAILBLOCK_INUSE_MASK) == 0) {
                return new InvalidPageStructureException("not in-use tail block offset " + tail + " for keyblock at "
                        + p + " --[" + summarize() + "]");
            }
            // Verify that first key in this pages matches the final key
            // of the preceding page.
            if (p == KEY_BLOCK_START && key.getEncodedSize() != 0) {
                int index = 0;
                int compare = 0;
                int size = key.getEncodedSize();
                if (klength < size)
                    size = klength + 1;
                compare = (kb[0] & 0xFF) - db;
                while (compare == 0 && ++index < size) {
                    compare = (kb[index] & 0xFF) - (_bytes[tail + _tailHeaderSize + index - 1] & 0xFF);
                }
                if (compare != 0) {
                    String s = compare < 0 ? "too big" : "too small";
                    return new InvalidPageStructureException("initial key " + s + " at offset " + index
                            + " for keyblock at " + p + " --[" + summarize() + "]");
                }
            }
            // Verify that successor keys follow in sequence.
            if (p > KEY_BLOCK_START && ebc < key.getEncodedSize()) {
                int dbPrev = kb[ebc] & 0xFF;
                if (db < dbPrev) {
                    return new InvalidPageStructureException("db not greater: db=" + db + " dbPrev=" + dbPrev
                            + " for keyblock at " + p + " --[" + summarize() + "]");
                }
            }
            //
            // If this is an index page, make sure the pointer isn't redundant
            //
            if (isIndexPage()) {
                int pointer = getInt(tail + 4);
                if (pointer == -1) {
                    if (p + KEYBLOCK_LENGTH != _keyBlockEnd) {
                        return new InvalidPageStructureException("index pointer has pointer to -1 "
                                + " for keyblock at " + p + " --[" + summarize() + "]");
                    }
                } else if (bitSet.get(pointer)) {
                    return new InvalidPageStructureException("index page has multiple keys pointing to same page "
                            + " for keyblock at " + p + " --[" + summarize() + "]");
                } else
                    bitSet.set(pointer);
            }

            if (_pool != null && getKeyCount() > _pool.getMaxKeys()) {
                return new InvalidPageStructureException("page has too many keys: has " + getKeyCount()
                        + " but max is " + _pool.getMaxKeys());
            }

            kb[ebc] = (byte) db;
            System.arraycopy(_bytes, tail + _tailHeaderSize, kb, ebc + 1, klength);
            key.setEncodedSize(ebc + klength + 1);
            plan[tail / TAILBLOCK_FACTOR] = p;
        }

        // Now check the free blocks

        int formerBlock = _alloc;
        for (int tail = _alloc; tail < _bufferSize;) {
            if ((tail & ~TAILBLOCK_MASK) != 0 || tail < 0 || tail > _bufferSize) {
                return new InvalidPageStructureException("Tail block at " + formerBlock + " is invalid");
            }
            int tbData = getInt(tail);
            int size = decodeTailBlockSize(tbData);
            if (size <= ~TAILBLOCK_MASK || size >= _bufferSize - _keyBlockEnd) {
                return new InvalidPageStructureException("Tailblock at " + tail + " has invalid size=" + size);
            }
            if ((tbData & TAILBLOCK_INUSE_MASK) != 0) {
                if (plan[tail / TAILBLOCK_FACTOR] == 0) {
                    return new InvalidPageStructureException("Tailblock at " + tail + " is in use, but no key "
                            + " block points to it.");
                }
                int klength = decodeTailBlockKLength(tbData);
                {
                    if (klength + _tailHeaderSize > size) {
                        return new InvalidPageStructureException("Tailblock at " + tail + " has klength=" + klength
                                + " longer than size=" + size + " - headerSize=" + _tailHeaderSize);
                    }
                }
            } else {
                if (plan[tail / TAILBLOCK_FACTOR] != 0) {
                    return new InvalidPageStructureException("Tailblock at " + tail + " is marked free, but the "
                            + " key block at " + plan[tail / TAILBLOCK_FACTOR] + " points to it.");
                }
            }
            tail += ((size + ~TAILBLOCK_MASK) & TAILBLOCK_MASK);
        }
        releaseRepackPlanBuffer(plan);
        return null;
    }

    /**
     * @return A displyable summary of information about the page contained in
     *         this <code>Buffer</code>.
     */
    public String summarize() {
        return String.format("Page=%,d type=%s rightSibling=%,d status=%s start=%d end=%d size=%d alloc=%d "
                + "slack=%d index=%d timestamp=%,d generation=%,d", _page, getPageTypeName(), _rightSibling,
                getStatusDisplayString(), KEY_BLOCK_START, _keyBlockEnd, _bufferSize, _alloc, _slack, _poolIndex,
                _timestamp, _generation);
    }

    public String toString() {
        if (_toStringDebug) {
            return toStringDetail(-1);
        }
        return String.format("Page %,d in volume %s at index %,d timestamp=%,d status=%s type=%s", _page, _vol,
                _poolIndex, _timestamp, getStatusDisplayString(), getPageTypeName());
    }

    /**
     * @return a human-readable inventory of the contents of this buffer
     */
    public String toStringDetail() {
        return toStringDetail(-1);
    }

    /**
     * @param findPointer
     * @return a human-readable representation of a page; if it is an index page
     *         and findPointer >= 0, then only show the records that surround
     *         the one that points to findPointer. This provides a way to
     *         quickly find pointer paths in pages.
     */
    String toStringDetail(final long findPointer) {
        final StringBuilder sb = new StringBuilder(String.format(
                "Page %,d in volume %s at index @%,d status %s type %s", _page, _vol, _poolIndex,
                getStatusDisplayString(), getPageTypeName()));
        if (!isValid()) {
            sb.append(" - invalid");
        } else if (isDataPage() || isIndexPage()) {
            sb.append(String.format("\n  type=%,d  alloc=%,d  slack=%,d  " + "keyBlockStart=%,d  keyBlockEnd=%,d "
                    + "timestamp=%,d generation=%,d right=%,d hash=%,d", _type, _alloc, _slack, KEY_BLOCK_START,
                    _keyBlockEnd, getTimestamp(), getGeneration(), getRightSibling(), _pool.hashIndex(_vol, _page)));

            try {
                final Key key = new Key((Persistit) null);
                final Value value = new Value((Persistit) null);
                final RecordInfo[] records = getRecords();
                BitSet bits = new BitSet();
                if (isIndexPage() && findPointer >= 0) {
                    for (int index = 0; index < records.length; index++) {
                        if (records[index].getPointerValue() == findPointer) {
                            bits.set(index);
                        }
                    }
                }
                boolean elisionMarked = false;
                for (int index = 0; index < records.length; index++) {
                    RecordInfo r = records[index];
                    r.getKeyState().copyTo(key);
                    if (isDataPage()) {
                        r.getValueState().copyTo(value);
                        sb.append(String.format("\n   %5d: db=%3d ebc=%3d tb=%,5d [%,d]%s=[%,d]%s", r.getKbOffset(), r
                                .getDb(), r.getEbc(), r.getTbOffset(), r.getKLength(), key, r.getValueState()
                                .getEncodedBytes().length, abridge(value)));
                    } else {
                        boolean selected = true;
                        if (findPointer >= 0) {
                            if (index > 2 && index < records.length - 2) {
                                boolean bit = false;
                                for (int p = index - 2; p < index + 3; p++) {
                                    if (bits.get(p)) {
                                        bit = true;
                                    }
                                }
                                selected &= bit;
                            }
                        }
                        if (selected) {
                            sb.append(String.format("\n  %5d: db=%3d ebc=%3d tb=%,5d [%,d]%s->%,d", r.getKbOffset(), r
                                    .getDb(), r.getEbc(), r.getTbOffset(), r.getKLength(), key, r.getPointerValue()));
                            elisionMarked = false;
                        } else {
                            if (!elisionMarked) {
                                sb.append(String.format("\n  ..."));
                                elisionMarked = true;
                            }
                        }
                    }
                }
            } catch (Exception e) {
                sb.append(" - " + e);
            }
        } else if (isHeadPage()) {
            sb.append(String.format("\n  type=%,d  " + "timestamp=%,d generation=%,d right=%,d hash=%,d", _type,
                    getTimestamp(), getGeneration(), getRightSibling(), _pool.hashIndex(_vol, _page)));
            sb.append(String.format("\n  nextAvailablePage=%,d extendedPageCount=%,d "
                    + " directoryRootPage=%,d garbageRootPage=%,d id=%,d ", getNextAvailablePage(_bytes),
                    getExtendedPageCount(_bytes), getDirectoryRoot(_bytes), getGarbageRoot(_bytes), getId(_bytes)));
        } else if (isGarbagePage()) {
            sb.append(String.format("\n  type=%,d  " + "timestamp=%,d generation=%,d right=%,d hash=%,d", _type,
                    getTimestamp(), getGeneration(), getRightSibling(), _pool.hashIndex(_vol, _page)));
            for (int p = _alloc; p < _bufferSize; p += GARBAGE_BLOCK_SIZE) {
                sb.append(String.format("\n  garbage chain @%,6d : %,d -> %,d", p,
                        getLong(p + GARBAGE_BLOCK_LEFT_PAGE), getLong(p + GARBAGE_BLOCK_RIGHT_PAGE)));
            }
        } else {
            sb.append(String.format("\n  type=%,d  " + "timestamp=%,d generation=%,d right=%,d hash=%,d\n", _type,
                    getTimestamp(), getGeneration(), getRightSibling(), _pool.hashIndex(_vol, _page)));
        }
        return sb.toString();
    }

    private String abridge(final Value value) {
        String s = value.toString();
        if (s.length() > 120) {
            return s.substring(0, 120) + "...";
        } else {
            return s;
        }
    }

    String foundAtString(int p) {
        StringBuilder sb = new StringBuilder("<");
        sb.append(p & P_MASK);
        if ((p & EXACT_MASK) != 0)
            sb.append(":exact");
        if ((p & FIXUP_MASK) > 0)
            sb.append(":fixup");
        sb.append(":depth=");
        sb.append(decodeDepth(p));
        p = p & P_MASK;
        if (p < KEY_BLOCK_START)
            sb.append(":before");
        else if (p >= _keyBlockEnd)
            sb.append(":after");
        else if (p + KEYBLOCK_LENGTH == _keyBlockEnd)
            sb.append(":end");
        else {
            int kbData = getInt(p);
            sb.append(":ebc=" + decodeKeyBlockEbc(kbData));
            sb.append(":db=" + decodeKeyBlockDb(kbData));
            sb.append(":tail=" + decodeKeyBlockTail(kbData));
        }
        sb.append(">");
        return sb.toString();
    }

    /**
     * @return an array of <code>Record</code>s extracted from this buffer.
     */
    public ManagementImpl.RecordInfo[] getRecords() {
        ManagementImpl.RecordInfo[] result = null;

        if (isIndexPage() || isDataPage()) {
            Key key = new Key(_persistit);
            Value value = new Value(_persistit);

            int count = (_keyBlockEnd - KEY_BLOCK_START) / KEYBLOCK_LENGTH;
            result = new ManagementImpl.RecordInfo[count];
            int n = 0;
            for (int p = KEY_BLOCK_START; p < _keyBlockEnd; p += KEYBLOCK_LENGTH) {
                int kbData = getInt(p);
                int db = decodeKeyBlockDb(kbData);
                int ebc = decodeKeyBlockEbc(kbData);
                int tail = decodeKeyBlockTail(kbData);
                int tbData = tail != 0 ? getInt(tail) : 0;
                int size = decodeTailBlockSize(tbData);
                int klength = decodeTailBlockKLength(tbData);
                boolean inUse = decodeTailBlockInUse(tbData);

                ManagementImpl.RecordInfo rec = new ManagementImpl.RecordInfo();
                rec._kbOffset = p;
                rec._tbOffset = tail;
                rec._ebc = ebc;
                rec._db = db;
                rec._klength = klength;
                rec._size = size;
                rec._inUse = inUse;

                byte[] kbytes = key.getEncodedBytes();
                kbytes[ebc] = (byte) db;
                System.arraycopy(_bytes, tail + _tailHeaderSize, kbytes, ebc + 1, klength);
                key.setEncodedSize(ebc + 1 + klength);
                rec._key = new KeyState(key);

                if (isIndexPage()) {
                    rec._pointerValue = getInt(tail + 4);
                } else {
                    int vsize = size - _tailHeaderSize - klength;
                    if (vsize < 0)
                        vsize = 0;
                    value.putEncodedBytes(_bytes, tail + _tailHeaderSize + klength, vsize);
                    if (value.isDefined() && (value.getEncodedBytes()[0] & 0xFF) == LONGREC_TYPE) {
                        value.setLongRecordMode(true);
                    } else {
                        value.setLongRecordMode(false);
                    }
                    rec._value = new ValueState(value);
                }
                result[n++] = rec;
            }
        } else if (isGarbagePage()) {
            int count = (_bufferSize - _alloc) / GARBAGE_BLOCK_SIZE;
            result = new ManagementImpl.RecordInfo[count];
            int n = 0;
            for (int p = _alloc; p < _bufferSize; p += GARBAGE_BLOCK_SIZE) {
                ManagementImpl.RecordInfo rec = new ManagementImpl.RecordInfo();
                rec._tbOffset = p;
                rec._garbageStatus = getInt(p + GARBAGE_BLOCK_STATUS);
                rec._garbageLeftPage = getLong(p + GARBAGE_BLOCK_LEFT_PAGE);
                rec._garbageRightPage = getLong(p + GARBAGE_BLOCK_RIGHT_PAGE);
                result[n++] = rec;
            }
        }
        return result;
    }

    void assertVerify() {
        if (Debug.VERIFY_PAGES) {
            Exception verifyException = verify(null);
            Debug.$assert1.t(verifyException == null);
        }
    }

    boolean addGarbageChain(long left, long right, long expectedCount) {
        Debug.$assert0.t(left > 0 && left <= MAX_VALID_PAGE_ADDR && left != _page && right != _page && isGarbagePage());

        if (_alloc - GARBAGE_BLOCK_SIZE < _keyBlockEnd) {
            return false;
        } else {
            _alloc -= GARBAGE_BLOCK_SIZE;
            putInt(_alloc + GARBAGE_BLOCK_STATUS, 0);
            putLong(_alloc + GARBAGE_BLOCK_LEFT_PAGE, left);
            putLong(_alloc + GARBAGE_BLOCK_RIGHT_PAGE, right);
            putLong(_alloc + GARBAGE_BLOCK_EXPECTED_COUNT, expectedCount);
            bumpGeneration();
            return true;
        }
    }

    int getGarbageChainStatus() {
        Debug.$assert0.t(isGarbagePage());
        if (_alloc + GARBAGE_BLOCK_SIZE > _bufferSize)
            return -1;
        else
            return getInt(_alloc + GARBAGE_BLOCK_STATUS);
    }

    long getGarbageChainLeftPage() {
        Debug.$assert0.t(isGarbagePage());
        if (_alloc + GARBAGE_BLOCK_SIZE > _bufferSize)
            return -1;
        long page = getLong(_alloc + GARBAGE_BLOCK_LEFT_PAGE);
        Debug.$assert0.t(page > 0 && page <= MAX_VALID_PAGE_ADDR && page != _page);
        return page;
    }

    long getGarbageChainRightPage() {
        Debug.$assert0.t(isGarbagePage());
        if (_alloc + GARBAGE_BLOCK_SIZE > _bufferSize)
            return -1;
        else
            return getLong(_alloc + GARBAGE_BLOCK_RIGHT_PAGE);
    }

    long getGarbageChainLeftPage(int p) {
        long page = getLong(p + GARBAGE_BLOCK_LEFT_PAGE);
        Debug.$assert0.t(page > 0 && page <= MAX_VALID_PAGE_ADDR && page != _page);
        return page;
    }

    long getGarbageChainRightPage(int p) {
        return getLong(p + GARBAGE_BLOCK_RIGHT_PAGE);
    }

    boolean removeGarbageChain() {
        Debug.$assert0.t(isGarbagePage());
        if (_alloc + GARBAGE_BLOCK_SIZE > _bufferSize)
            return false;
        clearBytes(_alloc, _alloc + GARBAGE_BLOCK_SIZE);
        _alloc += GARBAGE_BLOCK_SIZE;
        bumpGeneration();
        return true;
    }

    void setGarbageLeftPage(long left) {
        Debug.$assert0.t(isMine());
        Debug.$assert0.t(left > 0 && left <= MAX_VALID_PAGE_ADDR && left != _page);
        Debug.$assert0.t(isGarbagePage());
        Debug.$assert0.t(_alloc + GARBAGE_BLOCK_SIZE <= _bufferSize);
        Debug.$assert0.t(_alloc >= _keyBlockEnd);
        putLong(_alloc + GARBAGE_BLOCK_LEFT_PAGE, left);
        bumpGeneration();
    }

    void populateInfo(ManagementImpl.BufferInfo info) {
        info.poolIndex = _poolIndex;
        info.pageAddress = _page;
        info.rightSiblingAddress = _rightSibling;
        Volume vol = _vol;
        if (vol != null) {
            info.volumeName = vol.getPath();
        } else {
            info.volumeName = null;
        }
        info.type = _type;
        info.typeName = getPageTypeName();
        info.bufferSize = _bufferSize;
        info.keyBlockStart = KEY_BLOCK_START;
        info.keyBlockEnd = _keyBlockEnd;
        info.availableBytes = getAvailableSize();
        info.alloc = _alloc;
        info.slack = _slack;
        info.timestamp = _timestamp;
        info.status = getStatus();
        info.statusName = getStatusCode();
        Thread writerThread = getWriterThread();
        if (writerThread != null) {
            info.writerThreadName = writerThread.getName();
        } else {
            info.writerThreadName = null;
        }
        info.updateAcquisitonTime();

    }

    /**
     * Used to sort buffers in ascending page address order by volume.
     * 
     * @param buffer
     * @return -1, 0 or 1 as this <code>Buffer</code> falls before, a, or after
     *         the supplied <code>Buffer</code> in the desired page address
     *         order.
     */
    @Override
    public int compareTo(Buffer buffer) {
        if (buffer.getVolume() == null) {
            return 1;
        }
        if (getVolume() == null) {
            return -1;
        }
        if (getVolume().equals(buffer.getVolume())) {
            return getPageAddress() > buffer.getPageAddress() ? 1 : getPageAddress() < buffer.getPageAddress() ? -1 : 0;
        }
        return getVolume().getId() > buffer.getVolume().getId() ? 1
                : getVolume().getId() < buffer.getVolume().getId() ? -1 : 0;
    }

}<|MERGE_RESOLUTION|>--- conflicted
+++ resolved
@@ -35,10 +35,6 @@
 import com.persistit.exception.PersistitException;
 import com.persistit.exception.PersistitIOException;
 import com.persistit.exception.PersistitInterruptedException;
-<<<<<<< HEAD
-import com.persistit.exception.ReadOnlyVolumeException;
-=======
->>>>>>> 2a8556a2
 import com.persistit.exception.RebalanceException;
 import com.persistit.exception.VolumeClosedException;
 import com.persistit.policy.JoinPolicy;
@@ -456,13 +452,7 @@
         bumpGeneration();
     }
 
-<<<<<<< HEAD
-    void writePageOnCheckpoint(final long timestamp) throws PersistitIOException, InvalidPageStructureException,
-            VolumeClosedException, ReadOnlyVolumeException, InvalidPageAddressException, InUseException,
-            PersistitInterruptedException {
-=======
     void writePageOnCheckpoint(final long timestamp) throws PersistitException {
->>>>>>> 2a8556a2
         Debug.$assert0.t(isMine());
         final Checkpoint checkpoint = _persistit.getCurrentCheckpoint();
         if (isDirty() && !isTemporary() && getTimestamp() < checkpoint.getTimestamp()
@@ -472,12 +462,7 @@
         }
     }
 
-<<<<<<< HEAD
-    void writePage() throws PersistitIOException, InvalidPageStructureException, VolumeClosedException,
-            ReadOnlyVolumeException, InvalidPageAddressException, InUseException, PersistitInterruptedException {
-=======
     void writePage() throws PersistitException {
->>>>>>> 2a8556a2
         final Volume volume = getVolume();
         if (volume != null) {
             clearSlack();
@@ -742,11 +727,7 @@
      * @return An encoded result (see above). Returns 0 if the supplied key
      *         precedes the first key in the page. Returns Integer.MAX_VALUE if
      *         it follows the last key in the page.
-<<<<<<< HEAD
-     * @throws PersistitInterruptedException
-=======
      * @throws PersistitInterruptedException 
->>>>>>> 2a8556a2
      */
     int findKey(Key key) throws PersistitInterruptedException {
         final FastIndex fastIndex = getFastIndex();
@@ -1290,11 +1271,7 @@
      *            The key on under which the value will be stored
      * @param value
      *            The value, converted to a byte array
-<<<<<<< HEAD
-     * @throws PersistitInterruptedException
-=======
      * @throws PersistitInterruptedException 
->>>>>>> 2a8556a2
      */
     int putValue(Key key, Value value) throws PersistitInterruptedException {
         int p = findKey(key);
