/**
 * Copyright (C) 2011 Akiban Technologies Inc.
 * This program is free software: you can redistribute it and/or modify
 * it under the terms of the GNU Affero General Public License, version 3,
 * as published by the Free Software Foundation.
 *
 * This program is distributed in the hope that it will be useful,
 * but WITHOUT ANY WARRANTY; without even the implied warranty of
 * MERCHANTABILITY or FITNESS FOR A PARTICULAR PURPOSE.  See the
 * GNU Affero General Public License for more details.
 *
 * You should have received a copy of the GNU Affero General Public License
 * along with this program.  If not, see http://www.gnu.org/licenses.
 */

package com.persistit;

import java.io.BufferedReader;
import java.io.File;
import java.io.FileInputStream;
import java.io.FileNotFoundException;
import java.io.FileReader;
import java.io.IOException;
import java.io.PrintWriter;
import java.lang.management.ManagementFactory;
import java.lang.management.MemoryMXBean;
import java.lang.management.MemoryUsage;
import java.rmi.RemoteException;
import java.security.AccessController;
import java.security.PrivilegedAction;
import java.text.SimpleDateFormat;
import java.util.ArrayList;
import java.util.Collections;
import java.util.Date;
import java.util.Enumeration;
import java.util.HashMap;
import java.util.HashSet;
import java.util.Iterator;
import java.util.List;
import java.util.Map;
import java.util.Properties;
import java.util.ResourceBundle;
import java.util.Set;
import java.util.WeakHashMap;
import java.util.concurrent.atomic.AtomicBoolean;
import java.util.concurrent.atomic.AtomicReference;

import javax.management.InstanceNotFoundException;
import javax.management.MBeanServer;
import javax.management.ObjectName;

import com.persistit.Accumulator.AccumulatorRef;
import com.persistit.CheckpointManager.Checkpoint;
import com.persistit.encoding.CoderManager;
import com.persistit.encoding.KeyCoder;
import com.persistit.encoding.ValueCoder;
import com.persistit.exception.PersistitClosedException;
import com.persistit.exception.PersistitException;
import com.persistit.exception.PersistitIOException;
import com.persistit.exception.PersistitInterruptedException;
import com.persistit.exception.PropertiesNotFoundException;
import com.persistit.exception.TestException;
import com.persistit.exception.VolumeAlreadyExistsException;
import com.persistit.exception.VolumeNotFoundException;
import com.persistit.logging.DefaultPersistitLogger;
import com.persistit.logging.LogBase;
import com.persistit.logging.PersistitLogger;
import com.persistit.policy.JoinPolicy;
import com.persistit.policy.SplitPolicy;
import com.persistit.util.ArgParser;
import com.persistit.util.Debug;
import com.persistit.util.Util;
import com.persistit.util.UtilControl;

/**
 * <p>
 * Creates and manages the the runtime environment for a Persistit&trade;
 * database. To use <code>Persistit</code>, an application invokes one of the
 * static {@link #initialize} methods to load a set of properties that govern
 * Persistit's behavior, and to initialize its memory structures. When
 * terminating, the application should invoke the static {@link #close} method
 * to complete all database writes, close all files and relinquish all buffer
 * memory.
 * </p>
 * <p>
 * Once initialized, there is a single <code>Persistit</code> instance available
 * from the {@link #getInstance} method. Various non-static methods are
 * available on this instance. The {@link #close} method releases the
 * <code>Persistit</code> instance, allowing its memory to be released.
 * </p>
 * <p>
 * An application interacts with Persistit by creating {@link Exchange} objects
 * and invoking their methods.
 * </p>
 * <p>
 * During initialization this class optionally creates a small Swing UI
 * containing various useful diagnostic views of internal state. To request this
 * utility, include the command-line parameter
 * <code>-Dcom.persistit.showgui=true</code>, or specify the property
 * </code>showgui=true</code> in the properties file supplied to the
 * {@link #initialize} method.
 * </p>
 * 
 * @version 1.1
 */
public class Persistit {
    /**
     * This version of Persistit
     */
    public final static String VERSION = GetVersion.getVersionString() + (Debug.ENABLED ? "-DEBUG" : "");
    /**
     * The copyright notice
     */
    public final static String COPYRIGHT = "Copyright (c) 2011 Akiban Technologies Inc.";

    /**
     * Determines whether multi-byte integers will be written in little- or
     * big-endian format. This constant is <code>true</code> in all current
     * builds.
     */
    public final static boolean BIG_ENDIAN = true;
    /**
     * Prefix used to form the a system property name. For example, the property
     * named <code>journalpath=xyz</code> can also be specified as a system
     * property on the command line with the option
     * -Dcom.persistit.journalpath=xyz.
     */
    public final static String SYSTEM_PROPERTY_PREFIX = "com.persistit.";
    /**
     * Name of utility GUI class.
     */
    private final static String PERSISTIT_GUI_CLASS_NAME = SYSTEM_PROPERTY_PREFIX + "ui.AdminUI";

    /**
     * Default suffix for properties file name
     */
    public final static String DEFAULT_PROPERTIES_FILE_SUFFIX = ".properties";
    /**
     * Default properties file name
     */
    public final static String DEFAULT_CONFIG_FILE = "persistit.properties";
    /**
     * Default maximum time (in milliseconds) to allow for successful completion
     * of an operation.
     */
    static final long DEFAULT_TIMEOUT_VALUE = 30000; // Thirty seconds
    /**
     * Upper bound maximum time (in milliseconds) to allow for successful
     * completion of an operation. This is the maximum timeout value you can
     * specify for individual <code>Exchange</code>.
     */
    static final long MAXIMUM_TIMEOUT_VALUE = 86400000; // One day
    /**
     * Property name by which name of properties file can be supplied.
     */
    public final static String CONFIG_FILE_PROPERTY_NAME = "properties";
    /**
     * Property name prefix for specifying buffer size and count. The full
     * property name should be one of "1024", "2048", "4096", "8192" or "16384"
     * appended to this string, e.g., "buffer.count.8192".
     */
    public final static String BUFFERS_PROPERTY_NAME = "buffer.count.";
    /**
     * Property name prefix for specifying buffer memory allocation. The full
     * property name should be one of "1024", "2048", "4096", "8192" or "16384"
     * appended to this string, e.g., "buffer.count.8192". This property is an
     * alternative to "buffer.count.nnnn", and only one of these may be used in
     * a configuration per buffer size. With the buffer.memory property
     * Persistit computes a buffer count that will consume approximately the
     * specified memory allocation, including overhead for FastIndex elements.
     */
    public final static String BUFFER_MEM_PROPERTY_NAME = "buffer.memory.";
    /**
     * Property name prefix for specifying Volumes. The full property name
     * should be a unique ordinal number appended to this string, e.g.,
     * "volume.1", "volume.2", etc.
     */
    public final static String VOLUME_PROPERTY_PREFIX = "volume.";
    /**
     * Property name for specifying the file specification for the journal.
     */
    public final static String JOURNAL_PATH_PROPERTY_NAME = "journalpath";

    /**
     * Property name for specifying the size of each journal file, e.g.,
     * "journalsize=400000000".
     */
    public final static String JOURNAL_BLOCKSIZE_PROPERTY_NAME = "journalsize";

    /**
     * Default path name for the journal. Note, sequence suffix in the form
     * .nnnnnnnnnnnnnnnn (16 digits, zero-filled) will be appended.
     */
    public final static String DEFAULT_JOURNAL_PATH = "persistit_journal";

    /**
     * Default System Volume Name
     */
    public final static String DEFAULT_SYSTEM_VOLUME_NAME = "_system";

    /**
     * Property name for specifying the system volume name
     */
    public final static String SYSTEM_VOLUME_PROPERTY = "sysvolume";

    /**
     * Property name for specifying default temporary volume page size
     */
    public final static String TEMPORARY_VOLUME_PAGE_SIZE_NAME = "tvpagesize";

    /**
     * Property name for specifying default temporary volume directory
     */
    public final static String TEMPORARY_VOLUME_DIR_NAME = "tmpvoldir";

    /**
     * Property name for specifying upper bound on temporary volume size
     */
    public final static String TEMPORARY_VOLUME_MAX_SIZE = "tmpvolmaxsize";

    /**
     * Property name for specifying a transaction volume
     */
    public final static String TXN_VOLUME_NAME_PROPERTY = "txnvolume";

    /**
     * Property name for specifying whether Persistit should display diagnostic
     * messages. Property value must be "true" or "false".
     */
    public final static String VERBOSE_PROPERTY = "verbose";
    /**
     * Property name for specifying whether Persistit should retry read
     * operations that fail due to IOExceptions.
     */
    public final static String READ_RETRY_PROPERTY = "readretry";
    /**
     * Property name for maximum length of time a Persistit operation will wait
     * for I/O completion before throwing a TimeoutException.
     */
    public final static String TIMEOUT_PROPERTY = "timeout";

    /**
     * Property name to specify package and/or class names of classes that must
     * be serialized using standard Java serialization.
     */
    public final static String SERIAL_OVERRIDE_PROPERTY = "serialOverride";

    /**
     * Property name to specify whether DefaultValueCoder should use a declared
     * no-arg contructor within each class being deserialized. Unless specified
     * as <code>true</code>, Serializable classes will be instantiated through
     * platform-specific API calls.
     */
    public final static String CONSTRUCTOR_OVERRIDE_PROPERTY = "constructorOverride";

    /**
     * Property name for specifying whether Persistit should attempt to launch a
     * diagnostic utility for viewing internal state.
     */
    public final static String SHOW_GUI_PROPERTY = "showgui";

    /**
     * Property name for log switches
     */
    public final static String LOGGING_PROPERTIES = "logging";

    /**
     * Property name for log file name
     */
    public final static String LOGFILE_PROPERTY = "logfile";
    /**
     * Property name for the optional RMI registry host name
     */
    public final static String RMI_REGISTRY_HOST_PROPERTY = "rmihost";
    /**
     * Property name for the optional RMI registry port
     */
    public final static String RMI_REGISTRY_PORT = "rmiport";

    /**
     * Name of port on which RMI server accepts connects. If zero or unassigned,
     * RMI picks a random port. Specifying a port can be helpful when using SSH
     * to tunnel RMI to a server.
     */
    public final static String RMI_SERVER_PORT = "rmiserverport";

    /**
     * Property name for enabling Persistit Open MBean for JMX
     */
    public final static String JMX_PARAMS = "jmx";

    /**
     * Property name for pseudo-property "timestamp";
     */
    public final static String TIMESTAMP_PROPERTY = "timestamp";

    /**
     * Property name for the "append only" property.
     */
    public final static String APPEND_ONLY_PROPERTY = "appendonly";

    public final static String SPLIT_POLICY_PROPERTY = "splitpolicy";

    public final static String JOIN_POLICY_PROPERTY = "joinpolicy";

    /**
     * Maximum number of Exchanges that will be held in an internal pool.
     */
    public final static int MAX_POOLED_EXCHANGES = 10000;

<<<<<<< HEAD
    private final static int TRANSACTION_INDEX_SIZE = 32;
=======
    private final static int TRANSACTION_INDEX_SIZE = 512;
>>>>>>> 65beb787

    final static long SHORT_DELAY = 500;

    private final static long KILO = 1024;
    private final static long MEGA = KILO * KILO;
    private final static long GIGA = MEGA * KILO;
    private final static long TERA = GIGA * KILO;

    private final static long CLOSE_LOG_INTERVAL = 30000000000L; // 30 sec

    private final static int ACCUMULATOR_CHECKPOINT_THRESHOLD = 256;

    private final static SplitPolicy DEFAULT_SPLIT_POLICY = SplitPolicy.PACK_BIAS;
    private final static JoinPolicy DEFAULT_JOIN_POLICY = JoinPolicy.EVEN_BIAS;

    private final long _availableHeap = availableHeap();

    private PersistitLogger _logger;

    /**
     * Start time
     */
    private final long _startTime = System.currentTimeMillis();
    private final HashMap<Integer, BufferPool> _bufferPoolTable = new HashMap<Integer, BufferPool>();
    private final ArrayList<Volume> _volumes = new ArrayList<Volume>();
    private Properties _properties = new Properties();

    private AtomicBoolean _initialized = new AtomicBoolean();
    private AtomicBoolean _closed = new AtomicBoolean();

    private long _beginCloseTime;
    private long _nextCloseTime;

    private final LogBase _logBase = new LogBase();

    private AtomicBoolean _suspendShutdown = new AtomicBoolean(false);
    private AtomicBoolean _suspendUpdates = new AtomicBoolean(false);

    private UtilControl _localGUI;

    private AtomicReference<CoderManager> _coderManager = new AtomicReference<CoderManager>();

    private ClassIndex _classIndex = new ClassIndex(this);

    private ThreadLocal<SessionId> _sessionIdThreadLocal = new ThreadLocal<SessionId>() {
        @Override
        protected SessionId initialValue() {
            return new SessionId();
        }
    };

    private final Map<SessionId, Transaction> _transactionSessionMap = new HashMap<SessionId, Transaction>();

    private ManagementImpl _management;

    private final RecoveryManager _recoveryManager = new RecoveryManager(this);

    private final JournalManager _journalManager = new JournalManager(this);

    private final TimestampAllocator _timestampAllocator = new TimestampAllocator();

    private final CheckpointManager _checkpointManager = new CheckpointManager(this);

    private final CleanupManager _cleanupManager = new CleanupManager(this);

    private final IOMeter _ioMeter = new IOMeter();

    private TransactionIndex _transactionIndex = new TransactionIndex(_timestampAllocator, TRANSACTION_INDEX_SIZE);

    private Map<SessionId, List<Exchange>> _exchangePoolMap = new WeakHashMap<SessionId, List<Exchange>>();

    private boolean _readRetryEnabled;

    private long _defaultTimeout;

    private final Set<AccumulatorRef> _accumulators = new HashSet<AccumulatorRef>();

    private SplitPolicy _defaultSplitPolicy = DEFAULT_SPLIT_POLICY;

    private JoinPolicy _defaultJoinPolicy = DEFAULT_JOIN_POLICY;

    /**
     * <p>
     * Initialize Persistit using properties supplied by the default properties
     * file. The name of this file is supplied by the system property
     * <code>com.persistit.properties</code>. If that property is not specified,
     * the default file path is <code>./persistit.properties</code> in the
     * current working directory. If Persistit has already been initialized,
     * this method does nothing. This method is threadsafe; if multiple threads
     * concurrently attempt to invoke this method, one of the threads will
     * actually perform the initialization and the other threads will do
     * nothing.
     * </p>
     * <p>
     * Note that Persistit starts non-daemon threads that will keep a JVM from
     * exiting until {@link #close} is invoked. This is to ensure that all
     * pending updates are written before the JVM exit.
     * </p>
     * 
     * @throws PersistitException
     * @throws IOException
     * @throws Exception
     */
    public void initialize() throws PersistitException {
        initialize(getProperty(CONFIG_FILE_PROPERTY_NAME, DEFAULT_CONFIG_FILE));
    }

    /**
     * <p>
     * Initialize Persistit using the supplied properties file path. If
     * Persistit has already been initialized, this method does nothing. This
     * method is threadsafe; if multiple threads concurrently attempt to invoke
     * this method, one of the threads will actually perform the initialization
     * and the other threads will do nothing.
     * </p>
     * <p>
     * Note that Persistit starts non-daemon threads that will keep a JVM from
     * exiting until {@link #close} is invoked. This is to ensure that all
     * pending updates are written before the JVM exit.
     * </p>
     * 
     * @param propertiesFileName
     *            The path to the properties file.
     * @throws PersistitException
     * @throws IOException
     */
    public void initialize(String propertiesFileName) throws PersistitException {
        initialize(parseProperties(propertiesFileName));
    }

    /**
     * <p>
     * Initialize Persistit using the supplied <code>java.util.Properties</code>
     * instance. Applications can use this method to supply computed Properties
     * rather than reading them from a file. If Persistit has already been
     * initialized, this method does nothing. This method is threadsafe; if
     * multiple threads concurrently attempt to invoke this method, one of the
     * threads will actually perform the initialization and the other threads
     * will do nothing.
     * </p>
     * <p>
     * Note that Persistit starts non-daemon threads that will keep a JVM from
     * exiting until {@link #close} is invoked. This is to ensure that all
     * pending updates are written before the JVM exit.
     * </p>
     * 
     * @param properties
     *            The Properties object from which to initialize Persistit
     * @throws PersistitException
     * @throws IOException
     */
    public void initialize(Properties properties) throws PersistitException {
        boolean done = false;
        try {
            _closed.set(false);

            initializeProperties(properties);
            initializeLogging();
            initializeManagement();
            initializeOther();
            initializeRecovery();
            initializeJournal();
            initializeBufferPools();
            initializeVolumes();
            startJournal();
            startBufferPools();
            finishRecovery();
            startCheckpointManager();
            startTransactionIndexPollTask();
            flush();
            startCleanupManager();
            _initialized.set(true);
            done = true;
        } finally {
            if (!done) {
                releaseAllResources();
            }
        }
    }

    Properties parseProperties(final String propertiesFileName) throws PersistitException {
        Properties properties = new Properties();
        try {
            if (propertiesFileName.contains(DEFAULT_PROPERTIES_FILE_SUFFIX)
                    || propertiesFileName.contains(File.separator)) {
                properties.load(new FileInputStream(propertiesFileName));
            } else {
                ResourceBundle bundle = ResourceBundle.getBundle(propertiesFileName);
                for (Enumeration<String> e = bundle.getKeys(); e.hasMoreElements();) {
                    final String key = e.nextElement();
                    properties.put(key, bundle.getString(key));
                }
            }
        } catch (FileNotFoundException fnfe) {
            // A friendlier exception when the properties file is not found.
            throw new PropertiesNotFoundException(fnfe.getMessage());
        } catch (IOException ioe) {
            throw new PersistitIOException(ioe);
        }
        return properties;
    }

    void initializeProperties(final Properties properties) {
        properties.putAll(_properties);
        _properties = properties;

        _readRetryEnabled = getBooleanProperty(READ_RETRY_PROPERTY, true);
        _defaultTimeout = getLongProperty(TIMEOUT_PROPERTY, DEFAULT_TIMEOUT_VALUE, 0, MAXIMUM_TIMEOUT_VALUE);
    }

    void initializeLogging() throws PersistitException {
        try {
            getPersistitLogger().open();
            String logLevel = getProperty(LOGGING_PROPERTIES);
            if (logLevel != null && getPersistitLogger() instanceof DefaultPersistitLogger) {
                ((DefaultPersistitLogger) getPersistitLogger()).setLevel(logLevel);
            }
            _logBase.configure(getPersistitLogger());
            _logBase.start.log(_startTime);
            _logBase.copyright.log(copyright());
        } catch (Exception e) {
            System.err.println("Persistit(tm) Logging is disabled due to " + e);
            if (e.getMessage() != null && e.getMessage().length() > 0) {
                System.err.println(e.getMessage());
            }
            e.printStackTrace();
        }

    }

    void initializeRecovery() throws PersistitException {
        String journalPath = getProperty(JOURNAL_PATH_PROPERTY_NAME, DEFAULT_JOURNAL_PATH);
        _recoveryManager.init(journalPath);
        _recoveryManager.buildRecoveryPlan();
    }

    void initializeJournal() throws PersistitException {
        String journalPath = getProperty(JOURNAL_PATH_PROPERTY_NAME, DEFAULT_JOURNAL_PATH);
        int journalSize = (int) getLongProperty(JOURNAL_BLOCKSIZE_PROPERTY_NAME,
                JournalManagerMXBean.DEFAULT_BLOCK_SIZE, JournalManagerMXBean.MINIMUM_BLOCK_SIZE,
                JournalManagerMXBean.MAXIMUM_BLOCK_SIZE);

        _journalManager.init(_recoveryManager, journalPath, journalSize);
        if (getBooleanProperty(APPEND_ONLY_PROPERTY, false)) {
            _journalManager.setAppendOnly(true);
        }
    }

    void initializeBufferPools() {
        int bufferSize = Buffer.MIN_BUFFER_SIZE;
        while (bufferSize <= Buffer.MAX_BUFFER_SIZE) {
            String countPropertyName = BUFFERS_PROPERTY_NAME + bufferSize;
            String memPropertyName = BUFFER_MEM_PROPERTY_NAME + bufferSize;
            int byCount = (int) getLongProperty(countPropertyName, -1, BufferPool.MINIMUM_POOL_COUNT,
                    BufferPool.MAXIMUM_POOL_COUNT);
            int byMemory = computeBufferCountFromMemoryProperty(memPropertyName, getProperty(memPropertyName),
                    bufferSize);

            if (byCount != -1 && byMemory != -1) {
                throw new IllegalArgumentException("Only one of " + countPropertyName + " and " + memPropertyName
                        + " may be specified");
            }

            if (byMemory != -1) {
                byCount = byMemory;
            }

            if (byCount != -1) {
                _logBase.allocateBuffers.log(byCount, bufferSize);
                BufferPool pool = new BufferPool(byCount, bufferSize, this);
                _bufferPoolTable.put(new Integer(bufferSize), pool);
                registerBufferPoolMXBean(bufferSize);
            }
            bufferSize <<= 1;
        }
    }

    void initializeVolumes() throws PersistitException {
        for (Enumeration<?> enumeration = _properties.propertyNames(); enumeration.hasMoreElements();) {
            String key = (String) enumeration.nextElement();
            if (key.startsWith(VOLUME_PROPERTY_PREFIX)) {
                boolean isOne = true;
                try {
                    Integer.parseInt(key.substring(VOLUME_PROPERTY_PREFIX.length()));
                } catch (NumberFormatException nfe) {
                    isOne = false;
                }
                if (isOne) {
                    VolumeSpecification volumeSpecification = new VolumeSpecification(getProperty(key));
                    _logBase.openVolume.log(volumeSpecification.getName());
                    final Volume volume = new Volume(volumeSpecification);
                    volume.open(this);
                }
            }
        }
    }

    void initializeManagement() {
        String rmiHost = getProperty(RMI_REGISTRY_HOST_PROPERTY);
        String rmiPort = getProperty(RMI_REGISTRY_PORT);
        String serverPort = getProperty(RMI_SERVER_PORT);
        boolean enableJmx = getBooleanProperty(JMX_PARAMS, true);

        if (rmiHost != null || rmiPort != null) {
            ManagementImpl management = (ManagementImpl) getManagement();
            management.register(rmiHost, rmiPort, serverPort);
        }
        if (enableJmx) {
            registerMXBeans();
        }
    }

    void initializeOther() {
        // Set up the parent CoderManager for this instance.
        String serialOverridePatterns = getProperty(Persistit.SERIAL_OVERRIDE_PROPERTY);
        DefaultCoderManager cm = new DefaultCoderManager(this, serialOverridePatterns);
        _coderManager.set(cm);

        if (getBooleanProperty(SHOW_GUI_PROPERTY, false)) {
            try {
                setupGUI(true);
            } catch (Exception e) {
                _logBase.configurationError.log(e);
            }
        }

        try {
            _defaultSplitPolicy = SplitPolicy.forName(getProperty(SPLIT_POLICY_PROPERTY, DEFAULT_SPLIT_POLICY
                    .toString()));
        } catch (IllegalArgumentException e) {
            _logBase.configurationError.log(e);
        }
        try {
            _defaultJoinPolicy = JoinPolicy.forName(getProperty(JOIN_POLICY_PROPERTY, DEFAULT_JOIN_POLICY.toString()));
        } catch (IllegalArgumentException e) {
            _logBase.configurationError.log(e);
        }
    }

    void startCheckpointManager() {
        _checkpointManager.start();
    }

    void startCleanupManager() {
        _cleanupManager.start();
    }

    void startTransactionIndexPollTask() {
        _transactionIndex.start(this);
    }

    void startBufferPools() throws PersistitException {
        for (final BufferPool pool : _bufferPoolTable.values()) {
            pool.startThreads();
        }
    }

    void startJournal() throws PersistitException {
        _journalManager.startJournal();
    }

    void finishRecovery() throws PersistitException, TestException {
        _recoveryManager.applyAllCommittedTransactions(_recoveryManager.getDefaultCommitListener(), _recoveryManager
                .getDefaultRollbackListener());
        _recoveryManager.close();
        flush();
        checkpoint();
        _logBase.recoveryDone.log(_journalManager.getPageMapSize(), _recoveryManager.getAppliedTransactionCount(),
                _recoveryManager.getErrorCount());
    }

    /**
     * Reflectively attempts to load and execute the PersistitOpenMBean setup
     * method. This will work only if the persistit_jsaXXX_jmx.jar is on the
     * classpath. By default, PersistitOpenMBean uses the platform JMX server,
     * so this also required Java 5.0+.
     * 
     * @param params
     *            "true" to enable the PersistitOpenMBean, else "false".
     */
    private void registerMXBeans() {
        try {
            registerMBean(getManagement(), ManagementMXBean.MXBEAN_NAME);
            registerMBean(_ioMeter, IOMeterMXBean.MXBEAN_NAME);
            registerMBean(_cleanupManager, CleanupManagerMXBean.MXBEAN_NAME);
            registerMBean(_transactionIndex, TransactionIndexMXBean.MXBEAN_NAME);
            registerMBean(_journalManager, JournalManagerMXBean.MXBEAN_NAME);
            registerMBean(_recoveryManager, RecoveryManagerMXBean.MXBEAN_NAME);
        } catch (Exception exception) {
            _logBase.mbeanException.log(exception);
        }
    }

    private void registerBufferPoolMXBean(final int bufferSize) {
        try {
            BufferPoolMXBean bean = new BufferPoolMXBeanImpl(this, bufferSize);
            registerMBean(bean, BufferPoolMXBeanImpl.mbeanName(bufferSize));
        } catch (Exception exception) {
            _logBase.mbeanException.log(exception);
        }
    }

    private void registerMBean(final Object mbean, final String name) throws Exception {
        MBeanServer server = java.lang.management.ManagementFactory.getPlatformMBeanServer();
        ObjectName on = new ObjectName(name);
        server.registerMBean(mbean, on);
        _logBase.mbeanRegistered.log(on);
    }

    private void unregisterMXBeans() {
        try {
            unregisterMBean(RecoveryManagerMXBean.MXBEAN_NAME);
            unregisterMBean(JournalManagerMXBean.MXBEAN_NAME);
            unregisterMBean(TransactionIndexMXBean.MXBEAN_NAME);
            unregisterMBean(CleanupManagerMXBean.MXBEAN_NAME);
            unregisterMBean(IOMeterMXBean.MXBEAN_NAME);
            unregisterMBean(ManagementMXBean.MXBEAN_NAME);
            for (int size = Buffer.MIN_BUFFER_SIZE; size <= Buffer.MAX_BUFFER_SIZE; size *= 2) {
                if (_bufferPoolTable.get(size) != null) {
                    unregisterBufferPoolMXBean(size);
                }
            }

        } catch (InstanceNotFoundException exception) {
            // ignore
        } catch (Exception exception) {
            _logBase.mbeanException.log(exception);
        }
    }

    private void unregisterBufferPoolMXBean(final int bufferSize) {
        try {
            unregisterMBean(BufferPoolMXBeanImpl.mbeanName(bufferSize));
        } catch (InstanceNotFoundException exception) {
            // ignore
        } catch (Exception exception) {
            _logBase.mbeanException.log(exception);
        }
    }

    private void unregisterMBean(final String name) throws Exception {
        MBeanServer server = java.lang.management.ManagementFactory.getPlatformMBeanServer();
        ObjectName on = new ObjectName(name);
        server.unregisterMBean(on);
        _logBase.mbeanUnregistered.log(on);

    }

    synchronized void addVolume(Volume volume) throws VolumeAlreadyExistsException {
        Volume otherVolume;
        otherVolume = getVolume(volume.getName());
        if (otherVolume != null) {
            throw new VolumeAlreadyExistsException("Volume " + otherVolume);
        }
        _volumes.add(volume);
    }

    synchronized void removeVolume(Volume volume) throws PersistitInterruptedException {
        _volumes.remove(volume);
    }

    /**
     * Replaces substitution variables in a supplied string with values taken
     * from the properties available to Persistit (see {@link getProperty}).
     * 
     * @param text
     *            String in in which to make substitutions
     * @param properties
     *            Properties containing substitution values
     * @return text with substituted property values
     */
    public String substituteProperties(String text, Properties properties) {
        return substituteProperties(text, properties, 0);
    }

    /**
     * Replaces substitution variables in a supplied string with values taken
     * from the properties available to Persistit (see {@link getProperty}).
     * 
     * @param text
     *            String in in which to make substitutions
     * @param properties
     *            Properties containing substitution values
     * @param depth
     *            Count of recursive calls - maximum depth is 20. Generall
     * @return
     */
    String substituteProperties(String text, Properties properties, int depth) {
        int p = text.indexOf("${");
        while (p >= 0 && p < text.length()) {
            p += 2;
            int q = text.indexOf("}", p);
            if (q > 0) {
                String propertyName = text.substring(p, q);
                if (Util.isValidName(propertyName)) {
                    // sanity check to prevent stack overflow
                    // due to infinite loop
                    if (depth > 20)
                        throw new IllegalArgumentException("property " + propertyName
                                + " substitution cycle is too deep");
                    String propertyValue = getProperty(propertyName, depth + 1, properties);
                    if (propertyValue == null)
                        propertyValue = "";
                    text = text.substring(0, p - 2) + propertyValue + text.substring(q + 1);
                } else
                    break;
            } else {
                break;
            }
            p = text.indexOf("${");
        }
        return text;
    }

    public Properties getProperties() {
        return _properties;
    }

    /**
     * <p>
     * Returns a property value, or <code>null</code> if there is no such
     * property. The property is taken from one of the following sources:
     * <ol>
     * <li>A system property having a prefix of "com.persistit.". For example,
     * the property named "journalpath" can be supplied as the system property
     * named com.persistit.journalpath. (Note: if the security context does not
     * permit access to system properties, then system properties are ignored.)</li>
     * <li>The supplied Properties object, which was either passed to the
     * {@link #initialize(Properties)} method, or was loaded from the file named
     * in the {@link #initialize(String)} method.</li>
     * <li>The pseudo-property name <code>timestamp</code>. The value is the
     * current time formated by <code>SimpleDateFormat</code> using the pattern
     * yyyyMMddHHmm. (This pseudo-property makes it easy to specify a unique log
     * file name each time Persistit is initialized.</li>
     * </ol>
     * </p>
     * If a property value contains a substitution variable in the form
     * <code>${<i>pppp</i>}</code>, then this method attempts perform a
     * substitution. To do so it recursively gets the value of a property named
     * <code><i>pppp</i></code>, replaces the substring delimited by
     * <code>${</code> and <code>}</code>, and then scans the resulting string
     * for further substitution variables.
     * 
     * @param propertyName
     *            The property name
     * @return The resulting string
     */
    public String getProperty(String propertyName) {
        return getProperty(propertyName, null);
    }

    /**
     * <p>
     * Returns a property value, or a default value if there is no such
     * property. The property is taken from one of the following sources:
     * <ol>
     * <li>A system property having a prefix of "com.persistit.". For example,
     * the property named "journalpath" can be supplied as the system property
     * named com.persistit.journalpath. (Note: if the security context does not
     * permit access to system properties, then system properties are ignored.)</li>
     * <li>The supplied Properties object, which was either passed to the
     * {@link #initialize(Properties)} method, or was loaded from the file named
     * in the {@link #initialize(String)} method.</li>
     * <li>The pseudo-property name <code>timestamp</code>. The value is the
     * current time formated by <code>SimpleDateFormat</code> using the pattern
     * yyyyMMddHHmm. (This pseudo-property makes it easy to specify a unique log
     * file name each time Persistit is initialized.</li>
     * </ol>
     * </p>
     * If a property value contains a substitution variable in the form
     * <code>${<i>pppp</i>}</code>, then this method attempts perform a
     * substitution. To do so it recursively gets the value of a property named
     * <code><i>pppp</i></code>, replaces the substring delimited by
     * <code>${</code> and <code>}</code>, and then scans the resulting string
     * for further substitution variables. </p>
     * <p>
     * For all properties, the value "-" (a single hyphen) explicitly specifies
     * the <i>default</i> value.
     * </p>
     * 
     * @param propertyName
     *            The property name
     * @param defaultValue
     *            The default value
     * @return The resulting string
     */
    public String getProperty(String propertyName, String defaultValue) {
        String value = getProperty(propertyName, 0, _properties);
        return value == null ? defaultValue : value;
    }

    private String getProperty(String propertyName, int depth, Properties properties) {
        String value = null;

        value = getSystemProperty(SYSTEM_PROPERTY_PREFIX + propertyName);

        if (value == null && properties != null) {
            value = properties.getProperty(propertyName);
        }
        if ("-".equals(value)) {
            value = null;
        }
        if (value == null && TIMESTAMP_PROPERTY.equals(propertyName)) {
            value = (new SimpleDateFormat("yyyyMMddHHmm")).format(new Date());
        }
        if (value != null)
            value = substituteProperties(value, properties, depth);

        return value;
    }

    /**
     * Sets a property value in the Persistit Properties map. If the specified
     * value is null then an existing property of the specified name is removed.
     * 
     * @param propertyName
     *            The property name
     * @param value
     *            Value to set, or
     *            <code>null<code> to remove an existing property
     */
    public void setProperty(final String propertyName, final String value) {
        if (value == null) {
            _properties.remove(propertyName);
        } else {
            _properties.setProperty(propertyName, value);
        }
    }

    private String getSystemProperty(final String propertyName) {
        return (String) AccessController.doPrivileged(new PrivilegedAction() {
            public Object run() {
                return System.getProperty(propertyName);
            }
        });
    }

    /**
     * <p>
     * Returns an <code>Exchange</code> for the specified {@link Volume Volume}
     * and the {@link Tree Tree} specified by the supplied name. This method
     * optionally creates a new <code>Tree</code>. If the <code>create</code>
     * parameter is false and a <code>Tree</code> by the specified name does not
     * exist, this constructor throws a
     * {@link com.persistit.exception.TreeNotFoundException}.
     * </p>
     * <p>
     * This method uses an <code>Exchange</code> from an internal pool if one is
     * available; otherwise it creates a new <code>Exchange</code>. When the
     * application no longer needs the <code>Exchange</code> returned by this
     * method, it should return it to the pool by invoking
     * {@link #releaseExchange} so that it can be reused.
     * </p>
     * 
     * @param volume
     *            The Volume
     * 
     * @param treeName
     *            The tree name
     * 
     * @param create
     *            <code>true</code> to create a new Tree if one by the specified
     *            name does not already exist.
     * 
     * @throws PersistitException
     */
    public Exchange getExchange(Volume volume, String treeName, boolean create) throws PersistitException {
        if (volume == null)
            throw new VolumeNotFoundException();
        List<Exchange> stack;
        final SessionId sessionId = getSessionId();

        synchronized (_exchangePoolMap) {
            stack = _exchangePoolMap.get(sessionId);
            if (stack == null) {
                stack = new ArrayList<Exchange>();
                _exchangePoolMap.put(sessionId, stack);
            }
        }
        if (stack.isEmpty()) {
            return new Exchange(this, volume, treeName, create);
        } else {
            final Exchange exchange = stack.remove(stack.size() - 1);
            exchange.init(volume, treeName, create);
            return exchange;
        }
    }

    /**
     * <p>
     * Returns an <code>Exchange</code> for the {@link Tree} specified by
     * treeName within the {@link Volume} specified by <code>volumeName</code>.
     * This method optionally creates a new <code>Tree</code>. If the
     * <code>create</code> parameter is false and a <code>Tree</code> by the
     * specified name does not exist, this constructor throws a
     * {@link com.persistit.exception.TreeNotFoundException}.
     * </p>
     * <p>
     * The <code>volumeName</tt< you supply must match exactly one open 
     * <code>Volume</code>. The name matches if either (a) the
     * <code>Volume</code> has an optional alias that is equal to the supplied
     * name, or (b) if the supplied name matches a substring of the
     * <code>Volume</code>'s pathname. If there is not unique match for the name
     * you supply, this method throws a
     * {@link com.persistit.exception.VolumeNotFoundException}.
     * </p>
     * <p>
     * This method uses an <code>Exchange</code> from an internal pool if one is
     * available; otherwise it creates a new <code>Exchange</code>. When the
     * application no longer needs the <code>Exchange</code> returned by this
     * method, it should return it to the pool by invoking
     * {@link #releaseExchange} so that it can be reused.
     * </p>
     * 
     * @param volumeName
     *            The volume name that either matches the alias or a partially
     *            matches the pathname of exactly one open <code>Volume</code>.
     * 
     * @param treeName
     *            The tree name
     * 
     * @param create
     *            <code>true</code> to create a new Tree if one by the specified
     *            name does not already exist.
     * 
     * @throws PersistitException
     */
    public Exchange getExchange(String volumeName, String treeName, boolean create) throws PersistitException {
        Volume volume = getVolume(volumeName);
        if (volume == null)
            throw new VolumeNotFoundException(volumeName);
        return getExchange(volume, treeName, create);
    }

    /**
     * <p>
     * Releases an <code>Exchange</code> to the internal pool. A subsequent
     * invocation of {@link #getExchange} may reuse this <code>Exchange</code>.
     * An application that gets an <code>Exchange</code> through the
     * {@link #getExchange} method <i>should</i> release it through this method.
     * An attempt to release the <code>Exchange</code> if it is already in the
     * pool results in an <code>IllegalStateException</code>.
     * </p>
     * <p>
     * This method clears the key and value fields. Use the
     * {@link #releaseExchange(Exchange, boolean)} method to clear all state
     * information if this <code>Exchange</code> may subsequently be used by
     * another untrusted thread.
     * </p>
     * 
     * @param exchange
     *            The <code>Exchange</code> to release to the pool. If
     *            <code>null</code> , this method returns silently.
     * 
     * @throws IllegalStateException
     */
    public void releaseExchange(Exchange exchange) {
        releaseExchange(exchange, false);
    }

    /**
     * <p>
     * Releases an <code>Exchange</code> to the internal pool. A subsequent
     * invocation of {@link #getExchange} may reuse this <code>Exchange</code>.
     * An application that gets an <code>Exchange</code> through the
     * {@link #getExchange} method <i>should</i> release it through this method.
     * An attempt to release the <code>Exchange</code> if it is already in the
     * pool results in an <code>IllegalStateException</code>.
     * </p>
     * <p>
     * This method optionally clears all state information in the
     * <code>Exchange</code> so that no residual information in the
     * <code>Exchange</code> can be obtained by a different, untrusted thread.
     * In a closed configuration in which there is only one application, it is
     * faster to avoid clearing the byte arrays used in representing the state
     * of this <code>Exchange</code> by passing <code>false</code> as the value
     * of the <code>secure</code> flag.
     * </p>
     * 
     * @param exchange
     *            The <code>Exchange</code> to release to the pool. If
     *            <code>null</code> this method returns silently.
     * @param secure
     *            <code>true</code> to clear all state information;
     *            <code>false</code> to leave the state unchanged.
     * 
     * @throws IllegalStateException
     */

    // TODO - why not one pool.
    public void releaseExchange(Exchange exchange, boolean secure) {
        if (exchange == null) {
            return;
        }
        List<Exchange> stack;
        final SessionId sessionId = getSessionId();

        synchronized (_exchangePoolMap) {
            stack = _exchangePoolMap.get(sessionId);
            if (stack == null) {
                throw new IllegalStateException("Release not preceded by get");
            }
        }
        if (stack.size() < MAX_POOLED_EXCHANGES) {
            exchange.removeState(secure);
            stack.add(exchange);
        }
    }

    /**
     * Get a {@link List} of all {@link Volume}s currently being managed by this
     * Persistit instance. Volumes are specified by the properties used in
     * initializing Persistit.
     * 
     * @return the List
     */
    public List<Volume> getVolumes() {
        return new ArrayList<Volume>(_volumes);
    }

    /**
     * Select a {@link List} of {@link Tree}s determined by the supplied
     * {@link TreeSelector}. This method enumerates all Trees in all open
     * Volumes and selects those which satisfy the TreeSelector. If the Volume
     * has a Volume-only selector (no tree pattern was specified), then this
     * method adds the Volume's directory Tree to the list.
     * 
     * @param selector
     * @return the List
     * @throws PersistitException
     */
    public synchronized List<Tree> getSelectedTrees(final TreeSelector selector) throws PersistitException {
        final List<Tree> list = new ArrayList<Tree>();
        for (final Volume volume : _volumes) {
            if (selector.isSelected(volume)) {
                if (selector.isVolumeOnlySelection(volume.getName())) {
                    list.add(volume.getDirectoryTree());
                } else {
                    for (final String treeName : volume.getTreeNames()) {
                        if (selector.isTreeNameSelected(volume.getName(), treeName)) {
                            list.add(volume.getTree(treeName, false));
                        }
                    }
                }
            }
        }
        return list;
    }

    /**
     * Look up, load and/or creates a volume based on a String-valued
     * specification. See {@link VolumeSpecification} for the specification
     * String format.
     * <p>
     * If a Volume has already been loaded having the same ID or name, this
     * method returns that Volume. Otherwise it tries to open or create a volume
     * on disk (depending on the volume specification) and returns that.
     * 
     * @param vstring
     *            Volume specification string
     * 
     * @return The <code>Volume</code>
     * 
     * @throws PersistitException
     */
    public Volume loadVolume(final String vstring) throws PersistitException {
        final VolumeSpecification volumeSpec = new VolumeSpecification(substituteProperties(vstring, _properties, 0));
        return loadVolume(volumeSpec);
    }

    /**
     * Look up, load and/or creates a volume based on a
     * {@link com.persistit.VolumeSpecification}. If a Volume has already been
     * loaded having the same ID or name, this method returns that Volume.
     * Otherwise it tries to open or create a volume on disk (depending on the
     * volume specification) and returns that.
     * 
     * @param volumeSpec
     *            The VolumeSpecification
     * 
     * @return The <code>Volume</code>
     * 
     * @throws PersistitException
     */
    public Volume loadVolume(final VolumeSpecification volumeSpec) throws PersistitException {
        Volume volume = getVolume(volumeSpec.getName());
        if (volume == null) {
            volume = new Volume(volumeSpec);
            volume.open(this);
        }
        return volume;
    }

    /**
     * Create a temporary volume. A temporary volume is not durable; it should
     * be used to hold temporary data such as intermediate sort or aggregation
     * results that can be recreated in the event the system restarts.
     * <p />
     * The temporary volume page size is can be specified by the configuration
     * property <code>tvpagesize</code>. The default value is determined by the
     * {@link BufferPool} having the largest page size.
     * <p />
     * The backing store file for a temporary volume is created in the directory
     * specified by the configuration property <code>tmpvoldir</code>, or if
     * unspecified, the system temporary directory..
     * 
     * @return the temporary <code>Volume</code>.
     * @throws PersistitException
     */
    public Volume createTemporaryVolume() throws PersistitException {
        int pageSize = (int) getLongProperty(TEMPORARY_VOLUME_PAGE_SIZE_NAME, 0, 0, 99999);
        if (pageSize == 0) {
            for (int size : _bufferPoolTable.keySet()) {
                if (size > pageSize) {
                    pageSize = size;
                }
            }
        }
        return createTemporaryVolume(pageSize);
    }

    /**
     * Create a temporary volume. A temporary volume is not durable; it should
     * be used to hold temporary data such as intermediate sort or aggregation
     * results that can be recreated in the event the system restarts.
     * <p />
     * The backing store file for a temporary volume is created in the directory
     * specified by the configuration property <code>tmpvoldir</code>, or if
     * unspecified, the system temporary directory..
     * 
     * @param pageSize
     *            The page size for the volume. Must be one of 1024, 2048, 4096,
     *            8192 or 16384, and the volume will be usable only if there are
     *            buffers of the specified size in the {@link BufferPool}.
     * @return the temporary <code>Volume</code>.
     * @throws PersistitException
     */
    public Volume createTemporaryVolume(final int pageSize) throws PersistitException {
        if (!Volume.isValidPageSize(pageSize)) {
            throw new IllegalArgumentException("Invalid page size " + pageSize);
        }
        Volume volume = new Volume(Thread.currentThread().getName() + "_temporary_volume", 12345);
        volume.openTemporary(this, pageSize);
        return volume;
    }

    /**
     * Delete a volume currently loaded volume and remove it from the list
     * returned by {@link #getVolumes()}.
     * 
     * @param volumeName
     *            the Volume to delete
     * @return <code>true</code> if the volume was previously loaded and has
     *         been successfully deleted.
     * @throws PersistitException
     */

    public boolean deleteVolume(final String volumeName) throws PersistitException {
        final Volume volume = getVolume(volumeName);
        if (volume == null) {
            return false;
        } else {
            volume.closing();
            boolean deleted = volume.delete();
            volume.close();
            return deleted;
        }
    }

    /**
     * Returns an implementation of the <code>Management</code> interface. This
     * implementation is a singleton; the first invocation of this method will
     * create an instance; subsequent invocations will return the same instance.
     * 
     * @return the singleton implementation of a <code>Management</code> from
     *         which system management services can be obtained.
     */
    public synchronized Management getManagement() {
        if (_management == null) {
            _management = new ManagementImpl(this);
        }
        return _management;
    }

    /**
     * Returns the copyright notice for this product
     * 
     * @return The copyright notice
     */
    public static String copyright() {
        return COPYRIGHT;
    }

    /**
     * Returns the version identifier for this version of Persistit&trade;
     * 
     * @return The version identifier
     */
    public static String version() {
        return VERSION;
    }

    /**
     * The time at which the log was started.
     * 
     * @return The time in milliseconds
     */
    public long startTime() {
        return _startTime;
    }

    /**
     * The number of milliseconds since the log was opened.
     * 
     * @return The elapsed time interval in milliseconds
     */
    public long elapsedTime() {
        return System.currentTimeMillis() - _startTime;
    }

    /**
     * <p>
     * Looks up a {@link Volume} by name or path. The supplied name must match
     * only one of the open volumes. If it matches none of the volumes, or if
     * there are multiple volumes with matching names, then this method returns
     * <code>null</code>.
     * </p>
     * <p>
     * The supplied name can match a volume in one of two ways:
     * <ul>
     * <li>(a) its name by exact match</li>
     * <li>(b) its path, by matching the absolute forms of the volume's path and
     * the supplied path.</li>
     * </ul>
     * </p>
     * 
     * @param name
     *            Name that identifies a volume by matching either its alias (if
     *            it has one) or a substring of its file name.
     * 
     * @return the <code>Volume</code>, or <i>null</i> if there is no unique
     *         open Volume that matches the supplied <code>partialName</code>.
     */
    public Volume getVolume(String name) {
        if (name == null) {
            throw new NullPointerException("Null volume name");
        }
        Volume result = null;

        for (int i = 0; i < _volumes.size(); i++) {
            Volume vol = _volumes.get(i);
            if (name.equals(vol.getName())) {
                if (result == null)
                    result = vol;
                else {
                    return null;
                }
            }
        }
        if (result != null) {
            return result;
        }

        final File file = new File(name).getAbsoluteFile();
        for (int i = 0; i < _volumes.size(); i++) {
            Volume vol = _volumes.get(i);
            if (file.equals(new File(vol.getPath()).getAbsoluteFile())) {
                if (result == null)
                    result = vol;
                else {
                    return null;
                }
            }
        }
        return result;
    }

    /**
     * <p>
     * Returns the designated system volume. The system volume contains the
     * class index and other structural information. It is specified by the
     * <code>sysvolume</code> property with a default value of "_system".
     * </p>
     * <p>
     * This method handles a configuration with exactly one volume in a special
     * way. If the <code>sysvolume</code> property is unspecified and there is
     * exactly one volume, then this method returns that volume volume as the
     * system volume even if its name does not match the default
     * <code>sysvolume</code> property. This eliminates the need to specify a
     * system volume property for configurations having only one volume.
     * </p>
     * 
     * @return the <code>Volume</code>
     * @throws VolumeNotFoundException
     *             if the volume was not found
     */
    public Volume getSystemVolume() throws VolumeNotFoundException {
        return getSpecialVolume(SYSTEM_VOLUME_PROPERTY, DEFAULT_SYSTEM_VOLUME_NAME);
    }

    /**
     * Return the default timeout for operations on an <code>Exchange</code>.
     * The application may override this default value for an instance of an
     * <code>Exchange</code> through the {@link Exchange#setTimeout(long)}
     * method. The default timeout may be specified through the
     * <code>com.persistit.defaultTimeout</code> property.
     * 
     * @return The default timeout value, in milliseconds.
     */
    public long getDefaultTimeout() {
        return _defaultTimeout;
    }

    /**
     * @return The {@link SplitPolicy} that will by applied by default to newly
     *         created or allocated {@link Exchange}s.
     */
    public SplitPolicy getDefaultSplitPolicy() {
        return _defaultSplitPolicy;
    }

    /**
     * @return The {@link JoinPolicy} that will by applied by default to newly
     *         created or allocated {@link Exchange}s.
     */
    public JoinPolicy getDefaultJoinPolicy() {
        return _defaultJoinPolicy;
    }

    /**
     * Replace the current default {@link SplitPolicy}.
     * 
     * @param policy
     *            The {@link JoinPolicy} that will by applied by default to
     *            newly created or allocated {@link Exchange}s.
     */
    public void setDefaultSplitPolicy(final SplitPolicy policy) {
        if (policy == null) {
            throw new IllegalArgumentException("Default SplitPolicy may not be null");
        }
        _defaultSplitPolicy = policy;
    }

    /**
     * Replace the current default {@link SplitPolicy}.
     * 
     * @param policy
     *            The {@link JoinPolicy} that will by applied by default to
     *            newly created or allocated {@link Exchange}s.
     */
    public void setDefaultJoinPolicy(final JoinPolicy policy) {
        if (policy == null) {
            throw new IllegalArgumentException("Default JoinPolicy may not be null");
        }
        _defaultJoinPolicy = policy;
    }

    /**
     * Indicates whether this instance has been initialized.
     * 
     * @return <code>true</code> if this Persistit has been initialized.
     */
    public boolean isInitialized() {
        return _initialized.get();
    }

    /**
     * Indicates whether this instance of Persistit has been closed.
     * 
     * @return <code>true</code> if Persistit has been closed.
     */
    public boolean isClosed() {
        return _closed.get();
    }

    /**
     * Indicates whether Persistit will retry read any operation that fails due
     * to an IOException. In many cases, an IOException occurs due to transient
     * conditions, such as a file being locked by a backup program. When this
     * property is <code>true</code>, Persistit will repeatedly retry the read
     * operation until the timeout value for the current operation expires. By
     * default this property is <code>true</code>. Use the
     * com.persistit.readretry property to disable it.
     * 
     * @return <code>true</code> to retry a read operation that fails due to an
     *         IOException.
     */
    public boolean isReadRetryEnabled() {
        return _readRetryEnabled;
    }

    /**
     * @return The most recently proposed Checkpoint.
     */
    public Checkpoint getCurrentCheckpoint() {
        return _checkpointManager.getCurrentCheckpoint();
    }

    /**
     * Force a new Checkpoint and wait for it to be written. If Persistit is
     * closed or not yet initialized, do nothing and return <code>null</code>.
     * 
     * @return the Checkpoint allocated by this process.
     * @throws PersistitInterruptedException
     */
    public Checkpoint checkpoint() throws PersistitException {
        if (_closed.get() || !_initialized.get()) {
            return null;
        }
        cleanup();
        return _checkpointManager.checkpoint();
    }

    final long earliestLiveTransaction() {
        return _transactionIndex.getActiveTransactionFloor();
    }

    final long earliestDirtyTimestamp() {
        long earliest = Long.MAX_VALUE;
        for (final BufferPool pool : _bufferPoolTable.values()) {
            earliest = Math.min(earliest, pool.getEarliestDirtyTimestamp());
        }
        return earliest;
    }

    /**
     * Copy back all pages from the journal to their host Volumes.
     * 
     * @throws Exception
     */
    public void copyBackPages() throws Exception {
        if (!_closed.get() && _initialized.get()) {
            _checkpointManager.checkpoint();
            _journalManager.copyBack();
        } else {
            throw new PersistitClosedException();
        }
    }

    /**
     * Looks up a volume by name.
     * 
     * @param name
     *            The name
     * @return the Volume
     * @throws VolumeNotFoundException
     *             if the volume was not found
     */
    private Volume getSpecialVolume(String propName, String dflt) throws VolumeNotFoundException {
        String volumeName = getProperty(propName, dflt);

        Volume volume = getVolume(volumeName);
        if (volume == null) {
            if ((_volumes.size() == 1) && (volumeName.equals(dflt))) {
                volume = _volumes.get(0);
            } else {
                throw new VolumeNotFoundException(volumeName);
            }
        }
        return volume;
    }

    /**
     * @param size
     *            the desired buffer size
     * @return the <code>BufferPool</code> for the specific buffer size
     */
    BufferPool getBufferPool(int size) {
        return _bufferPoolTable.get(new Integer(size));
    }

    /**
     * @return A HashMap containing all the <code>BufferPool</code>s keyed by
     *         their size.
     */
    HashMap<Integer, BufferPool> getBufferPoolHashMap() {
        return _bufferPoolTable;
    }

    public void cleanup() {
        final Set<SessionId> sessionIds;
        synchronized (_transactionSessionMap) {
            sessionIds = new HashSet<SessionId>(_transactionSessionMap.keySet());
        }
        for (final SessionId sessionId : sessionIds) {
            if (!sessionId.isAlive()) {
                Transaction transaction = null;
                synchronized (_transactionSessionMap) {
                    transaction = _transactionSessionMap.remove(sessionId);
                }
                if (transaction != null) {
                    try {
                        transaction.close();
                    } catch (PersistitException e) {
                        _logBase.exception.log(e);
                    }
                }
            }
        }
        final List<Volume> volumes;
        synchronized (this) {
            volumes = new ArrayList<Volume>(_volumes);
        }
        for (final Volume volume : volumes) {
            volume.getStructure().flushStatistics();
        }
    }

    /**
     * Reports status of the <code>max</code> longest-running transactions, in
     * order from oldest to youngest.
     * 
     * @param max
     * @return
     */
    public String transactionReport(final int max) {
        long[] timestamps = _transactionIndex.oldestTransactions(max);
        if (timestamps == null) {
            return "Unstable after 10 retries";
        }
        if (timestamps.length == 0) {
            return "";
        }
        final StringBuilder sb = new StringBuilder();
        for (int index = 0; index < timestamps.length; index++) {
            boolean found = false;
            for (final Transaction txn : _transactionSessionMap.values()) {
                if (txn.isActive() && txn.getStartTimestamp() == timestamps[index]) {
                    sb.append(txn.toString());
                    found = true;
                }
            }
            if (!found) {
                sb.append(String.format("No active transaction starting at %,d remains active", timestamps[index]));
            }
            sb.append(Util.NEW_LINE);
        }
        return sb.toString();
    }

    /**
     * <p>
     * Close the Persistit Journal and all {@link Volume}s. This method is
     * equivalent to {@link #close(boolean) close(true)}.
     * 
     * @throws PersistitException
     * @throws IOException
     * @throws PersistitException
     * @throws IOException
     * @return <code>true</code> if Persistit was initialized and this
     *         invocation closed it, otherwise false.
     */
    public void close() throws PersistitException {
        close(true);
    }

    /**
     * <p>
     * Close the Persistit Journal and all {@link Volume}s. This method does
     * nothing and returns <code>false</code> if Persistit is currently not in
     * the initialized state. This method is threadsafe; if multiple threads
     * concurrently attempt to close Persistit, only one close operation will
     * actually take effect.
     * </p>
     * <p>
     * The <code>flush</code> determines whether this method will pause to flush
     * all pending updates to disk before shutting down the system. If
     * <code>flush</code> is <code>true</code> and many updated pages need to be
     * written, the shutdown process may take a significant amount of time.
     * However, upon restarting the system, all updates initiated before the
     * call to this method will be reflected in the B-Tree database. This is the
     * normal mode of operation.
     * </p>
     * <p>
     * When <code>flush</code> is false this method returns quickly, but without
     * writing remaining dirty pages to disk. The result after restarting
     * Persistit will be valid, internally consistent B-Trees; however, recently
     * applied updates may be missing.
     * </p>
     * <p>
     * Note that Persistit starts non-daemon threads that will keep a JVM from
     * exiting until you close Persistit. This is to ensure that all pending
     * updates are written before the JVM exit. Therefore the recommended
     * pattern for initializing, using and then closing Persistit is:
     * <code><pre>
     *   try
     *   {
     *      Persistit.initialize();
     *      ... do work
     *   }
     *   finally
     *   {
     *      Persisit.close();
     *   }
     * </pre></code> This pattern ensures that Persistit is closed properly and
     * all threads terminated even if the application code throws an exception
     * or error.
     * </p>
     * VolumeClosedException.
     * 
     * @param flush
     *            <code>true</code> to ensure all dirty pages are written to
     *            disk before shutdown completes; <code>false</code> to enable
     *            fast (but incomplete) shutdown.
     * 
     * @throws PersistitException
     * @throws IOException
     * @throws PersistitException
     * @throws IOException
     * @return <code>true</code> if Persistit was initialized and this
     *         invocation closed it, otherwise false.
     */
    public void close(final boolean flush) throws PersistitException {
        if (_closed.get() || !_initialized.get()) {
            return;
        }
        synchronized (this) {
            // Wait for UI to go down.
            while (_suspendShutdown.get()) {
                try {
                    wait(SHORT_DELAY);
                } catch (InterruptedException ie) {
                    throw new PersistitInterruptedException(ie);
                }
            }
        }

        getTransaction().close();
        cleanup();

        final List<Volume> volumes;
        synchronized (this) {
            volumes = new ArrayList<Volume>(_volumes);
        }

        if (flush) {
            for (final Volume volume : volumes) {
                volume.getStructure().flushStatistics();
                volume.getStorage().flush();
            }
        }

        _cleanupManager.close(flush);
        waitForIOTaskStop(_cleanupManager);

        _checkpointManager.close(flush);
        waitForIOTaskStop(_checkpointManager);

        _closed.set(true);

        for (final BufferPool pool : _bufferPoolTable.values()) {
            pool.close();
        }

        _journalManager.close();
        _transactionIndex.close();

        for (final Volume volume : volumes) {
            volume.close();
        }

        if (flush) {
            for (final BufferPool pool : _bufferPoolTable.values()) {
                int count = pool.getDirtyPageCount();
                if (count > 0) {
                    _logBase.strandedPages.log(pool, count);
                }
            }
        }

        releaseAllResources();
    }

    /**
     * Abruptly stop (using {@link Thread#stop()}) the writer and collector
     * processes. This method should be used only by tests.
     * 
     * @throws CrashException
     */
    public void crash() {
        final JournalManager journalManager = _journalManager;
        if (journalManager != null) {
            try {
                journalManager.crash();
            } catch (IOException e) {
                _logBase.exception.log(e);
            }
        }
        //
        // Even on simulating a crash we need to try to close
        // the volume files - otherwise there will be left over channels
        // and FileLocks that interfere with subsequent tests.
        //
        final List<Volume> volumes = new ArrayList<Volume>(_volumes);
        for (final Volume volume : volumes) {
            try {
                volume.getStorage().close();
            } catch (PersistitException pe) {
                // ignore -
            }
        }
        final Map<Integer, BufferPool> buffers = _bufferPoolTable;
        if (buffers != null) {
            for (final BufferPool pool : buffers.values()) {
                unregisterBufferPoolMXBean(pool.getBufferSize());
                pool.crash();
            }
        }
        _transactionIndex.crash();
        _cleanupManager.crash();
        _checkpointManager.crash();
        _closed.set(true);
        releaseAllResources();
        shutdownGUI();
    }

    private void releaseAllResources() {

        _accumulators.clear();
        _volumes.clear();
        _exchangePoolMap.clear();
        _cleanupManager.clear();

        Set<Transaction> transactions;
        synchronized (_transactionSessionMap) {
            transactions = new HashSet<Transaction>(_transactionSessionMap.values());
            _transactionSessionMap.clear();
        }
        for (final Transaction txn : transactions) {
            try {
                txn.close();
            } catch (PersistitException e) {
                _logBase.exception.log(e);
            }
        }

        unregisterMXBeans();

        _bufferPoolTable.clear();

        if (_management != null) {
            _management.unregister();
            _management = null;
        }

        try {
            _logBase.end.log(System.currentTimeMillis());
            _logger.close();
        } catch (Exception e) {
            e.printStackTrace();
        }
    }

    /**
     * Write all pending updates to the underlying OS file system. This
     * operation runs asynchronously with other threads performing updates. Upon
     * successful completion, this method ensures that all updates performed
     * prior to calling flush() (except for those performed within as-yet
     * uncommitted transactions) will be written; however, some updates
     * performed by other threads subsequent to calling flush() may also be
     * written.
     * 
     * @return <i>true</i> if any file writes were performed, else <i>false</i>.
     * @throws PersistitException
     * @throws IOException
     */
    public boolean flush() throws PersistitException {
        if (_closed.get() || !_initialized.get()) {
            return false;
        }
        for (final Volume volume : _volumes) {
            volume.getStructure().flushStatistics();
            volume.getStorage().flush();
            volume.getStorage().force();
        }
        flushBuffers(_timestampAllocator.getCurrentTimestamp());
        _journalManager.force();
        return true;
    }

    void flushBuffers(final long timestamp) throws PersistitInterruptedException {
        for (final BufferPool pool : _bufferPoolTable.values()) {
            pool.flush(timestamp);
        }
    }

    void waitForIOTaskStop(final IOTaskRunnable task) {
        if (_beginCloseTime == 0) {
            _beginCloseTime = System.nanoTime();
            _nextCloseTime = _beginCloseTime + CLOSE_LOG_INTERVAL;
        }
        task.kick();
        while (!task.isStopped()) {
            try {
                task.join(SHORT_DELAY);
            } catch (InterruptedException ie) {
                break;
            }
            final long now = System.currentTimeMillis();
            if (now > _nextCloseTime) {
                _logBase.waitForClose.log((_nextCloseTime - _beginCloseTime) / 1000);
                _nextCloseTime += CLOSE_LOG_INTERVAL;
            }
        }
    }

    /**
     * Request OS-level file synchronization for all open files managed by
     * Persistit. An application may call this method after {@link #flush} to
     * ensure (within the capabilities of the host operating system) that all
     * database updates have actually been written to disk.
     * 
     * @throws IOException
     */
    public void force() throws PersistitIOException {
        if (_closed.get() || !_initialized.get()) {
            return;
        }
        final ArrayList<Volume> volumes = _volumes;

        for (int index = 0; index < volumes.size(); index++) {
            Volume volume = volumes.get(index);
            if (!volume.getStorage().isReadOnly()) {
                volume.getStorage().force();
            }
        }
        _journalManager.force();
    }

    void checkClosed() throws PersistitClosedException, PersistitInterruptedException {
        if (isClosed()) {
            throw new PersistitClosedException();
        }
        if (Thread.currentThread().isInterrupted()) {
            throw new PersistitInterruptedException(new InterruptedException());
        }
    }

    /**
     * Waits until updates are no longer suspended. The
     * {@link #setUpdateSuspended} method controls whether update operations are
     * currently suspended.
     * 
     * @throws PersistitInterruptedException
     */
    public void checkSuspended() throws PersistitInterruptedException {
        while (isUpdateSuspended()) {
            Util.sleep(SHORT_DELAY);
        }
    }

    /**
     * Return this thread's SessionId. Constructs a new unique SessionId if the
     * thread has not already been bound to one.
     * 
     * @return Thread-private SessionId
     */
    public SessionId getSessionId() {
        return _sessionIdThreadLocal.get();
    }

    /**
     * Modify this thread's SessionId. This method is intended for server
     * applications that may execute multiple requests, possible on different
     * threads, within the scope of one session. Such applications much use
     * extreme care to avoid having two threads with the same SessionId at any
     * time.
     * 
     * @param sessionId
     */
    public void setSessionId(final SessionId sessionId) {
        sessionId.assign();
        _sessionIdThreadLocal.set(sessionId);
    }

    /**
     * Close the session resources associated with the current thread.
     * 
     * @throws PersistitException
     */
    void closeSession() throws PersistitException {
        final SessionId sessionId = _sessionIdThreadLocal.get();
        if (sessionId != null) {
            final Transaction txn;
            synchronized (_transactionSessionMap) {
                txn = _transactionSessionMap.remove(sessionId);
            }
            if (txn != null) {
                txn.close();
            }
        }
        _sessionIdThreadLocal.set(null);
    }

    /**
     * Get the <code>Transaction</code> object for the current thread. The
     * <code>Transaction</code> object lasts for the life of the thread. See
     * {@link com.persistit.Transaction} for more information on how to use
     * Persistit's transaction facilities.
     * 
     * @return This thread <code>Transaction</code> object.
     */
    public Transaction getTransaction() {
        final SessionId sessionId = getSessionId();
        synchronized (_transactionSessionMap) {
            Transaction txn = _transactionSessionMap.get(sessionId);
            if (txn == null) {
                txn = new Transaction(this, sessionId);
                _transactionSessionMap.put(sessionId, txn);
            }
            return txn;
        }
    }

/**
     * Copy the {@link Transaction} context objects belonging to threads that
     * are currently alive to the supplied List. This method is used by
     * JOURNAL_FLUSHER to look for transactions that need to be written to the
     * Journal and by {@link ManagementImpl to get transaction commit and
     * rollback statistics.
     * 
     * @param transactions List of Transaction objects to be populated
     */
    void populateTransactionList(final List<Transaction> transactions) {
        transactions.clear();
        for (final Map.Entry<SessionId, Transaction> entry : _transactionSessionMap.entrySet()) {
            final SessionId session = entry.getKey();
            final Transaction txn = entry.getValue();
            if (session.isAlive()) {
                transactions.add(txn);
            }
        }
    }

    /**
     * @return The current timestamp value
     */
    public long getCurrentTimestamp() {
        return _timestampAllocator.getCurrentTimestamp();
    }

    /**
     * Returns the <code>java.awt.Container</code> object that contains the
     * diagnostic GUI, if it is open. Otherwise this method returns <i>null</i>.
     * The caller must cast the returned Object to Container. Persistit is
     * designed to avoid loading Swing or AWT classes in the event no GUI is
     * desired in order to minimize memory usage and startup time.
     * 
     * @return an Object that can be cast to <code>java.awt.Container</code>, or
     *         <i>null</i> if no diagnostic UI is open.
     */
    public Object getPersistitGuiContainer() {
        return _localGUI;
    }

    /**
     * Sets the {@link com.persistit.encoding.CoderManager} that will supply
     * instances of {@link com.persistit.encoding.ValueCoder} and
     * {@link com.persistit.encoding.KeyCoder}.
     * 
     * @param coderManager
     */
    public void setCoderManager(CoderManager coderManager) {
        _coderManager.set(coderManager);
    }

    /**
     * Returns the current CoderManager.
     * 
     * @return The current {@link com.persistit.encoding.CoderManager}.
     */
    public CoderManager getCoderManager() {
        return _coderManager.get();
    }

    public LogBase getLogBase() {
        return _logBase;
    }

    /**
     * Available heap space at the time this Persistit instance was created.
     * Determined by the {@link MemoryUsage#getMax()} method of
     * {@link MemoryMXBean#getHeapMemoryUsage()} at the time this Persistit
     * instance was created, i.e., before allocation of buffer pools and other
     * data structures.
     * 
     * @return maximum available heap memory, in bytes
     */
    public long getAvailableHeap() {
        return _availableHeap;
    }

    ClassIndex getClassIndex() {
        return _classIndex;
    }

    Class<?> classForHandle(int handle) {
        ClassInfo ci = _classIndex.lookupByHandle(handle);
        if (ci == null)
            return null;
        else
            return ci.getDescribedClass();
    }

    KeyCoder lookupKeyCoder(Class<?> cl) {
        CoderManager cm = _coderManager.get();
        if (cm == null) {
            return null;
        }
        return cm.lookupKeyCoder(cl);
    }

    ValueCoder lookupValueCoder(Class<?> cl) {
        CoderManager cm = _coderManager.get();
        if (cm == null) {
            return null;
        }
        return cm.lookupValueCoder(cl);
    }

    public RecoveryManager getRecoveryManager() {
        return _recoveryManager;
    }

    public JournalManager getJournalManager() {
        return _journalManager;
    }

    TimestampAllocator getTimestampAllocator() {
        return _timestampAllocator;
    }

    CheckpointManager getCheckpointManager() {
        return _checkpointManager;
    }

    CleanupManager getCleanupManager() {
        return _cleanupManager;
    }

    IOMeter getIOMeter() {
        return _ioMeter;
    }

    TransactionIndex getTransactionIndex() {
        return _transactionIndex;
    }

    /**
     * Replaces the current logger implementation.
     * 
     * @see com.persistit.logging.AbstractPersistitLogger
     * @see com.persistit.logging.JDK14LoggingAdapter
     * @see com.persistit.logging.Log4JAdapter
     * @param logger
     *            The new logger implementation
     */
    public void setPersistitLogger(PersistitLogger logger) {
        _logger = logger;
    }

    /**
     * @return The current logger.
     */
    public PersistitLogger getPersistitLogger() {
        if (_logger == null)
            _logger = new DefaultPersistitLogger(getProperty(LOGFILE_PROPERTY));
        return _logger;
    }

    /**
     * Convenience method that performs an integrity check on all open
     * <code>Volume</code>s and reports detailed results to
     * {@link java.lang.System#out}.
     * 
     * @throws PersistitException
     */
    public void checkAllVolumes() throws PersistitException {
        IntegrityCheck icheck = new IntegrityCheck(this);
        for (int index = 0; index < _volumes.size(); index++) {
            Volume volume = _volumes.get(index);
            System.out.println("Checking " + volume + " ");
            try {
                icheck.checkVolume(volume);
            } catch (Exception e) {
                System.out.println(e + " while performing IntegrityCheck on " + volume);
            }
        }
        System.out.println("  " + icheck.toString(true));
    }

    /**
     * Parses a property value as a long integer. Permits suffix values of "K"
     * for Kilo- and "M" for Mega-, "G" for Giga- and "T" for Tera-. For
     * example, the supplied value of "100K" yields a parsed result of 102400.
     * 
     * @param propName
     *            Name of the property, used in formating the Exception if the
     *            value is invalid.
     * @param dflt
     *            The default value.
     * @param min
     *            Minimum permissible value
     * @param max
     *            Maximum permissible value
     * @return The numeric value of the supplied String, as a long.
     * @throws IllegalArgumentException
     *             if the supplied String is not a valid integer representation,
     *             or is outside the supplied bounds.
     */
    long getLongProperty(String propName, long dflt, long min, long max) {
        String str = getProperty(propName);
        if (str == null)
            return dflt;
        return parseLongProperty(propName, str, min, max);
    }

    /**
     * Parses a string as a long integer. Permits suffix values of "K" for Kilo-
     * and "M" for Mega-, "G" for Giga- and "T" for Tera-. For example, the
     * supplied value of "100K" yields a parsed result of 102400.
     * 
     * @param propName
     *            Name of the property, used in formating the Exception if the
     *            value is invalid.
     * @param str
     *            The string representation, e.g., "100K".
     * @param min
     *            Minimum permissible value
     * @param max
     *            Maximum permissible value
     * @return The numeric value of the supplied String, as a long.
     * @throws IllegalArgumentException
     *             if the supplied String is not a valid integer representation,
     *             or is outside the supplied bounds.
     */
    static long parseLongProperty(String propName, String str, long min, long max) {
        long result = Long.MIN_VALUE;
        long multiplier = 1;
        if (str.length() > 1) {
            switch (str.charAt(str.length() - 1)) {
            case 't':
            case 'T':
                multiplier = TERA;
                break;
            case 'g':
            case 'G':
                multiplier = GIGA;
                break;
            case 'm':
            case 'M':
                multiplier = MEGA;
                break;
            case 'k':
            case 'K':
                multiplier = KILO;
                break;
            }
        }
        String sstr = str;
        boolean invalid = false;
        if (multiplier > 1) {
            sstr = str.substring(0, str.length() - 1);
        }

        try {
            result = Long.parseLong(sstr) * multiplier;
        }

        catch (NumberFormatException nfe) {
            invalid = true;
        }
        if (result < min || result > max || invalid) {
            throw new IllegalArgumentException("Value '" + str + "' of property " + propName + " is invalid");
        }
        return result;
    }

    /**
     * Parses a string as a float value
     * 
     * @param propName
     *            Name of the property, used in formating the Exception if the
     *            value is invalid.
     * @param str
     *            The string representation, e.g., "100K".
     * @param min
     *            Minimum permissible value
     * @param max
     *            Maximum permissible value
     * @return The numeric value of the supplied String, as a floag.
     * @throws IllegalArgumentException
     *             if the supplied String is not a valid floating point
     *             representation, or is outside the supplied bounds.
     */

    static float parseFloatProperty(String propName, String str, float min, float max) {
        float result = Float.MIN_VALUE;
        boolean invalid = false;
        try {
            result = Float.parseFloat(str);
        }

        catch (NumberFormatException nfe) {
            invalid = true;
        }
        if (result < min || result > max || invalid) {
            throw new IllegalArgumentException("Value '" + str + "' of property " + propName + " is invalid");
        }
        return result;
    }

    /**
     * Provide a displayable version of a long value, preferable using one of
     * the suffixes 'K', 'M', 'G', or 'T' to abbreviate values that are integral
     * multiples of powers of 1,024.
     * 
     * @param value
     *            to convert
     * @return Readable format of long value
     */
    static String displayableLongValue(final long value) {
        if (value <= 0) {
            return String.format("%d", value);
        }
        long v = value;
        int scale = 0;
        while ((v / 1024) * 1024 == v && scale < 3) {
            scale++;
            v /= 1024;
        }
        return String.format("%d%s", v, " KMGT".substring(scale, scale + 1));
    }

    /**
     * Parses a String-valued memory allocation specification to produce a
     * buffer count that will consume approximately the specified amount of
     * memory.
     * <p />
     * The propertyValue specifies a memory specification in the form
     * 
     * <pre>
     * [<i>minimum</i>[,<i>maximum</i>[,<i>reserved</i>[,<i>fraction</i>]]]]
     * </pre>
     * 
     * where <i>minimum</i>, <i>maximum</i> and <i>reserved</i> specify
     * quantities of memory, in bytes. The suffixes 'K', 'M', 'G', and 'T' can
     * be used for scaling; see
     * {@link #parseLongProperty(String, String, long, long)}. <i>fraction</i>
     * is a float between 0.0f and 1.0f denoting a fraction of the total
     * available memory to allocate fof buffers.
     * <p />
     * The available memory is determined by the maximum heap size. The amount
     * of memory to be allocated to buffers is determined by the following
     * formula:
     * 
     * <pre>
     * <i>allocated</i> = (<i>available</i> - <i>reserved</i>) * <i>fraction</i>
     * </pre>
     * 
     * and then that result is bounded by the range (<i>minimum</i>,
     * <i>maximum<i>). Finally, the actual buffer count returned from this
     * method is the allocation divided by the bufferSize plus overhead for
     * FastIndex and other structures.
     * 
     * @param propertyName
     *            the property name, e.g., "buffer.memory.16384"
     * @param propertyValue
     *            the memory specification
     * @param bufferSize
     *            the buffer size
     * @return
     */
    int computeBufferCountFromMemoryProperty(final String propertyName, final String propertyValue, final int bufferSize) {
        if (propertyValue == null || propertyValue.isEmpty()) {
            return -1;
        }
        int bufferSizeWithOverhead = Buffer.bufferSizeWithOverhead(bufferSize);
        long absoluteMinimum = (long) BufferPool.MINIMUM_POOL_COUNT * bufferSizeWithOverhead;
        long absoluteMaximum = (long) BufferPool.MAXIMUM_POOL_COUNT * bufferSizeWithOverhead;
        long minimum = absoluteMinimum;
        long maximum = absoluteMaximum;
        long reserved = 0;
        float fraction = 0.0f;

        final String[] terms = propertyValue.split(",", 4);
        if (terms.length > 0 && !terms[0].isEmpty()) {
            minimum = Math.max(absoluteMinimum, parseLongProperty(propertyName, terms[0], 0, absoluteMaximum));
        }
        if (terms.length > 1 && !terms[1].isEmpty()) {
            maximum = Math.max(absoluteMinimum, parseLongProperty(propertyName, terms[1], minimum, maximum));
        }
        if (terms.length > 2 && !terms[2].isEmpty()) {
            reserved = parseLongProperty(propertyName, terms[2], 0, Long.MAX_VALUE);
            fraction = 1.0f;
        }
        if (terms.length > 3 && !terms[3].isEmpty()) {
            fraction = parseFloatProperty(propertyName, terms[3], 0f, 1f);
        }
        long allocation = (long) ((getAvailableHeap() - reserved) * fraction);
        allocation = Math.max(minimum, allocation);
        allocation = Math.min(maximum, allocation);
        if (allocation < absoluteMinimum || allocation > absoluteMaximum || allocation > getAvailableHeap()) {
            throw new IllegalArgumentException(String.format("%s=%s resulted in invalid memory "
                    + "allocation %,d, available memory is %,d", propertyName, propertyValue, allocation,
                    getAvailableHeap()));
        }

        return (int) (allocation / bufferSizeWithOverhead);
    }

    static long availableHeap() {
        final MemoryUsage mu = ManagementFactory.getMemoryMXBean().getHeapMemoryUsage();
        long available = mu.getMax();
        if (available == -1) {
            available = mu.getInit();
        }
        return available;
    }

    /**
     * Parses a string value as either <i>true</i> or <i>false</i>.
     * 
     * @param propName
     *            Name of the property, used in formating the Exception if the
     *            value is invalid.
     * @param dflt
     *            The default value
     * @return <i>true</i> or <i>false</i>
     */
    public boolean getBooleanProperty(String propName, boolean dflt) {
        String str = getProperty(propName);
        if (str == null)
            return dflt;
        str = str.toLowerCase();
        if ("true".equals(str))
            return true;
        if ("false".equals(str))
            return false;
        throw new IllegalArgumentException("Value '" + str + "' of property " + propName + " must be "
                + " either \"true\" or \"false\"");
    }

    /**
     * Attemps to open the diagnostic GUI that displays some useful information
     * about Persistit's internal state. If the UI has already been opened, this
     * method merely sets the shutdown suspend flag.
     * 
     * @param suspendShutdown
     *            If <code>true</code>, sets the shutdown suspend flag. Setting
     *            this flag suspends the {@link #close} method to permit
     *            continued use of the diagnostic GUI.
     * @throws ClassNotFoundException
     * @throws IllegalAccessException
     * @throws InstantiationException
     */
    public void setupGUI(boolean suspendShutdown) throws IllegalAccessException, InstantiationException,
            ClassNotFoundException, RemoteException {
        if (_localGUI == null) {
            _logBase.startAdminUI.log();
            _localGUI = (UtilControl) (Class.forName(PERSISTIT_GUI_CLASS_NAME)).newInstance();
        }
        _localGUI.setManagement(getManagement());
        _suspendShutdown.set(suspendShutdown);
    }

    /**
     * Closes the diagnostic GUI if it previously has been opened. Otherwise
     * this method does nothing.
     */
    public void shutdownGUI() {
        final UtilControl localGUI;
        synchronized (this) {
            localGUI = _localGUI;
            _suspendShutdown.set(false);
            _localGUI = null;
        }
        if (localGUI != null) {
            localGUI.close();
        }
    }

    /**
     * Indicates whether Persistit will suspend its shutdown activities on
     * invocation of {@link #close}. This flag is intended for use by management
     * tools that need to keep Persistit open even when the application has
     * requested it to close so that the final state of the Persistit
     * environment can be examined.
     * 
     * @return <code>true</code> if Persistit will wait when attempting to
     *         close; <code>false</code> if the <code>close</code> operation
     *         will not be suspended.
     */
    public boolean isShutdownSuspended() {
        return _suspendShutdown.get();
    }

    /**
     * Determines whether Persistit will suspend its shutdown activities on
     * invocation of {@link #close}. This flag is intended for use by management
     * tools that need to keep Persistit open even when the application has
     * requested it to close so that the final state of the Persistit
     * environment can be examined.
     * 
     * @param suspended
     *            <code>true</code> to specify that Persistit will wait when
     *            attempting to close; otherwise <code>false</code>.
     */
    public void setShutdownSuspended(boolean suspended) {
        _suspendShutdown.set(suspended);
    }

    /**
     * Indicates whether Persistit is suspending all updates. When set, this
     * property will cause all updates to be suspended until the property is
     * cleared. This capability is intended primarily for diagnostic and
     * management support.
     * 
     * @return <code>true</code> if all updates are suspended; otherwise
     *         <code>false</code>.
     */
    public boolean isUpdateSuspended() {
        return _suspendUpdates.get();
    }

    /**
     * Controls whether Persistit will suspend all Threads that attempt to
     * update any Volume. When set, this property will cause all updates to be
     * suspended until the property is cleared. This capability is intended
     * primarily for diagnostic support and management support.
     * 
     * @param suspended
     *            <code>true</code> to suspend all updates; <code>false</code>
     *            to enable updates.
     */
    public void setUpdateSuspended(boolean suspended) {
        _suspendUpdates.set(suspended);
    }

    void addAccumulator(final Accumulator accumulator) throws PersistitException {
        synchronized (_accumulators) {
            _accumulators.add(accumulator.getAccumulatorRef());
            /*
             * Count the checkpoint references. When the count is a multiple
             * of ACCUMULATOR_CHECKPOINT_THRESHOLD, then call create a
             * checkpoint which will write a checkpoint transaction and
             * remove the checkpoint references. The threshold value is
             * chosen to be large enough prevent creating too many checkpoints,
             * but small enough that the number of excess Accumulators is
             * kept to a reasonable number.
             */
            int checkpointCount = 0;
            for (AccumulatorRef ref : _accumulators) {
                if (ref._checkpointRef != null) {
                    checkpointCount++;
                }
            }
            if ((checkpointCount % ACCUMULATOR_CHECKPOINT_THRESHOLD) == 0) {
                try {
                    _checkpointManager.createCheckpoint();
                } catch (PersistitException e) {
                    _logBase.exception.log(e);
                }
            }
        }
    }

    synchronized List<Accumulator> getCheckpointAccumulators() {
        final List<Accumulator> result = new ArrayList<Accumulator>();
        for (final Iterator<AccumulatorRef> refIterator = _accumulators.iterator(); refIterator.hasNext();) {
            final AccumulatorRef ref = refIterator.next();
            if (!ref.isLive()) {
                refIterator.remove();
            }
            final Accumulator acc = ref.takeCheckpointRef();
            if (acc != null) {
                result.add(acc);
            }
        }
        Collections.sort(result, Accumulator.SORT_COMPARATOR);
        return result;
    }

    private final static String[] ARG_TEMPLATE = { "_flag|g|Start AdminUI",
            "_flag|i|Perform IntegrityCheck on all volumes", "_flag|w|Wait until AdminUI exists",
            "_flag|c|Perform copy-back", "properties|string|Property file name",
            "cliport|int:-1:1024:99999999|Port on which to start a simple command-line interface server",
            "script|string|Pathname of CLI script to execute", };

    /**
     * Perform various utility functions. Specify arguments on the command line
     * conforming to {@value #ARG_TEMPLATE}. Options:
     * <ul>
     * <li>If the cliport=nnnn argument is set, then this method starts a CLI
     * server on the specified port.</li>
     * <li>Otherwise if the properties=filename argument is set, this method
     * initializes a Persistit instance using the specified properties. With an
     * initialized instance the flags -i, -g, and -c take effect to invoke an
     * integrity check, open the AdminUI or copy back all pages from the
     * Journal.</li>
     * </ul>
     * 
     * 
     * @param args
     * @throws Exception
     */
    public static void main(String[] args) throws Exception {
        final ArgParser ap = new ArgParser("Persistit", args, ARG_TEMPLATE);
        if (ap.isUsageOnly()) {
            return;
        }

        Persistit persistit = null;
        String propertiesFileName = ap.getStringValue("properties");
        if (!propertiesFileName.isEmpty()) {
            persistit = new Persistit();
            persistit.initialize(propertiesFileName);
        }
        String scriptName = ap.getStringValue("script");

        int cliport = ap.getIntValue("cliport");

        if (cliport > -1 && !propertiesFileName.isEmpty()) {
            throw new IllegalArgumentException("Specify only one: properties or cliport");
        }

        if (cliport > 1) {
            System.out.printf("Starting a Persistit CLI server on port %d\n", cliport);
            Task task = CLI.cliserver(cliport);
            task.runTask();
            task.setPersistit(persistit);
        } else if (!scriptName.isEmpty()) {
            final BufferedReader reader = new BufferedReader(new FileReader(scriptName));
            final PrintWriter writer = new PrintWriter(System.out);
            CLI.runScript(persistit, reader, writer);
        } else {
            if (persistit == null) {
                throw new IllegalArgumentException("Must specify a properties file");
            }
            boolean gui = ap.isFlag('g');
            boolean icheck = ap.isFlag('i');
            boolean wait = ap.isFlag('w');
            boolean copy = ap.isFlag('c');

            try {
                if (gui) {
                    persistit.setupGUI(wait);
                }
                if (icheck) {
                    persistit.checkAllVolumes();
                }
                if (copy) {
                    persistit.copyBackPages();
                }
                if (wait) {
                    persistit.setShutdownSuspended(true);
                }
            } catch (Exception e) {
                e.printStackTrace();
                persistit.setShutdownSuspended(false);
            } finally {
                persistit.close();
            }
        }
    }
}<|MERGE_RESOLUTION|>--- conflicted
+++ resolved
@@ -308,11 +308,7 @@
      */
     public final static int MAX_POOLED_EXCHANGES = 10000;
 
-<<<<<<< HEAD
-    private final static int TRANSACTION_INDEX_SIZE = 32;
-=======
     private final static int TRANSACTION_INDEX_SIZE = 512;
->>>>>>> 65beb787
 
     final static long SHORT_DELAY = 500;
 
