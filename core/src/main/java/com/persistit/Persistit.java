/**
 * Copyright (C) 2011 Akiban Technologies Inc.
 * This program is free software: you can redistribute it and/or modify
 * it under the terms of the GNU Affero General Public License, version 3,
 * as published by the Free Software Foundation.
 *
 * This program is distributed in the hope that it will be useful,
 * but WITHOUT ANY WARRANTY; without even the implied warranty of
 * MERCHANTABILITY or FITNESS FOR A PARTICULAR PURPOSE.  See the
 * GNU Affero General Public License for more details.
 *
 * You should have received a copy of the GNU Affero General Public License
 * along with this program.  If not, see http://www.gnu.org/licenses.
 */

package com.persistit;

import java.io.BufferedReader;
import java.io.File;
import java.io.FileInputStream;
import java.io.FileNotFoundException;
import java.io.FileReader;
import java.io.IOException;
import java.io.PrintWriter;
import java.lang.management.ManagementFactory;
import java.lang.management.MemoryMXBean;
import java.lang.management.MemoryUsage;
import java.rmi.RemoteException;
import java.security.AccessController;
import java.security.PrivilegedAction;
import java.text.SimpleDateFormat;
import java.util.ArrayList;
import java.util.Date;
import java.util.Enumeration;
import java.util.HashMap;
import java.util.HashSet;
import java.util.List;
import java.util.Map;
import java.util.Properties;
import java.util.ResourceBundle;
import java.util.Set;
import java.util.WeakHashMap;
import java.util.concurrent.atomic.AtomicBoolean;
import java.util.concurrent.atomic.AtomicReference;

import javax.management.InstanceNotFoundException;
import javax.management.MBeanServer;
import javax.management.ObjectName;

import com.persistit.TimestampAllocator.Checkpoint;
import com.persistit.TransactionIndex.ActiveTransactionCachePollTask;
import com.persistit.encoding.CoderManager;
import com.persistit.encoding.KeyCoder;
import com.persistit.encoding.ValueCoder;
import com.persistit.exception.PersistitClosedException;
import com.persistit.exception.PersistitException;
import com.persistit.exception.PersistitIOException;
import com.persistit.exception.PersistitInterruptedException;
import com.persistit.exception.PropertiesNotFoundException;
import com.persistit.exception.RollbackException;
import com.persistit.exception.TransactionFailedException;
import com.persistit.exception.VolumeAlreadyExistsException;
import com.persistit.exception.VolumeNotFoundException;
import com.persistit.logging.DefaultPersistitLogger;
import com.persistit.logging.LogBase;
import com.persistit.logging.PersistitLogger;
import com.persistit.policy.JoinPolicy;
import com.persistit.policy.SplitPolicy;
import com.persistit.util.ArgParser;
import com.persistit.util.Debug;
import com.persistit.util.Util;
import com.persistit.util.UtilControl;

/**
 * <p>
 * Creates and manages the the runtime environment for a Persistit&trade;
 * database. To use <code>Persistit</code>, an application invokes one of the
 * static {@link #initialize} methods to load a set of properties that govern
 * Persistit's behavior, and to initialize its memory structures. When
 * terminating, the application should invoke the static {@link #close} method
 * to complete all database writes, close all files and relinquish all buffer
 * memory.
 * </p>
 * <p>
 * Once initialized, there is a single <code>Persistit</code> instance available
 * from the {@link #getInstance} method. Various non-static methods are
 * available on this instance. The {@link #close} method releases the
 * <code>Persistit</code> instance, allowing its memory to be released.
 * </p>
 * <p>
 * An application interacts with Persistit by creating {@link Exchange} objects
 * and invoking their methods.
 * </p>
 * <p>
 * During initialization this class optionally creates a small Swing UI
 * containing various useful diagnostic views of internal state. To request this
 * utility, include the command-line parameter
 * <code>-Dcom.persistit.showgui=true</code>, or specify the property
 * </code>showgui=true</code> in the properties file supplied to the
 * {@link #initialize} method.
 * </p>
 * 
 * @version 1.1
 */
public class Persistit {
    /**
     * This version of Persistit
     */
    public final static String VERSION = GetVersion.getVersionString() + (Debug.ENABLED ? "-DEBUG" : "");
    /**
     * The copyright notice
     */
    public final static String COPYRIGHT = "Copyright (c) 2011 Akiban Technologies Inc.";

    /**
     * Determines whether multi-byte integers will be written in little- or
     * big-endian format. This constant is <code>true</code> in all current
     * builds.
     */
    public final static boolean BIG_ENDIAN = true;
    /**
     * Prefix used to form the a system property name. For example, the property
     * named <code>journalpath=xyz</code> can also be specified as a system
     * property on the command line with the option
     * -Dcom.persistit.journalpath=xyz.
     */
    public final static String SYSTEM_PROPERTY_PREFIX = "com.persistit.";
    /**
     * Name of utility GUI class.
     */
    private final static String PERSISTIT_GUI_CLASS_NAME = SYSTEM_PROPERTY_PREFIX + "ui.AdminUI";

    /**
     * Default suffix for properties file name
     */
    public final static String DEFAULT_PROPERTIES_FILE_SUFFIX = ".properties";
    /**
     * Default properties file name
     */
    public final static String DEFAULT_CONFIG_FILE = "persistit.properties";
    /**
     * Default maximum time (in milliseconds) to allow for successful completion
     * of an operation.
     */
    static final long DEFAULT_TIMEOUT_VALUE = 30000; // Thirty seconds
    /**
     * Upper bound maximum time (in milliseconds) to allow for successful
     * completion of an operation. This is the maximum timeout value you can
     * specify for individual <code>Exchange</code>.
     */
    static final long MAXIMUM_TIMEOUT_VALUE = 86400000; // One day
    /**
     * Property name by which name of properties file can be supplied.
     */
    public final static String CONFIG_FILE_PROPERTY_NAME = "properties";
    /**
     * Property name prefix for specifying buffer size and count. The full
     * property name should be one of "1024", "2048", "4096", "8192" or "16384"
     * appended to this string, e.g., "buffer.count.8192".
     */
    public final static String BUFFERS_PROPERTY_NAME = "buffer.count.";
    /**
     * Property name prefix for specifying buffer memory allocation. The full
     * property name should be one of "1024", "2048", "4096", "8192" or "16384"
     * appended to this string, e.g., "buffer.count.8192". This property is an
     * alternative to "buffer.count.nnnn", and only one of these may be used in
     * a configuration per buffer size. With the buffer.memory property
     * Persistit computes a buffer count that will consume approximately the
     * specified memory allocation, including overhead for FastIndex elements.
     */
    public final static String BUFFER_MEM_PROPERTY_NAME = "buffer.memory.";
    /**
     * Property name prefix for specifying Volumes. The full property name
     * should be a unique ordinal number appended to this string, e.g.,
     * "volume.1", "volume.2", etc.
     */
    public final static String VOLUME_PROPERTY_PREFIX = "volume.";
    /**
     * Property name for specifying the file specification for the journal.
     */
    public final static String JOURNAL_PATH_PROPERTY_NAME = "journalpath";

    /**
     * Property name for specifying the size of each journal file, e.g.,
     * "journalsize=400000000".
     */
    public final static String JOURNAL_BLOCKSIZE_PROPERTY_NAME = "journalsize";

    /**
     * Default path name for the journal. Note, sequence suffix in the form
     * .nnnnnnnnnnnnnnnn (16 digits, zero-filled) will be appended.
     */
    public final static String DEFAULT_JOURNAL_PATH = "persistit_journal";

    /**
     * Default System Volume Name
     */
    public final static String DEFAULT_SYSTEM_VOLUME_NAME = "_system";

    /**
     * Property name for specifying the system volume name
     */
    public final static String SYSTEM_VOLUME_PROPERTY = "sysvolume";

    /**
     * Property name for specifying default temporary volume page size
     */
    public final static String TEMPORARY_VOLUME_PAGE_SIZE_NAME = "tvpagesize";

    /**
     * Property name for specifying default temporary volume directory
     */
    public final static String TEMPORARY_VOLUME_DIR_NAME = "tvdirectory";

    /**
     * Property name for specifying whether Persistit should display diagnostic
     * messages. Property value must be "true" or "false".
     */
    public final static String VERBOSE_PROPERTY = "verbose";
    /**
     * Property name for specifying whether Persistit should retry read
     * operations that fail due to IOExceptions.
     */
    public final static String READ_RETRY_PROPERTY = "readretry";
    /**
     * Property name for maximum length of time a Persistit operation will wait
     * for I/O completion before throwing a TimeoutException.
     */
    public final static String TIMEOUT_PROPERTY = "timeout";

    /**
     * Property name to specify package and/or class names of classes that must
     * be serialized using standard Java serialization.
     */
    public final static String SERIAL_OVERRIDE_PROPERTY = "serialOverride";

    /**
     * Property name to specify whether DefaultValueCoder should use a declared
     * no-arg contructor within each class being deserialized. Unless specified
     * as <code>true</code>, Serializable classes will be instantiated through
     * platform-specific API calls.
     */
    public final static String CONSTRUCTOR_OVERRIDE_PROPERTY = "constructorOverride";

    /**
     * Property name for specifying whether Persistit should attempt to launch a
     * diagnostic utility for viewing internal state.
     */
    public final static String SHOW_GUI_PROPERTY = "showgui";

    /**
     * Property name for log switches
     */
    public final static String LOGGING_PROPERTIES = "logging";

    /**
     * Property name for log file name
     */
    public final static String LOGFILE_PROPERTY = "logfile";
    /**
     * Property name for the optional RMI registry host name
     */
    public final static String RMI_REGISTRY_HOST_PROPERTY = "rmihost";
    /**
     * Property name for the optional RMI registry port
     */
    public final static String RMI_REGISTRY_PORT = "rmiport";

    /**
     * Name of port on which RMI server accepts connects. If zero or unassigned,
     * RMI picks a random port. Specifying a port can be helpful when using SSH
     * to tunnel RMI to a server.
     */
    public final static String RMI_SERVER_PORT = "rmiserverport";

    /**
     * Property name for enabling Persistit Open MBean for JMX
     */
    public final static String JMX_PARAMS = "jmx";

    /**
     * Property name for pseudo-property "timestamp";
     */
    public final static String TIMESTAMP_PROPERTY = "timestamp";

    /**
     * Property name for the "append only" property.
     */
    public final static String APPEND_ONLY_PROPERTY = "appendonly";

    public final static String SPLIT_POLICY_PROPERTY = "splitpolicy";

    public final static String JOIN_POLICY_PROPERTY = "joinpolicy";

    /**
     * Maximum number of Exchanges that will be held in an internal pool.
     */
    public final static int MAX_POOLED_EXCHANGES = 10000;
    
    private final static int TRANSACTION_INDEX_SIZE = 1024;

    final static long SHORT_DELAY = 500;

    private final static long KILO = 1024;
    private final static long MEGA = KILO * KILO;
    private final static long GIGA = MEGA * KILO;
    private final static long TERA = GIGA * KILO;

    private final static long CLOSE_LOG_INTERVAL = 30000000000L; // 30 sec

    private final static SplitPolicy DEFAULT_SPLIT_POLICY = SplitPolicy.PACK_BIAS;
    private final static JoinPolicy DEFAULT_JOIN_POLICY = JoinPolicy.EVEN_BIAS;

    private final long _availableHeap = availableHeap();

    private PersistitLogger _logger;

    /**
     * Start time
     */
    private final long _startTime = System.currentTimeMillis();
    private final HashMap<Integer, BufferPool> _bufferPoolTable = new HashMap<Integer, BufferPool>();
    private final ArrayList<Volume> _volumes = new ArrayList<Volume>();
    private Properties _properties = new Properties();

    private AtomicBoolean _initialized = new AtomicBoolean();
    private AtomicBoolean _closed = new AtomicBoolean();

    private long _beginCloseTime;
    private long _nextCloseTime;

    private final LogBase _logBase = new LogBase();

    private AtomicBoolean _suspendShutdown = new AtomicBoolean(false);
    private AtomicBoolean _suspendUpdates = new AtomicBoolean(false);

    private UtilControl _localGUI;

    private AtomicReference<CoderManager> _coderManager = new AtomicReference<CoderManager>();

    private ClassIndex _classIndex = new ClassIndex(this);
    
    private ThreadLocal<SessionId> _sessionIdThreadLocal = new ThreadLocal<SessionId>() {
        @Override
        protected SessionId initialValue() {
            return new SessionId();
        }
    };

    private final Map<SessionId, Transaction> _transactionSessionMap = new HashMap<SessionId, Transaction>();

    private ManagementImpl _management;

    private final RecoveryManager _recoveryManager = new RecoveryManager(this);

    private final JournalManager _journalManager = new JournalManager(this);

    private final TimestampAllocator _timestampAllocator = new TimestampAllocator();

    private final CheckpointManager _checkpointManager = new CheckpointManager(this);

    private final IOMeter _ioMeter = new IOMeter();

    private TransactionIndex _transactionIndex = new TransactionIndex(_timestampAllocator, TRANSACTION_INDEX_SIZE);

    private Map<SessionId, List<Exchange>> _exchangePoolMap = new WeakHashMap<SessionId, List<Exchange>>();

    private boolean _readRetryEnabled;

    private long _defaultTimeout;

    private final SharedResource _transactionResourceA = new SharedResource(this);

    private final SharedResource _transactionResourceB = new SharedResource(this);

    private final HashMap<Long, TransactionalCache> _transactionalCaches = new HashMap<Long, TransactionalCache>();

    private SplitPolicy _defaultSplitPolicy = DEFAULT_SPLIT_POLICY;

    private JoinPolicy _defaultJoinPolicy = DEFAULT_JOIN_POLICY;

    /**
     * <p>
     * Initialize Persistit using properties supplied by the default properties
     * file. The name of this file is supplied by the system property
     * <code>com.persistit.properties</code>. If that property is not specified,
     * the default file path is <code>./persistit.properties</code> in the
     * current working directory. If Persistit has already been initialized,
     * this method does nothing. This method is threadsafe; if multiple threads
     * concurrently attempt to invoke this method, one of the threads will
     * actually perform the initialization and the other threads will do
     * nothing.
     * </p>
     * <p>
     * Note that Persistit starts non-daemon threads that will keep a JVM from
     * exiting until {@link #close} is invoked. This is to ensure that all
     * pending updates are written before the JVM exit.
     * </p>
     * 
     * @throws PersistitException
     * @throws IOException
     * @throws Exception
     */
    public void initialize() throws PersistitException {
        initialize(getProperty(CONFIG_FILE_PROPERTY_NAME, DEFAULT_CONFIG_FILE));
    }

    /**
     * <p>
     * Initialize Persistit using the supplied properties file path. If
     * Persistit has already been initialized, this method does nothing. This
     * method is threadsafe; if multiple threads concurrently attempt to invoke
     * this method, one of the threads will actually perform the initialization
     * and the other threads will do nothing.
     * </p>
     * <p>
     * Note that Persistit starts non-daemon threads that will keep a JVM from
     * exiting until {@link #close} is invoked. This is to ensure that all
     * pending updates are written before the JVM exit.
     * </p>
     * 
     * @param propertiesFileName
     *            The path to the properties file.
     * @throws PersistitException
     * @throws IOException
     */
    public void initialize(String propertiesFileName) throws PersistitException {
        initialize(parseProperties(propertiesFileName));
    }

    /**
     * <p>
     * Initialize Persistit using the supplied <code>java.util.Properties</code>
     * instance. Applications can use this method to supply computed Properties
     * rather than reading them from a file. If Persistit has already been
     * initialized, this method does nothing. This method is threadsafe; if
     * multiple threads concurrently attempt to invoke this method, one of the
     * 
     * threads will actually perform the initialization and the other threads
     * will do nothing.
     * </p>
     * <p>
     * Note that Persistit starts non-daemon threads that will keep a JVM from
     * exiting until {@link #close} is invoked. This is to ensure that all
     * pending updates are written before the JVM exit.
     * </p>
     * 
     * @param properties
     *            The Properties object from which to initialize Persistit
     * @throws PersistitException
     * @throws IOException
     */
    public void initialize(Properties properties) throws PersistitException {
        boolean done = false;
        try {
            _closed.set(false);

            initializeProperties(properties);
            initializeLogging();
            initializeManagement();
            initializeOther();
            initializeRecovery();
            initializeJournal();
            initializeBufferPools();
            initializeVolumes();
            startJournal();
            startBufferPools();
            startCheckpointManager();
            startTransactionIndexPollTask();
            finishRecovery();
            flush();

            _initialized.set(true);
            done = true;
        } finally {
            if (!done) {
                releaseAllResources();
            }
        }
    }

    Properties parseProperties(final String propertiesFileName) throws PersistitException {
        Properties properties = new Properties();
        try {
            if (propertiesFileName.contains(DEFAULT_PROPERTIES_FILE_SUFFIX)
                    || propertiesFileName.contains(File.separator)) {
                properties.load(new FileInputStream(propertiesFileName));
            } else {
                ResourceBundle bundle = ResourceBundle.getBundle(propertiesFileName);
                for (Enumeration<String> e = bundle.getKeys(); e.hasMoreElements();) {
                    final String key = e.nextElement();
                    properties.put(key, bundle.getString(key));
                }
            }
        } catch (FileNotFoundException fnfe) {
            // A friendlier exception when the properties file is not found.
            throw new PropertiesNotFoundException(fnfe.getMessage());
        } catch (IOException ioe) {
            throw new PersistitIOException(ioe);
        }
        return properties;
    }

    void initializeProperties(final Properties properties) {
        properties.putAll(_properties);
        _properties = properties;

        _readRetryEnabled = getBooleanProperty(READ_RETRY_PROPERTY, true);
        _defaultTimeout = getLongProperty(TIMEOUT_PROPERTY, DEFAULT_TIMEOUT_VALUE, 0, MAXIMUM_TIMEOUT_VALUE);
    }

    void initializeLogging() throws PersistitException {
        try {
            getPersistitLogger().open();
            String logLevel = getProperty(LOGGING_PROPERTIES);
            if (logLevel != null && getPersistitLogger() instanceof DefaultPersistitLogger) {
                ((DefaultPersistitLogger) getPersistitLogger()).setLevel(logLevel);
            }
            _logBase.configure(getPersistitLogger());
            _logBase.start.log(_startTime);
            _logBase.copyright.log(copyright());
        } catch (Exception e) {
            System.err.println("Persistit(tm) Logging is disabled due to " + e);
            if (e.getMessage() != null && e.getMessage().length() > 0) {
                System.err.println(e.getMessage());
            }
            e.printStackTrace();
        }

    }

    void initializeRecovery() throws PersistitException {
        String journalPath = getProperty(JOURNAL_PATH_PROPERTY_NAME, DEFAULT_JOURNAL_PATH);
        _recoveryManager.init(journalPath);
        _recoveryManager.buildRecoveryPlan();
    }

    void initializeJournal() throws PersistitException {
        String journalPath = getProperty(JOURNAL_PATH_PROPERTY_NAME, DEFAULT_JOURNAL_PATH);
        int journalSize = (int) getLongProperty(JOURNAL_BLOCKSIZE_PROPERTY_NAME,
                JournalManagerMXBean.DEFAULT_BLOCK_SIZE, JournalManagerMXBean.MINIMUM_BLOCK_SIZE,
                JournalManagerMXBean.MAXIMUM_BLOCK_SIZE);

        _journalManager.init(_recoveryManager, journalPath, journalSize);
        if (getBooleanProperty(APPEND_ONLY_PROPERTY, false)) {
            _journalManager.setAppendOnly(true);
        }
    }

    void initializeBufferPools() {
        int bufferSize = Buffer.MIN_BUFFER_SIZE;
        while (bufferSize <= Buffer.MAX_BUFFER_SIZE) {
            String countPropertyName = BUFFERS_PROPERTY_NAME + bufferSize;
            String memPropertyName = BUFFER_MEM_PROPERTY_NAME + bufferSize;
            int byCount = (int) getLongProperty(countPropertyName, -1, BufferPool.MINIMUM_POOL_COUNT,
                    BufferPool.MAXIMUM_POOL_COUNT);
            int byMemory = computeBufferCountFromMemoryProperty(memPropertyName, getProperty(memPropertyName),
                    bufferSize);

            if (byCount != -1 && byMemory != -1) {
                throw new IllegalArgumentException("Only one of " + countPropertyName + " and " + memPropertyName
                        + " may be specified");
            }

            if (byMemory != -1) {
                byCount = byMemory;
            }

            if (byCount != -1) {
                _logBase.allocateBuffers.log(byCount, bufferSize);
                BufferPool pool = new BufferPool(byCount, bufferSize, this);
                _bufferPoolTable.put(new Integer(bufferSize), pool);
                registerBufferPoolMXBean(bufferSize);
            }
            bufferSize <<= 1;
        }
    }

    void initializeVolumes() throws PersistitException {
        for (Enumeration<?> enumeration = _properties.propertyNames(); enumeration.hasMoreElements();) {
            String key = (String) enumeration.nextElement();
            if (key.startsWith(VOLUME_PROPERTY_PREFIX)) {
                boolean isOne = true;
                try {
                    Integer.parseInt(key.substring(VOLUME_PROPERTY_PREFIX.length()));
                } catch (NumberFormatException nfe) {
                    isOne = false;
                }
                if (isOne) {
                    VolumeSpecification volumeSpecification = new VolumeSpecification(getProperty(key));
                    _logBase.openVolume.log(volumeSpecification.getName());
                    final Volume volume = new Volume(volumeSpecification);
                    volume.open(this);
                }
            }
        }
    }

    void initializeManagement() {
        String rmiHost = getProperty(RMI_REGISTRY_HOST_PROPERTY);
        String rmiPort = getProperty(RMI_REGISTRY_PORT);
        String serverPort = getProperty(RMI_SERVER_PORT);
        boolean enableJmx = getBooleanProperty(JMX_PARAMS, true);

        if (rmiHost != null || rmiPort != null) {
            ManagementImpl management = (ManagementImpl) getManagement();
            management.register(rmiHost, rmiPort, serverPort);
        }
        if (enableJmx) {
            registerMXBeans();
        }
    }

    void initializeOther() {
        // Set up the parent CoderManager for this instance.
        String serialOverridePatterns = getProperty(Persistit.SERIAL_OVERRIDE_PROPERTY);
        DefaultCoderManager cm = new DefaultCoderManager(this, serialOverridePatterns);
        _coderManager.set(cm);

        if (getBooleanProperty(SHOW_GUI_PROPERTY, false)) {
            try {
                setupGUI(true);
            } catch (Exception e) {
                _logBase.configurationError.log(e);
            }
        }

        try {
            _defaultSplitPolicy = SplitPolicy.forName(getProperty(SPLIT_POLICY_PROPERTY, DEFAULT_SPLIT_POLICY
                    .toString()));
        } catch (IllegalArgumentException e) {
            _logBase.configurationError.log(e);
        }
        try {
            _defaultJoinPolicy = JoinPolicy.forName(getProperty(JOIN_POLICY_PROPERTY, DEFAULT_JOIN_POLICY.toString()));
        } catch (IllegalArgumentException e) {
            _logBase.configurationError.log(e);
        }
    }

    void startCheckpointManager() {
        _checkpointManager.start();
    }
    
    void startTransactionIndexPollTask() {
        _transactionIndex.start(this);
    }

    void startBufferPools() throws PersistitException {
        for (final BufferPool pool : _bufferPoolTable.values()) {
            pool.startThreads();
        }
    }

    void startJournal() throws PersistitException {
        _journalManager.startJournal();
    }

    void finishRecovery() throws PersistitException {
        _recoveryManager.applyAllCommittedTransactions(_recoveryManager.getDefaultRecoveryListener());
        _recoveryManager.close();
        flush();
        checkpoint();
        _logBase.recoveryDone.log(_journalManager.getPageMapSize(), _recoveryManager.getAppliedTransactionCount(),
                _recoveryManager.getErrorCount());
    }

    /**
     * Reflectively attempts to load and execute the PersistitOpenMBean setup
     * method. This will work only if the persistit_jsaXXX_jmx.jar is on the
     * classpath. By default, PersistitOpenMBean uses the platform JMX server,
     * so this also required Java 5.0+.
     * 
     * @param params
     *            "true" to enable the PersistitOpenMBean, else "false".
     */
    private void registerMXBeans() {
        try {
            registerMBean(getManagement(), ManagementMXBean.MXBEAN_NAME);
            registerMBean(_ioMeter, IOMeterMXBean.MXBEAN_NAME);
            registerMBean(_journalManager, JournalManagerMXBean.MXBEAN_NAME);
            registerMBean(_recoveryManager, RecoveryManagerMXBean.MXBEAN_NAME);
        } catch (Exception exception) {
            _logBase.mbeanException.log(exception);
        }
    }

    private void registerBufferPoolMXBean(final int bufferSize) {
        try {
            BufferPoolMXBean bean = new BufferPoolMXBeanImpl(this, bufferSize);
            registerMBean(bean, BufferPoolMXBeanImpl.mbeanName(bufferSize));
        } catch (Exception exception) {
            _logBase.mbeanException.log(exception);
        }
    }

    private void registerMBean(final Object mbean, final String name) throws Exception {
        MBeanServer server = java.lang.management.ManagementFactory.getPlatformMBeanServer();
        ObjectName on = new ObjectName(name);
        server.registerMBean(mbean, on);
        _logBase.mbeanRegistered.log(on);
    }

    private void unregisterMXBeans() {
        try {
            unregisterMBean(RecoveryManagerMXBean.MXBEAN_NAME);
            unregisterMBean(JournalManagerMXBean.MXBEAN_NAME);
            unregisterMBean(IOMeterMXBean.MXBEAN_NAME);
            unregisterMBean(ManagementMXBean.MXBEAN_NAME);
        } catch (InstanceNotFoundException exception) {
            // ignore
        } catch (Exception exception) {
            _logBase.mbeanException.log(exception);
        }
    }

    private void unregisterBufferPoolMXBean(final int bufferSize) {
        try {
            unregisterMBean(BufferPoolMXBeanImpl.mbeanName(bufferSize));
        } catch (InstanceNotFoundException exception) {
            // ignore
        } catch (Exception exception) {
            _logBase.mbeanException.log(exception);
        }
    }

    private void unregisterMBean(final String name) throws Exception {
        MBeanServer server = java.lang.management.ManagementFactory.getPlatformMBeanServer();
        ObjectName on = new ObjectName(name);
        server.unregisterMBean(on);
        _logBase.mbeanUnregistered.log(on);

    }

    synchronized void addVolume(Volume volume) throws VolumeAlreadyExistsException {
        Volume otherVolume;
        otherVolume = getVolume(volume.getName());
        if (otherVolume != null) {
            throw new VolumeAlreadyExistsException("Volume " + otherVolume);
        }
        _volumes.add(volume);
    }

    synchronized void removeVolume(Volume volume) throws PersistitInterruptedException {
        _volumes.remove(volume);
    }

    /**
     * Replaces substitution variables in a supplied string with values taken
     * from the properties available to Persistit (see {@link getProperty}).
     * 
     * @param text
     *            String in in which to make substitutions
     * @param properties
     *            Properties containing substitution values
     * @return text with substituted property values
     */
    public String substituteProperties(String text, Properties properties) {
        return substituteProperties(text, properties, 0);
    }

    /**
     * Replaces substitution variables in a supplied string with values taken
     * from the properties available to Persistit (see {@link getProperty}).
     * 
     * @param text
     *            String in in which to make substitutions
     * @param properties
     *            Properties containing substitution values
     * @param depth
     *            Count of recursive calls - maximum depth is 20. Generall
     * @return
     */
    String substituteProperties(String text, Properties properties, int depth) {
        int p = text.indexOf("${");
        while (p >= 0 && p < text.length()) {
            p += 2;
            int q = text.indexOf("}", p);
            if (q > 0) {
                String propertyName = text.substring(p, q);
                if (Util.isValidName(propertyName)) {
                    // sanity check to prevent stack overflow
                    // due to infinite loop
                    if (depth > 20)
                        throw new IllegalArgumentException("property " + propertyName
                                + " substitution cycle is too deep");
                    String propertyValue = getProperty(propertyName, depth + 1, properties);
                    if (propertyValue == null)
                        propertyValue = "";
                    text = text.substring(0, p - 2) + propertyValue + text.substring(q + 1);
                } else
                    break;
            } else {
                break;
            }
            p = text.indexOf("${");
        }
        return text;
    }

    public Properties getProperties() {
        return _properties;
    }

    /**
     * <p>
     * Returns a property value, or <code>null</code> if there is no such
     * property. The property is taken from one of the following sources:
     * <ol>
     * <li>A system property having a prefix of "com.persistit.". For example,
     * the property named "journalpath" can be supplied as the system property
     * named com.persistit.journalpath. (Note: if the security context does not
     * permit access to system properties, then system properties are ignored.)</li>
     * <li>The supplied Properties object, which was either passed to the
     * {@link #initialize(Properties)} method, or was loaded from the file named
     * in the {@link #initialize(String)} method.</li>
     * <li>The pseudo-property name <code>timestamp</code>. The value is the
     * current time formated by <code>SimpleDateFormat</code> using the pattern
     * yyyyMMddHHmm. (This pseudo-property makes it easy to specify a unique log
     * file name each time Persistit is initialized.</li>
     * </ol>
     * </p>
     * If a property value contains a substitution variable in the form
     * <code>${<i>pppp</i>}</code>, then this method attempts perform a
     * substitution. To do so it recursively gets the value of a property named
     * <code><i>pppp</i></code>, replaces the substring delimited by
     * <code>${</code> and <code>}</code>, and then scans the resulting string
     * for further substitution variables.
     * 
     * @param propertyName
     *            The property name
     * @return The resulting string
     */
    public String getProperty(String propertyName) {
        return getProperty(propertyName, null);
    }

    /**
     * <p>
     * Returns a property value, or a default value if there is no such
     * property. The property is taken from one of the following sources:
     * <ol>
     * <li>A system property having a prefix of "com.persistit.". For example,
     * the property named "journalpath" can be supplied as the system property
     * named com.persistit.journalpath. (Note: if the security context does not
     * permit access to system properties, then system properties are ignored.)</li>
     * <li>The supplied Properties object, which was either passed to the
     * {@link #initialize(Properties)} method, or was loaded from the file named
     * in the {@link #initialize(String)} method.</li>
     * <li>The pseudo-property name <code>timestamp</code>. The value is the
     * current time formated by <code>SimpleDateFormat</code> using the pattern
     * yyyyMMddHHmm. (This pseudo-property makes it easy to specify a unique log
     * file name each time Persistit is initialized.</li>
     * </ol>
     * </p>
     * If a property value contains a substitution variable in the form
     * <code>${<i>pppp</i>}</code>, then this method attempts perform a
     * substitution. To do so it recursively gets the value of a property named
     * <code><i>pppp</i></code>, replaces the substring delimited by
     * <code>${</code> and <code>}</code>, and then scans the resulting string
     * for further substitution variables. </p>
     * <p>
     * For all properties, the value "-" (a single hyphen) explicitly specifies
     * the <i>default</i> value.
     * </p>
     * 
     * @param propertyName
     *            The property name
     * @param defaultValue
     *            The default value
     * @return The resulting string
     */
    public String getProperty(String propertyName, String defaultValue) {
        String value = getProperty(propertyName, 0, _properties);
        return value == null ? defaultValue : value;
    }

    private String getProperty(String propertyName, int depth, Properties properties) {
        String value = null;

        value = getSystemProperty(SYSTEM_PROPERTY_PREFIX + propertyName);

        if (value == null && properties != null) {
            value = properties.getProperty(propertyName);
        }
        if ("-".equals(value)) {
            value = null;
        }
        if (value == null && TIMESTAMP_PROPERTY.equals(propertyName)) {
            value = (new SimpleDateFormat("yyyyMMddHHmm")).format(new Date());
        }
        if (value != null)
            value = substituteProperties(value, properties, depth);

        return value;
    }

    /**
     * Sets a property value in the Persistit Properties map. If the specified
     * value is null then an existing property of the specified name is removed.
     * 
     * @param propertyName
     *            The property name
     * @param value
     *            Value to set, or
     *            <code>null<code> to remove an existing property
     */
    public void setProperty(final String propertyName, final String value) {
        if (value == null) {
            _properties.remove(propertyName);
        } else {
            _properties.setProperty(propertyName, value);
        }
    }

    private String getSystemProperty(final String propertyName) {
        return (String) AccessController.doPrivileged(new PrivilegedAction() {
            public Object run() {
                return System.getProperty(propertyName);
            }
        });
    }

    /**
     * <p>
     * Returns an <code>Exchange</code> for the specified {@link Volume Volume}
     * and the {@link Tree Tree} specified by the supplied name. This method
     * optionally creates a new <code>Tree</code>. If the <code>create</code>
     * parameter is false and a <code>Tree</code> by the specified name does not
     * exist, this constructor throws a
     * {@link com.persistit.exception.TreeNotFoundException}.
     * </p>
     * <p>
     * This method uses an <code>Exchange</code> from an internal pool if one is
     * available; otherwise it creates a new <code>Exchange</code>. When the
     * application no longer needs the <code>Exchange</code> returned by this
     * method, it should return it to the pool by invoking
     * {@link #releaseExchange} so that it can be reused.
     * </p>
     * 
     * @param volume
     *            The Volume
     * 
     * @param treeName
     *            The tree name
     * 
     * @param create
     *            <code>true</code> to create a new Tree if one by the specified
     *            name does not already exist.
     * 
     * @throws PersistitException
     */
    public Exchange getExchange(Volume volume, String treeName, boolean create) throws PersistitException {
        if (volume == null)
            throw new VolumeNotFoundException();
        List<Exchange> stack;
        final SessionId sessionId = getSessionId();

        synchronized (_exchangePoolMap) {
            stack = _exchangePoolMap.get(sessionId);
            if (stack == null) {
                stack = new ArrayList<Exchange>();
                _exchangePoolMap.put(sessionId, stack);
            }
        }
        if (stack.isEmpty()) {
            return new Exchange(this, volume, treeName, create);
        } else {
            final Exchange exchange = stack.remove(stack.size() - 1);
            exchange.init(volume, treeName, create);
            return exchange;
        }
    }

    /**
     * <p>
     * Returns an <code>Exchange</code> for the {@link Tree} specified by
     * treeName within the {@link Volume} specified by <code>volumeName</code>.
     * This method optionally creates a new <code>Tree</code>. If the
     * <code>create</code> parameter is false and a <code>Tree</code> by the
     * specified name does not exist, this constructor throws a
     * {@link com.persistit.exception.TreeNotFoundException}.
     * </p>
     * <p>
     * The <code>volumeName</tt< you supply must match exactly one open 
     * <code>Volume</code>. The name matches if either (a) the
     * <code>Volume</code> has an optional alias that is equal to the supplied
     * name, or (b) if the supplied name matches a substring of the
     * <code>Volume</code>'s pathname. If there is not unique match for the name
     * you supply, this method throws a
     * {@link com.persistit.exception.VolumeNotFoundException}.
     * </p>
     * <p>
     * This method uses an <code>Exchange</code> from an internal pool if one is
     * available; otherwise it creates a new <code>Exchange</code>. When the
     * application no longer needs the <code>Exchange</code> returned by this
     * method, it should return it to the pool by invoking
     * {@link #releaseExchange} so that it can be reused.
     * </p>
     * 
     * @param volumeName
     *            The volume name that either matches the alias or a partially
     *            matches the pathname of exactly one open <code>Volume</code>.
     * 
     * @param treeName
     *            The tree name
     * 
     * @param create
     *            <code>true</code> to create a new Tree if one by the specified
     *            name does not already exist.
     * 
     * @throws PersistitException
     */
    public Exchange getExchange(String volumeName, String treeName, boolean create) throws PersistitException {
        Volume volume = getVolume(volumeName);
        if (volume == null)
            throw new VolumeNotFoundException(volumeName);
        return getExchange(volume, treeName, create);
    }

    /**
     * <p>
     * Releases an <code>Exchange</code> to the internal pool. A subsequent
     * invocation of {@link #getExchange} may reuse this <code>Exchange</code>.
     * An application that gets an <code>Exchange</code> through the
     * {@link #getExchange} method <i>should</i> release it through this method.
     * An attempt to release the <code>Exchange</code> if it is already in the
     * pool results in an <code>IllegalStateException</code>.
     * </p>
     * <p>
     * This method clears the key and value fields. Use the
     * {@link #releaseExchange(Exchange, boolean)} method to clear all state
     * information if this <code>Exchange</code> may subsequently be used by
     * another untrusted thread.
     * </p>
     * 
     * @param exchange
     *            The <code>Exchange</code> to release to the pool. If
     *            <code>null</code> , this method returns silently.
     * 
     * @throws IllegalStateException
     */
    public void releaseExchange(Exchange exchange) {
        releaseExchange(exchange, false);
    }

    /**
     * <p>
     * Releases an <code>Exchange</code> to the internal pool. A subsequent
     * invocation of {@link #getExchange} may reuse this <code>Exchange</code>.
     * An application that gets an <code>Exchange</code> through the
     * {@link #getExchange} method <i>should</i> release it through this method.
     * An attempt to release the <code>Exchange</code> if it is already in the
     * pool results in an <code>IllegalStateException</code>.
     * </p>
     * <p>
     * This method optionally clears all state information in the
     * <code>Exchange</code> so that no residual information in the
     * <code>Exchange</code> can be obtained by a different, untrusted thread.
     * In a closed configuration in which there is only one application, it is
     * faster to avoid clearing the byte arrays used in representing the state
     * of this <code>Exchange</code> by passing <code>false</code> as the value
     * of the <code>secure</code> flag.
     * </p>
     * 
     * @param exchange
     *            The <code>Exchange</code> to release to the pool. If
     *            <code>null</code> this method returns silently.
     * @param secure
     *            <code>true</code> to clear all state information;
     *            <code>false</code> to leave the state unchanged.
     * 
     * @throws IllegalStateException
     */

    // TODO - why not one pool.
    public void releaseExchange(Exchange exchange, boolean secure) {
        if (exchange == null) {
            return;
        }
        List<Exchange> stack;
        final SessionId sessionId = getSessionId();

        synchronized (_exchangePoolMap) {
            stack = _exchangePoolMap.get(sessionId);
            if (stack == null) {
                throw new IllegalStateException("Release not preceded by get"); // TODO
            }
        }
        if (stack.size() < MAX_POOLED_EXCHANGES) {
            exchange.removeState(secure);
            stack.add(exchange);
        }
    }

    /**
     * Get a {@link List} of all {@link Volume}s currently being managed by this
     * Persistit instance. Volumes are specified by the properties used in
     * initializing Persistit.
     * 
     * @return the List
     */
    public List<Volume> getVolumes() {
        return new ArrayList<Volume>(_volumes);
    }

    /**
     * Select a {@link List} of {@link Tree}s determined by the supplied
     * {@link TreeSelector}. This method enumerates all Trees in all open
     * Volumes and selects those which satisfy the TreeSelector. If the Volume
     * has a Volume-only selector (no tree pattern was specified), then this
     * method adds the Volume's directory Tree to the list.
     * 
     * @param selector
     * @return the List
     * @throws PersistitException
     */
    public synchronized List<Tree> getSelectedTrees(final TreeSelector selector) throws PersistitException {
        final List<Tree> list = new ArrayList<Tree>();
        for (final Volume volume : _volumes) {
            if (selector.isSelected(volume)) {
                if (selector.isVolumeOnlySelection(volume.getName())) {
                    list.add(volume.getDirectoryTree());
                } else {
                    for (final String treeName : volume.getTreeNames()) {
                        if (selector.isTreeNameSelected(volume.getName(), treeName)) {
                            list.add(volume.getTree(treeName, false));
                        }
                    }
                }
            }
        }
        return list;
    }

    /**
     * Look up, load and/or creates a volume based on a String-valued
     * specification. See {@link VolumeSpecification} for the specification
     * String format.
     * <p>
     * If a Volume has already been loaded having the same ID or name, this
     * method returns that Volume. Otherwise it tries to open or create a volume
     * on disk (depending on the volume specification) and returns that.
     * 
     * @param vstring
     *            Volume specification string
     * 
     * @return The <code>Volume</code>
     * 
     * @throws PersistitException
     */
    public Volume loadVolume(final String vstring) throws PersistitException {
        final VolumeSpecification volumeSpec = new VolumeSpecification(substituteProperties(vstring, _properties, 0));
        return loadVolume(volumeSpec);
    }

    /**
     * Look up, load and/or creates a volume based on a
     * {@link com.persistit.VolumeSpecification}. If a Volume has already been
     * loaded having the same ID or name, this method returns that Volume.
     * Otherwise it tries to open or create a volume on disk (depending on the
     * volume specification) and returns that.
     * 
     * @param volumeSpec
     *            The VolumeSpecification
     * 
     * @return The <code>Volume</code>
     * 
     * @throws PersistitException
     */
    public Volume loadVolume(final VolumeSpecification volumeSpec) throws PersistitException {
        Volume volume = getVolume(volumeSpec.getName());
        if (volume == null) {
            volume = new Volume(volumeSpec);
            volume.open(this);
        }
        return volume;
    }

    /**
     * Create a temporary volume. A temporary volume is not durable; it should
     * be used to hold temporary data such as intermediate sort or aggregation
     * results that can be recreated in the event the system restarts.
     * <p />
     * The temporary volume page size is can be specified by the configuration
     * property <code>tvpagesize</code>. The default value is determined by the
     * {@link BufferPool} having the largest page size.
     * <p />
     * The backing store file for a temporary volume is created in the directory
     * specified by the configuration property <code>tvdirectory</code>, or if
     * unspecified, the system temporary directory..
     * 
     * @return the temporary <code>Volume</code>.
     * @throws PersistitException
     */
    public Volume createTemporaryVolume() throws PersistitException {
        int pageSize = (int) getLongProperty(TEMPORARY_VOLUME_PAGE_SIZE_NAME, 0, 0, 99999);
        if (pageSize == 0) {
            for (int size : _bufferPoolTable.keySet()) {
                if (size > pageSize) {
                    pageSize = size;
                }
            }
        }
        return createTemporaryVolume(pageSize);
    }

    /**
     * Create a temporary volume. A temporary volume is not durable; it should
     * be used to hold temporary data such as intermediate sort or aggregation
     * results that can be recreated in the event the system restarts.
     * <p />
     * The backing store file for a temporary volume is created in the directory
     * specified by the configuration property <code>tvdirectory</code>, or if
     * unspecified, the system temporary directory..
     * 
     * @param pageSize
     *            The page size for the volume. Must be one of 1024, 2048, 4096,
     *            8192 or 16384, and the volume will be usable only if there are
     *            buffers of the specified size in the {@link BufferPool}.
     * @return the temporary <code>Volume</code>.
     * @throws PersistitException
     */
    public Volume createTemporaryVolume(final int pageSize) throws PersistitException {
        if (!Volume.isValidPageSize(pageSize)) {
            throw new IllegalArgumentException("Invalid page size " + pageSize);
        }
        Volume volume = new Volume(Thread.currentThread().getName() + "_temporary_volume", 12345);
        volume.openTemporary(this, pageSize);
        return volume;
    }

    /**
     * Delete a volume currently loaded volume and remove it from the list
     * returned by {@link #getVolumes()}.
     * 
     * @param volumeName
     *            the Volume to delete
     * @return <code>true</code> if the volume was previously loaded and has
     *         been successfully deleted.
     * @throws PersistitException
     */

    public boolean deleteVolume(final String volumeName) throws PersistitException {
        final Volume volume = getVolume(volumeName);
        if (volume == null) {
            return false;
        } else {
            volume.closing();
            boolean deleted = volume.delete();
            volume.close();
            return deleted;
        }
    }

    /**
     * Returns an implementation of the <code>Management</code> interface. This
     * implementation is a singleton; the first invocation of this method will
     * create an instance; subsequent invocations will return the same instance.
     * 
     * @return the singleton implementation of a <code>Management</code> from
     *         which system management services can be obtained.
     */
    public synchronized Management getManagement() {
        if (_management == null) {
            _management = new ManagementImpl(this);
        }
        return _management;
    }

    /**
     * Returns the copyright notice for this product
     * 
     * @return The copyright notice
     */
    public static String copyright() {
        return COPYRIGHT;
    }

    /**
     * Returns the version identifier for this version of Persistit&trade;
     * 
     * @return The version identifier
     */
    public static String version() {
        return VERSION;
    }

    /**
     * The time at which the log was started.
     * 
     * @return The time in milliseconds
     */
    public long startTime() {
        return _startTime;
    }

    /**
     * The number of milliseconds since the log was opened.
     * 
     * @return The elapsed time interval in milliseconds
     */
    public long elapsedTime() {
        return System.currentTimeMillis() - _startTime;
    }

    /**
     * <p>
     * Looks up a {@link Volume} by name or path. The supplied name must match
     * only one of the open volumes. If it matches none of the volumes, or if
     * there are multiple volumes with matching names, then this method returns
     * <code>null</code>.
     * </p>
     * <p>
     * The supplied name can match a volume in one of two ways:
     * <ul>
     * <li>(a) its name by exact match</li>
     * <li>(b) its path, by matching the absolute forms of the volume's path and
     * the supplied path.</li>
     * </ul>
     * </p>
     * 
     * @param name
     *            Name that identifies a volume by matching either its alias (if
     *            it has one) or a substring of its file name.
     * 
     * @return the <code>Volume</code>, or <i>null</i> if there is no unique
     *         open Volume that matches the supplied <code>partialName</code>.
     */
    public Volume getVolume(String name) {
        if (name == null) {
            throw new NullPointerException("Null volume name");
        }
        Volume result = null;

        for (int i = 0; i < _volumes.size(); i++) {
            Volume vol = _volumes.get(i);
            if (name.equals(vol.getName())) {
                if (result == null)
                    result = vol;
                else {
                    return null;
                }
            }
        }
        if (result != null) {
            return result;
        }

        final File file = new File(name).getAbsoluteFile();
        for (int i = 0; i < _volumes.size(); i++) {
            Volume vol = _volumes.get(i);
            if (file.equals(new File(vol.getPath()).getAbsoluteFile())) {
                if (result == null)
                    result = vol;
                else {
                    return null;
                }
            }
        }
        return result;
    }

    /**
     * <p>
     * Returns the designated system volume. The system volume contains the
     * class index and other structural information. It is specified by the
     * <code>sysvolume</code> property with a default value of "_system".
     * </p>
     * <p>
     * This method handles a configuration with exactly one volume in a special
     * way. If the <code>sysvolume</code> property is unspecified and there is
     * exactly one volume, then this method returns that volume volume as the
     * system volume even if its name does not match the default
     * <code>sysvolume</code> property. This eliminates the need to specify a
     * system volume property for configurations having only one volume.
     * </p>
     * 
     * @return the <code>Volume</code>
     * @throws VolumeNotFoundException
     *             if the volume was not found
     */
    public Volume getSystemVolume() throws VolumeNotFoundException {
        return getSpecialVolume(SYSTEM_VOLUME_PROPERTY, DEFAULT_SYSTEM_VOLUME_NAME);
    }

    /**
     * Return the default timeout for operations on an <code>Exchange</code>.
     * The application may override this default value for an instance of an
     * <code>Exchange</code> through the {@link Exchange#setTimeout(long)}
     * method. The default timeout may be specified through the
     * <code>com.persistit.defaultTimeout</code> property.
     * 
     * @return The default timeout value, in milliseconds.
     */
    public long getDefaultTimeout() {
        return _defaultTimeout;
    }

    /**
     * @return The {@link SplitPolicy} that will by applied by default to newly
     *         created or allocated {@link Exchange}s.
     */
    public SplitPolicy getDefaultSplitPolicy() {
        return _defaultSplitPolicy;
    }

    /**
     * @return The {@link JoinPolicy} that will by applied by default to newly
     *         created or allocated {@link Exchange}s.
     */
    public JoinPolicy getDefaultJoinPolicy() {
        return _defaultJoinPolicy;
    }

    /**
     * Replace the current default {@link SplitPolicy}.
     * 
     * @param policy
     *            The {@link JoinPolicy} that will by applied by default to
     *            newly created or allocated {@link Exchange}s.
     */
    public void setDefaultSplitPolicy(final SplitPolicy policy) {
        if (policy == null) {
            throw new IllegalArgumentException("Default SplitPolicy may not be null");
        }
        _defaultSplitPolicy = policy;
    }

    /**
     * Replace the current default {@link SplitPolicy}.
     * 
     * @param policy
     *            The {@link JoinPolicy} that will by applied by default to
     *            newly created or allocated {@link Exchange}s.
     */
    public void setDefaultJoinPolicy(final JoinPolicy policy) {
        if (policy == null) {
            throw new IllegalArgumentException("Default JoinPolicy may not be null");
        }
        _defaultJoinPolicy = policy;
    }

    /**
     * Indicates whether this instance has been initialized.
     * 
     * @return <code>true</code> if this Persistit has been initialized.
     */
    public boolean isInitialized() {
        return _initialized.get();
    }

    /**
     * Indicates whether this instance of Persistit has been closed.
     * 
     * @return <code>true</code> if Persistit has been closed.
     */
    public boolean isClosed() {
        return _closed.get();
    }

    /**
     * Indicates whether Persistit will retry read any operation that fails due
     * to an IOException. In many cases, an IOException occurs due to transient
     * conditions, such as a file being locked by a backup program. When this
     * property is <code>true</code>, Persistit will repeatedly retry the read
     * operation until the timeout value for the current operation expires. By
     * default this property is <code>true</code>. Use the
     * com.persistit.readretry property to disable it.
     * 
     * @return <code>true</code> to retry a read operation that fails due to an
     *         IOException.
     */
    public boolean isReadRetryEnabled() {
        return _readRetryEnabled;
    }

    /**
     * @return The most recently proposed Checkpoint.
     */
    public Checkpoint getCurrentCheckpoint() {
        return _timestampAllocator.getCurrentCheckpoint();
    }

    /**
     * Force a new Checkpoint and wait for it to be written. If Persistit is
     * closed or not yet initialized, do nothing and return <code>null</code>.
     * 
     * @return the Checkpoint allocated by this process.
     * @throws PersistitInterruptedException
     */
    public Checkpoint checkpoint() throws PersistitInterruptedException {
        if (_closed.get() || !_initialized.get()) {
            return null;
        }
        cleanup();
        return _checkpointManager.checkpoint();
    }

    boolean flushTransactionalCaches(final Checkpoint checkpoint) {
        if (_transactionalCaches.isEmpty()) {
            return true;
        }
        try {
            final Transaction transaction = getTransaction();
            transaction.setTransactionalCacheCheckpoint(checkpoint);
            int retries = 10;
            while (true) {
                transaction.begin();
                try {
                    for (final TransactionalCache tc : _transactionalCaches.values()) {
                        tc.save(checkpoint);
                    }
                    transaction.commit();
                    break;
                } catch (RollbackException e) {
                    if (--retries >= 0) {
                        continue;
                    } else {
                        throw new TransactionFailedException("Retry limit 10 exceeeded");
                    }
                } finally {
                    transaction.end();
                }
            }
            return true;
        } catch (PersistitException e) {
            // log this
            return false;
        }
    }

    final long earliestLiveTransaction() {
        long earliest = Long.MAX_VALUE;
        // TODO - get this from TransactionIndex
        return earliest;
    }

    final long earliestDirtyTimestamp() {
        long earliest = Long.MAX_VALUE;
        for (final BufferPool pool : _bufferPoolTable.values()) {
            earliest = Math.min(earliest, pool.getEarliestDirtyTimestamp());
        }
        return earliest;
    }

    /**
     * Copy back all pages from the journal to their host Volumes.
     * 
     * @throws Exception
     */
    public void copyBackPages() throws Exception {
        if (!_closed.get() && _initialized.get()) {
            _checkpointManager.checkpoint();
            _journalManager.copyBack();
        } else {
            throw new PersistitClosedException();
        }
    }

    /**
     * Looks up a volume by name.
     * 
     * @param name
     *            The name
     * @return the Volume
     * @throws VolumeNotFoundException
     *             if the volume was not found
     */
    private Volume getSpecialVolume(String propName, String dflt) throws VolumeNotFoundException {
        String volumeName = getProperty(propName, dflt);

        Volume volume = getVolume(volumeName);
        if (volume == null) {
            if ((_volumes.size() == 1) && (volumeName.equals(dflt))) {
                volume = _volumes.get(0);
            } else {
                throw new VolumeNotFoundException(volumeName);
            }
        }
        return volume;
    }

    /**
     * @param size
     *            the desired buffer size
     * @return the <code>BufferPool</code> for the specific buffer size
     */
    BufferPool getBufferPool(int size) {
        return _bufferPoolTable.get(new Integer(size));
    }

    /**
     * @return A HashMap containing all the <code>BufferPool</code>s keyed by
     *         their size.
     */
    HashMap<Integer, BufferPool> getBufferPoolHashMap() {
        return _bufferPoolTable;
    }

    public void cleanup() {
        final Set<SessionId> sessionIds;
        synchronized (_transactionSessionMap) {
            sessionIds = new HashSet<SessionId>(_transactionSessionMap.keySet());
        }
        for (final SessionId sessionId : sessionIds) {
            if (!sessionId.isAlive()) {
                Transaction transaction = null;
                synchronized (_transactionSessionMap) {
                    transaction = _transactionSessionMap.remove(sessionId);
                }
                if (transaction != null) {
                    try {
                        transaction.close();
                    } catch (PersistitException e) {
                        _logBase.exception.log(e);
                    }
                }
            }
        }
        final List<Volume> volumes;
        synchronized (this) {
            volumes = new ArrayList<Volume>(_volumes);
        }
        for (final Volume volume : volumes) {
            volume.getStructure().flushStatistics();
        }
    }

    /**
     * <p>
     * Close the Persistit Journal and all {@link Volume}s. This method is
     * equivalent to {@link #close(boolean) close(true)}.
     * 
     * @throws PersistitException
     * @throws IOException
     * @throws PersistitException
     * @throws IOException
     * @return <code>true</code> if Persistit was initialized and this
     *         invocation closed it, otherwise false.
     */
    public void close() throws PersistitException {
        close(true);
    }

    /**
     * <p>
     * Close the Persistit Journal and all {@link Volume}s. This method does
     * nothing and returns <code>false</code> if Persistit is currently not in
     * the initialized state. This method is threadsafe; if multiple threads
     * concurrently attempt to close Persistit, only one close operation will
     * actually take effect.
     * </p>
     * <p>
     * The <code>flush</code> determines whether this method will pause to flush
     * all pending updates to disk before shutting down the system. If
     * <code>flush</code> is <code>true</code> and many updated pages need to be
     * written, the shutdown process may take a significant amount of time.
     * However, upon restarting the system, all updates initiated before the
     * call to this method will be reflected in the B-Tree database. This is the
     * normal mode of operation.
     * </p>
     * <p>
     * When <code>flush</code> is false this method returns quickly, but without
     * writing remaining dirty pages to disk. The result after restarting
     * Persistit will be valid, internally consistent B-Trees; however, recently
     * applied updates may be missing.
     * </p>
     * <p>
     * Note that Persistit starts non-daemon threads that will keep a JVM from
     * exiting until you close Persistit. This is to ensure that all pending
     * updates are written before the JVM exit. Therefore the recommended
     * pattern for initializing, using and then closing Persistit is:
     * <code><pre>
     *   try
     *   {
     *      Persistit.initialize();
     *      ... do work
     *   }
     *   finally
     *   {
     *      Persisit.close();
     *   }
     * </pre></code> This pattern ensures that Persistit is closed properly and
     * all threads terminated even if the application code throws an exception
     * or error.
     * </p>
     * VolumeClosedException.
     * 
     * @param flush
     *            <code>true</code> to ensure all dirty pages are written to
     *            disk before shutdown completes; <code>false</code> to enable
     *            fast (but incomplete) shutdown.
     * 
     * @throws PersistitException
     * @throws IOException
     * @throws PersistitException
     * @throws IOException
     * @return <code>true</code> if Persistit was initialized and this
     *         invocation closed it, otherwise false.
     */
    public void close(final boolean flush) throws PersistitException {
        if (_closed.get() || !_initialized.get()) {
            return;
        }
        synchronized (this) {
            // Wait for UI to go down.
            while (_suspendShutdown.get()) {
                try {
                    wait(SHORT_DELAY);
                } catch (InterruptedException ie) {
                    throw new PersistitInterruptedException(ie);
                }
            }
        }

        getTransaction().close();
        cleanup();
<<<<<<< HEAD
=======
        
        final List <Volume> volumes;
        synchronized(this) {
            volumes = new ArrayList<Volume>(_volumes);
        }
>>>>>>> 19095446

        if (flush) {
            for (final Volume volume : volumes) {
                volume.getStructure().flushStatistics();
                volume.getStorage().flush();
            }
        }

        _checkpointManager.close(flush);
        waitForIOTaskStop(_checkpointManager);
        _closed.set(true);

        for (final BufferPool pool : _bufferPoolTable.values()) {
            pool.close();
            unregisterBufferPoolMXBean(pool.getBufferSize());
        }
        _journalManager.close();
        _transactionIndex.close();

        for (final Volume volume : volumes) {
            volume.close();
        }

        if (flush) {
            for (final BufferPool pool : _bufferPoolTable.values()) {
                int count = pool.getDirtyPageCount();
                if (count > 0) {
                    _logBase.strandedPages.log(pool, count);
                }
            }
        }

        releaseAllResources();
    }

    /**
     * Abruptly stop (using {@link Thread#stop()}) the writer and collector
     * processes. This method should be used only by tests.
     */
    public void crash() {
        final JournalManager journalManager = _journalManager;
        if (journalManager != null) {
            try {
                journalManager.crash();
            } catch (IOException e) {
                _logBase.exception.log(e);
            }
        }
        //
        // Even on simulating a crash we need to try to close
        // the volumes - otherwise there will be left over channels
        // and FileLocks that interfere with subsequent tests.
        //
        final List<Volume> volumes = new ArrayList<Volume>(_volumes);
        for (final Volume volume : volumes) {
            try {
                volume.close();
            } catch (PersistitException pe) {
                // ignore -
            }
        }
        final Map<Integer, BufferPool> buffers = _bufferPoolTable;
        if (buffers != null) {
            for (final BufferPool pool : buffers.values()) {
                unregisterBufferPoolMXBean(pool.getBufferSize());
                pool.crash();
            }
        }
        _transactionIndex.crash();
        _checkpointManager.crash();
        _closed.set(true);
        releaseAllResources();
        shutdownGUI();
    }

    private void releaseAllResources() {
        _volumes.clear();
        _bufferPoolTable.clear();
        for (final TransactionalCache cache : _transactionalCaches.values()) {
            cache.close();
        }
        _transactionalCaches.clear();
        _exchangePoolMap.clear();
        Set<Transaction> transactions;
        synchronized (_transactionSessionMap) {
            transactions = new HashSet<Transaction>(_transactionSessionMap.values());
            _transactionSessionMap.clear();
        }
        for (final Transaction txn : transactions) {
            try {
                txn.close();
            } catch (PersistitException e) {
                _logBase.exception.log(e);
            }
        }
        _transactionIndex = null;

        if (_management != null) {
            unregisterMXBeans();
            _management.unregister();
            _management = null;
        }
        try {
            _logBase.end.log(System.currentTimeMillis());
            _logger.close();
        } catch (Exception e) {
            e.printStackTrace();
        }
    }

    /**
     * Write all pending updates to the underlying OS file system. This
     * operation runs asynchronously with other threads performing updates. Upon
     * successful completion, this method ensures that all updates performed
     * prior to calling flush() (except for those performed within as-yet
     * uncommitted transactions) will be written; however, some updates
     * performed by other threads subsequent to calling flush() may also be
     * written.
     * 
     * @return <i>true</i> if any file writes were performed, else <i>false</i>.
     * @throws PersistitException
     * @throws IOException
     */
    public boolean flush() throws PersistitException {
        if (_closed.get() || !_initialized.get()) {
            return false;
        }
        for (final Volume volume : _volumes) {
            volume.getStructure().flushStatistics();
            volume.getStorage().flush();
            volume.getStorage().force();
        }
        flushBuffers(_timestampAllocator.getCurrentTimestamp());
        _journalManager.force();
        return true;
    }

    void flushBuffers(final long timestamp) throws PersistitInterruptedException {
        for (final BufferPool pool : _bufferPoolTable.values()) {
            pool.flush(timestamp);
        }
    }

    void waitForIOTaskStop(final IOTaskRunnable task) {
        if (_beginCloseTime == 0) {
            _beginCloseTime = System.nanoTime();
            _nextCloseTime = _beginCloseTime + CLOSE_LOG_INTERVAL;
        }
        task.kick();
        while (!task.isStopped()) {
            try {
                task.join(SHORT_DELAY);
            } catch (InterruptedException ie) {
                break;
            }
            final long now = System.currentTimeMillis();
            if (now > _nextCloseTime) {
                _logBase.waitForClose.log((_nextCloseTime - _beginCloseTime) / 1000);
                _nextCloseTime += CLOSE_LOG_INTERVAL;
            }
        }
    }

    /**
     * Request OS-level file synchronization for all open files managed by
     * Persistit. An application may call this method after {@link #flush} to
     * ensure (within the capabilities of the host operating system) that all
     * database updates have actually been written to disk.
     * 
     * @throws IOException
     */
    public void force() throws PersistitIOException {
        if (_closed.get() || !_initialized.get()) {
            return;
        }
        final ArrayList<Volume> volumes = _volumes;

        for (int index = 0; index < volumes.size(); index++) {
            Volume volume = volumes.get(index);
            if (!volume.getStorage().isReadOnly()) {
                volume.getStorage().force();
            }
        }
        _journalManager.force();
    }

    void checkClosed() throws PersistitClosedException, PersistitInterruptedException {
        if (isClosed()) {
            throw new PersistitClosedException();
        }
        if (Thread.currentThread().isInterrupted()) {
            throw new PersistitInterruptedException(new InterruptedException());
        }
    }

    /**
     * Waits until updates are no longer suspended. The
     * {@link #setUpdateSuspended} method controls whether update operations are
     * currently suspended.
     * 
     * @throws PersistitInterruptedException
     */
    public void checkSuspended() throws PersistitInterruptedException {
        while (isUpdateSuspended()) {
            try {
                Thread.sleep(SHORT_DELAY);
            } catch (InterruptedException ie) {
                throw new PersistitInterruptedException(ie);
            }
        }
    }

    /**
     * Return this thread's SessionId. Constructs a new unique SessionId if the
     * thread has not already been bound to one.
     * 
     * @return Thread-private SessionId
     */
    public SessionId getSessionId() {
        return _sessionIdThreadLocal.get();
    }

    /**
     * Modify this thread's SessionId. This method is intended for server
     * applications that may execute multiple requests, possible on different
     * threads, within the scope of one session. Such applications much use
     * extreme care to avoid having two threads with the same SessionId at any
     * time.
     * 
     * @param sessionId
     */
    public void setSessionId(final SessionId sessionId) {
        sessionId.assign();
        _sessionIdThreadLocal.set(sessionId);
    }

    /**
     * Close the session resources associated with the current thread.
     * 
     * @throws PersistitException
     */
    void closeSession() throws PersistitException {
        final SessionId sessionId = _sessionIdThreadLocal.get();
        if (sessionId != null) {
            final Transaction txn;
            synchronized (_transactionSessionMap) {
                txn = _transactionSessionMap.remove(sessionId);
            }
            if (txn != null) {
                txn.close();
            }
        }
        _sessionIdThreadLocal.set(null);
    }

    /**
     * Gets the <code>Transaction</code> object for the current thread. The
     * <code>Transaction</code> object lasts for the life of the thread. See
     * {@link com.persistit.Transaction} for more information on how to use
     * Persistit's transaction facilities.
     * 
     * @return This thread <code>Transaction</code> object.
     */
    public Transaction getTransaction() {
        final SessionId sessionId = getSessionId();
        synchronized (_transactionSessionMap) {
            Transaction txn = _transactionSessionMap.get(sessionId);
            if (txn == null) {
                txn = new Transaction(this, sessionId);
                _transactionSessionMap.put(sessionId, txn);
            }
            return txn;
        }
    }

    /**
     * Copies the current set of Transaction objects to the supplied List. This
     * method is used by JOURNAL_FLUSHER to look for transactions that need to
     * be written to the Journal, and BufferPool checkpoint code to look for
     * uncommitted transactions. For each session, add that session's
     * transaction to the supplied list if and only if it has a startTimestamp
     * greater than <code>from</code> and a commitTimestamp greater than
     * <code>to</code>.
     * 
     * @param transactions
     *            List of Transaction objects to be populated
     * @param from
     *            minimum startTimestamp, or -1 for any
     * @param to
     *            minimum commitTimestamp, or -1 for any
     */
    void populateTransactionList(final List<Transaction> transactions, final long from, final long to) {
        transactions.clear();
        // TODO - get from TransactionIndex
    }

    /**
     * @return The current timestamp value
     */
    public long getCurrentTimestamp() {
        return _timestampAllocator.getCurrentTimestamp();
    }

    /**
     * Returns the <code>java.awt.Container</code> object that contains the
     * diagnostic GUI, if it is open. Otherwise this method returns <i>null</i>.
     * The caller must cast the returned Object to Container. Persistit is
     * designed to avoid loading Swing or AWT classes in the event no GUI is
     * desired in order to minimize memory usage and startup time.
     * 
     * @return an Object that can be cast to <code>java.awt.Container</code>, or
     *         <i>null</i> if no diagnostic UI is open.
     */
    public Object getPersistitGuiContainer() {
        return _localGUI;
    }

    /**
     * Sets the {@link com.persistit.encoding.CoderManager} that will supply
     * instances of {@link com.persistit.encoding.ValueCoder} and
     * {@link com.persistit.encoding.KeyCoder}.
     * 
     * @param coderManager
     */
    public void setCoderManager(CoderManager coderManager) {
        _coderManager.set(coderManager);
    }

    /**
     * Returns the current CoderManager.
     * 
     * @return The current {@link com.persistit.encoding.CoderManager}.
     */
    public CoderManager getCoderManager() {
        return _coderManager.get();
    }

    public LogBase getLogBase() {
        return _logBase;
    }

    /**
     * Available heap space at the time this Persistit instance was created.
     * Determined by the {@link MemoryUsage#getMax()} method of
     * {@link MemoryMXBean#getHeapMemoryUsage()} at the time this Persistit
     * instance was created, i.e., before allocation of buffer pools and other
     * data structures.
     * 
     * @return maximum available heap memory, in bytes
     */
    public long getAvailableHeap() {
        return _availableHeap;
    }

    ClassIndex getClassIndex() {
        return _classIndex;
    }

    Class<?> classForHandle(int handle) {
        ClassInfo ci = _classIndex.lookupByHandle(handle);
        if (ci == null)
            return null;
        else
            return ci.getDescribedClass();
    }

    KeyCoder lookupKeyCoder(Class<?> cl) {
        CoderManager cm = _coderManager.get();
        if (cm == null) {
            return null;
        }
        return cm.lookupKeyCoder(cl);
    }

    ValueCoder lookupValueCoder(Class<?> cl) {
        CoderManager cm = _coderManager.get();
        if (cm == null) {
            return null;
        }
        return cm.lookupValueCoder(cl);
    }

    public RecoveryManager getRecoveryManager() {
        return _recoveryManager;
    }

    public JournalManager getJournalManager() {
        return _journalManager;
    }

    TimestampAllocator getTimestampAllocator() {
        return _timestampAllocator;
    }

    IOMeter getIOMeter() {
        return _ioMeter;
    }
    
    TransactionIndex getTransactionIndex() {
        return _transactionIndex;
    }

    SharedResource getTransactionResourceA() {
        return _transactionResourceA;
    }

    SharedResource getTransactionResourceB() {
        return _transactionResourceB;
    }

    /**
     * Replaces the current logger implementation.
     * 
     * @see com.persistit.logging.AbstractPersistitLogger
     * @see com.persistit.logging.JDK14LoggingAdapter
     * @see com.persistit.logging.Log4JAdapter
     * @param logger
     *            The new logger implementation
     */
    public void setPersistitLogger(PersistitLogger logger) {
        _logger = logger;
    }

    /**
     * @return The current logger.
     */
    public PersistitLogger getPersistitLogger() {
        if (_logger == null)
            _logger = new DefaultPersistitLogger(getProperty(LOGFILE_PROPERTY));
        return _logger;
    }

    /**
     * Convenience method that performs an integrity check on all open
     * <code>Volume</code>s and reports detailed results to
     * {@link java.lang.System#out}.
     * 
     * @throws PersistitException
     */
    public void checkAllVolumes() throws PersistitException {
        IntegrityCheck icheck = new IntegrityCheck(this);
        for (int index = 0; index < _volumes.size(); index++) {
            Volume volume = _volumes.get(index);
            System.out.println("Checking " + volume + " ");
            try {
                icheck.checkVolume(volume);
            } catch (Exception e) {
                System.out.println(e + " while performing IntegrityCheck on " + volume);
            }
        }
        System.out.println("  " + icheck.toString(true));
    }

    /**
     * Parses a property value as a long integer. Permits suffix values of "K"
     * for Kilo- and "M" for Mega-, "G" for Giga- and "T" for Tera-. For
     * example, the supplied value of "100K" yields a parsed result of 102400.
     * 
     * @param propName
     *            Name of the property, used in formating the Exception if the
     *            value is invalid.
     * @param dflt
     *            The default value.
     * @param min
     *            Minimum permissible value
     * @param max
     *            Maximum permissible value
     * @return The numeric value of the supplied String, as a long.
     * @throws IllegalArgumentException
     *             if the supplied String is not a valid integer representation,
     *             or is outside the supplied bounds.
     */
    long getLongProperty(String propName, long dflt, long min, long max) {
        String str = getProperty(propName);
        if (str == null)
            return dflt;
        return parseLongProperty(propName, str, min, max);
    }

    /**
     * Parses a string as a long integer. Permits suffix values of "K" for Kilo-
     * and "M" for Mega-, "G" for Giga- and "T" for Tera-. For example, the
     * supplied value of "100K" yields a parsed result of 102400.
     * 
     * @param propName
     *            Name of the property, used in formating the Exception if the
     *            value is invalid.
     * @param str
     *            The string representation, e.g., "100K".
     * @param min
     *            Minimum permissible value
     * @param max
     *            Maximum permissible value
     * @return The numeric value of the supplied String, as a long.
     * @throws IllegalArgumentException
     *             if the supplied String is not a valid integer representation,
     *             or is outside the supplied bounds.
     */
    static long parseLongProperty(String propName, String str, long min, long max) {
        long result = Long.MIN_VALUE;
        long multiplier = 1;
        if (str.length() > 1) {
            switch (str.charAt(str.length() - 1)) {
            case 't':
            case 'T':
                multiplier = TERA;
                break;
            case 'g':
            case 'G':
                multiplier = GIGA;
                break;
            case 'm':
            case 'M':
                multiplier = MEGA;
                break;
            case 'k':
            case 'K':
                multiplier = KILO;
                break;
            }
        }
        String sstr = str;
        boolean invalid = false;
        if (multiplier > 1) {
            sstr = str.substring(0, str.length() - 1);
        }

        try {
            result = Long.parseLong(sstr) * multiplier;
        }

        catch (NumberFormatException nfe) {
            invalid = true;
        }
        if (result < min || result > max || invalid) {
            throw new IllegalArgumentException("Value '" + str + "' of property " + propName + " is invalid");
        }
        return result;
    }

    /**
     * Parses a string as a float value
     * 
     * @param propName
     *            Name of the property, used in formating the Exception if the
     *            value is invalid.
     * @param str
     *            The string representation, e.g., "100K".
     * @param min
     *            Minimum permissible value
     * @param max
     *            Maximum permissible value
     * @return The numeric value of the supplied String, as a floag.
     * @throws IllegalArgumentException
     *             if the supplied String is not a valid floating point
     *             representation, or is outside the supplied bounds.
     */

    static float parseFloatProperty(String propName, String str, float min, float max) {
        float result = Float.MIN_VALUE;
        boolean invalid = false;
        try {
            result = Float.parseFloat(str);
        }

        catch (NumberFormatException nfe) {
            invalid = true;
        }
        if (result < min || result > max || invalid) {
            throw new IllegalArgumentException("Value '" + str + "' of property " + propName + " is invalid");
        }
        return result;
    }

    /**
     * Provide a displayable version of a long value, preferable using one of
     * the suffixes 'K', 'M', 'G', or 'T' to abbreviate values that are integral
     * multiples of powers of 1,024.
     * 
     * @param value
     *            to convert
     * @return Readable format of long value
     */
    static String displayableLongValue(final long value) {
        if (value <= 0) {
            return String.format("%d", value);
        }
        long v = value;
        int scale = 0;
        while ((v / 1024) * 1024 == v && scale < 3) {
            scale++;
            v /= 1024;
        }
        return String.format("%d%s", v, " KMGT".substring(scale, scale + 1));
    }

    /**
     * Parses a String-valued memory allocation specification to produce a
     * buffer count that will consume approximately the specified amount of
     * memory.
     * <p />
     * The propertyValue specifies a memory specification in the form
     * 
     * <pre>
     * [<i>minimum</i>[,<i>maximum</i>[,<i>reserved</i>[,<i>fraction</i>]]]]
     * </pre>
     * 
     * where <i>minimum</i>, <i>maximum</i> and <i>reserved</i> specify
     * quantities of memory, in bytes. The suffixes 'K', 'M', 'G', and 'T' can
     * be used for scaling; see
     * {@link #parseLongProperty(String, String, long, long)}. <i>fraction</i>
     * is a float between 0.0f and 1.0f denoting a fraction of the total
     * available memory to allocate fof buffers.
     * <p />
     * The available memory is determined by the maximum heap size. The amount
     * of memory to be allocated to buffers is determined by the following
     * formula:
     * 
     * <pre>
     * <i>allocated</i> = (<i>available</i> - <i>reserved</i>) * <i>fraction</i>
     * </pre>
     * 
     * and then that result is bounded by the range (<i>minimum</i>,
     * <i>maximum<i>). Finally, the actual buffer count returned from this
     * method is the allocation divided by the bufferSize plus overhead for
     * FastIndex and other structures.
     * 
     * @param propertyName
     *            the property name, e.g., "buffer.memory.16384"
     * @param propertyValue
     *            the memory specification
     * @param bufferSize
     *            the buffer size
     * @return
     */
    int computeBufferCountFromMemoryProperty(final String propertyName, final String propertyValue, final int bufferSize) {
        if (propertyValue == null || propertyValue.isEmpty()) {
            return -1;
        }
        int bufferSizeWithOverhead = Buffer.bufferSizeWithOverhead(bufferSize);
        long absoluteMinimum = (long) BufferPool.MINIMUM_POOL_COUNT * bufferSizeWithOverhead;
        long absoluteMaximum = (long) BufferPool.MAXIMUM_POOL_COUNT * bufferSizeWithOverhead;
        long minimum = absoluteMinimum;
        long maximum = absoluteMaximum;
        long reserved = 0;
        float fraction = 0.0f;

        final String[] terms = propertyValue.split(",", 4);
        if (terms.length > 0 && !terms[0].isEmpty()) {
            minimum = Math.max(absoluteMinimum, parseLongProperty(propertyName, terms[0], 0, absoluteMaximum));
        }
        if (terms.length > 1 && !terms[1].isEmpty()) {
            maximum = Math.max(absoluteMinimum, parseLongProperty(propertyName, terms[1], minimum, maximum));
        }
        if (terms.length > 2 && !terms[2].isEmpty()) {
            reserved = parseLongProperty(propertyName, terms[2], 0, Long.MAX_VALUE);
            fraction = 1.0f;
        }
        if (terms.length > 3 && !terms[3].isEmpty()) {
            fraction = parseFloatProperty(propertyName, terms[3], 0f, 1f);
        }
        long allocation = (long) ((getAvailableHeap() - reserved) * fraction);
        allocation = Math.max(minimum, allocation);
        allocation = Math.min(maximum, allocation);
        if (allocation < absoluteMinimum || allocation > absoluteMaximum || allocation > getAvailableHeap()) {
            throw new IllegalArgumentException(String.format("%s=%s resulted in invalid memory "
                    + "allocation %,d, available memory is %,d", propertyName, propertyValue, allocation,
                    getAvailableHeap()));
        }

        return (int) (allocation / bufferSizeWithOverhead);
    }

    static long availableHeap() {
        final MemoryUsage mu = ManagementFactory.getMemoryMXBean().getHeapMemoryUsage();
        long available = mu.getMax();
        if (available == -1) {
            available = mu.getInit();
        }
        return available;
    }

    /**
     * Parses a string value as either <i>true</i> or <i>false</i>.
     * 
     * @param propName
     *            Name of the property, used in formating the Exception if the
     *            value is invalid.
     * @param dflt
     *            The default value
     * @return <i>true</i> or <i>false</i>
     */
    public boolean getBooleanProperty(String propName, boolean dflt) {
        String str = getProperty(propName);
        if (str == null)
            return dflt;
        str = str.toLowerCase();
        if ("true".equals(str))
            return true;
        if ("false".equals(str))
            return false;
        throw new IllegalArgumentException("Value '" + str + "' of property " + propName + " must be "
                + " either \"true\" or \"false\"");
    }

    /**
     * Attemps to open the diagnostic GUI that displays some useful information
     * about Persistit's internal state. If the UI has already been opened, this
     * method merely sets the shutdown suspend flag.
     * 
     * @param suspendShutdown
     *            If <code>true</code>, sets the shutdown suspend flag. Setting
     *            this flag suspends the {@link #close} method to permit
     *            continued use of the diagnostic GUI.
     * @throws ClassNotFoundException
     * @throws IllegalAccessException
     * @throws InstantiationException
     */
    public void setupGUI(boolean suspendShutdown) throws IllegalAccessException, InstantiationException,
            ClassNotFoundException, RemoteException {
        if (_localGUI == null) {
            _logBase.startAdminUI.log();
            _localGUI = (UtilControl) (Class.forName(PERSISTIT_GUI_CLASS_NAME)).newInstance();
        }
        _localGUI.setManagement(getManagement());
        _suspendShutdown.set(suspendShutdown);
    }

    /**
     * Closes the diagnostic GUI if it previously has been opened. Otherwise
     * this method does nothing.
     */
    public void shutdownGUI() {
        final UtilControl localGUI;
        synchronized (this) {
            localGUI = _localGUI;
            _suspendShutdown.set(false);
            _localGUI = null;
        }
        if (localGUI != null) {
            localGUI.close();
        }
    }

    /**
     * Indicates whether Persistit will suspend its shutdown activities on
     * invocation of {@link #close}. This flag is intended for use by management
     * tools that need to keep Persistit open even when the application has
     * requested it to close so that the final state of the Persistit
     * environment can be examined.
     * 
     * @return <code>true</code> if Persistit will wait when attempting to
     *         close; <code>false</code> if the <code>close</code> operation
     *         will not be suspended.
     */
    public boolean isShutdownSuspended() {
        return _suspendShutdown.get();
    }

    /**
     * Determines whether Persistit will suspend its shutdown activities on
     * invocation of {@link #close}. This flag is intended for use by management
     * tools that need to keep Persistit open even when the application has
     * requested it to close so that the final state of the Persistit
     * environment can be examined.
     * 
     * @param suspended
     *            <code>true</code> to specify that Persistit will wait when
     *            attempting to close; otherwise <code>false</code>.
     */
    public void setShutdownSuspended(boolean suspended) {
        _suspendShutdown.set(suspended);
    }

    /**
     * Indicates whether Persistit is suspending all updates. When set, this
     * property will cause all updates to be suspended until the property is
     * cleared. This capability is intended primarily for diagnostic and
     * management support.
     * 
     * @return <code>true</code> if all updates are suspended; otherwise
     *         <code>false</code>.
     */
    public boolean isUpdateSuspended() {
        return _suspendUpdates.get();
    }

    /**
     * Controls whether Persistit will suspend all Threads that attempt to
     * update any Volume. When set, this property will cause all updates to be
     * suspended until the property is cleared. This capability is intended
     * primarily for diagnostic support and management support.
     * 
     * @param suspended
     *            <code>true</code> to suspend all updates; <code>false</code>
     *            to enable updates.
     */
    public synchronized void setUpdateSuspended(boolean suspended) {
        _suspendUpdates.set(suspended);
    }

    /**
     * Register a <code>TransactionalCache</code> instance. This method may only
     * be called before {@link #initialize()}. Each instance must have a unique
     * <code>cacheId</code>.
     * 
     * @param tc
     */
    void addTransactionalCache(TransactionalCache tc) {
        if (_initialized.get()) {
            throw new IllegalStateException("TransactionalCache must be added" + " before Persistit initialization");
        }
        if (getTransactionalCache(tc.cacheId()) != null) {
            throw new IllegalStateException("TransactionalCache cacheId must be unique");
        }
        _transactionalCaches.put(tc.cacheId(), tc);
    }

    /**
     * Get a TransactionalCache instance by its unique <code>cacheId</code>.
     * 
     * @param cacheId
     * @return the corresponding <code>TransactionalCache</code>.
     */
    TransactionalCache getTransactionalCache(final long cacheId) {
        return _transactionalCaches.get(cacheId);
    }

    private final static String[] ARG_TEMPLATE = { "_flag|g|Start AdminUI",
            "_flag|i|Perform IntegrityCheck on all volumes", "_flag|w|Wait until AdminUI exists",
            "_flag|c|Perform copy-back", "properties|string|Property file name",
            "cliport|int:-1:1024:99999999|Port on which to start a simple command-line interface server",
            "script|string|Pathname of CLI script to execute", };

    /**
     * Perform various utility functions. Specify arguments on the command line
     * conforming to {@value #ARG_TEMPLATE}. Options:
     * <ul>
     * <li>If the cliport=nnnn argument is set, then this method starts a CLI
     * server on the specified port.</li>
     * <li>Otherwise if the properties=filename argument is set, this method
     * initializes a Persistit instance using the specified properties. With an
     * initialized instance the flags -i, -g, and -c take effect to invoke an
     * integrity check, open the AdminUI or copy back all pages from the
     * Journal.</li>
     * </ul>
     * 
     * 
     * @param args
     * @throws Exception
     */
    public static void main(String[] args) throws Exception {
        final ArgParser ap = new ArgParser("Persistit", args, ARG_TEMPLATE);
        if (ap.isUsageOnly()) {
            return;
        }

        Persistit persistit = null;
        String propertiesFileName = ap.getStringValue("properties");
        if (!propertiesFileName.isEmpty()) {
            persistit = new Persistit();
            persistit.initialize(propertiesFileName);
        }
        String scriptName = ap.getStringValue("script");

        int cliport = ap.getIntValue("cliport");

        if (cliport > -1 && !propertiesFileName.isEmpty()) {
            throw new IllegalArgumentException("Specify only one: properties or cliport");
        }

        if (cliport > 1) {
            System.out.printf("Starting a Persistit CLI server on port %d\n", cliport);
            Task task = CLI.cliserver(cliport);
            task.runTask();
            task.setPersistit(persistit);
        } else if (!scriptName.isEmpty()) {
            final BufferedReader reader = new BufferedReader(new FileReader(scriptName));
            final PrintWriter writer = new PrintWriter(System.out);
            CLI.runScript(persistit, reader, writer);
        } else {
            if (persistit == null) {
                throw new IllegalArgumentException("Must specify a properties file");
            }
            boolean gui = ap.isFlag('g');
            boolean icheck = ap.isFlag('i');
            boolean wait = ap.isFlag('w');
            boolean copy = ap.isFlag('c');

            try {
                if (gui) {
                    persistit.setupGUI(wait);
                }
                if (icheck) {
                    persistit.checkAllVolumes();
                }
                if (copy) {
                    persistit.copyBackPages();
                }
                if (wait) {
                    persistit.setShutdownSuspended(true);
                }
            } catch (Exception e) {
                e.printStackTrace();
                persistit.setShutdownSuspended(false);
            } finally {
                persistit.close();
            }
        }
    }
}<|MERGE_RESOLUTION|>--- conflicted
+++ resolved
@@ -1716,14 +1716,11 @@
 
         getTransaction().close();
         cleanup();
-<<<<<<< HEAD
-=======
         
         final List <Volume> volumes;
         synchronized(this) {
             volumes = new ArrayList<Volume>(_volumes);
         }
->>>>>>> 19095446
 
         if (flush) {
             for (final Volume volume : volumes) {
