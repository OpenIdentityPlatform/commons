/**
 * Copyright (C) 2011 Akiban Technologies Inc.
 * This program is free software: you can redistribute it and/or modify
 * it under the terms of the GNU Affero General Public License, version 3,
 * as published by the Free Software Foundation.
 *
 * This program is distributed in the hope that it will be useful,
 * but WITHOUT ANY WARRANTY; without even the implied warranty of
 * MERCHANTABILITY or FITNESS FOR A PARTICULAR PURPOSE.  See the
 * GNU Affero General Public License for more details.
 *
 * You should have received a copy of the GNU Affero General Public License
 * along with this program.  If not, see http://www.gnu.org/licenses.
 */

package com.persistit;

import java.io.IOException;
import java.util.Arrays;
import java.util.concurrent.atomic.AtomicBoolean;
import java.util.concurrent.atomic.AtomicInteger;
import java.util.concurrent.atomic.AtomicLong;
import java.util.concurrent.atomic.AtomicLongArray;
import java.util.concurrent.locks.ReentrantLock;

import com.persistit.exception.InUseException;
import com.persistit.exception.InvalidPageAddressException;
import com.persistit.exception.InvalidPageStructureException;
import com.persistit.exception.PersistitException;
import com.persistit.exception.PersistitIOException;
import com.persistit.exception.PersistitInterruptedException;
import com.persistit.exception.RetryException;
import com.persistit.exception.VolumeClosedException;
import com.persistit.util.Debug;

/**
 * A pool of {@link Buffer} objects, maintained on various lists that permit
 * rapid lookup and replacement of pages images within <code>Buffer</code>s.
 * 
 * @version 2.1
 */
public class BufferPool {
    /**
     * Default PageWriter polling interval
     */
    private final static long DEFAULT_WRITER_POLL_INTERVAL = 1000;

    private final static int PAGE_WRITER_TRANCHE_SIZE = 1000;

    /**
     * Sleep time when buffers are exhausted
     */
    private final static long RETRY_SLEEP_TIME = 50;
    
    /**
     * Wait time in ms when assessing dirty buffers
     */
    private final static long SELECT_DIRTY_BUFFERS_WAIT_INTERVAL = 50;

    /**
     * The ratio of hash table slots per buffer in this pool
     */
    private final static int HASH_MULTIPLE = 3;
    /**
     * Minimum number of buffers this pool may have
     */
    public final static int MINIMUM_POOL_COUNT = 7;
    /**
     * Maximum number of buffers this pool may have
     */
    public final static int MAXIMUM_POOL_COUNT = Integer.MAX_VALUE;
    /**
     * Ratio of FastIndex to buffers
     */
    final static float FAST_INDEX_RATIO = 1.0f;

    /**
     * The maximum number of lock buckets
     */
    private final static int HASH_LOCKS = 4096;

    /**
     * Ratio determines which of two volume invalidation algorithms to invoke.
     */
    private final static float SMALL_VOLUME_RATIO = 0.1f;

    /**
     * The Persistit instance that references this BufferBool.
     */
    private final Persistit _persistit;

    /**
     * Hash table - fast access to buffer by hash of address.
     */
    private final Buffer[] _hashTable;

    /**
     * Locks used to lock hashtable entries.
     */
    private final ReentrantLock[] _hashLocks;

    /**
     * All Buffers in this pool
     */
    private final Buffer[] _buffers;
    /**
     * Count of Buffers allocated to this pool.
     */
    private final int _bufferCount;

    /**
     * Size of each buffer
     */
    private final int _bufferSize;

    /**
     * Count of FastIndex instances, computed as a fraction of buffer count
     */
    private final int _fastIndexCount;
    /**
     * FastIndex array
     */
    private final FastIndex[] _fastIndexes;

    /**
     * Bit map for invalidated pages. Elements in this array, one bit per page,
     * indicate buffers that have been invalidated and are therefore able to be
     * allocated without evicting a valid page.
     */
    private final AtomicLongArray _availablePagesBits;

    private final AtomicBoolean _availablePages = new AtomicBoolean();

    /**
     * The maximum number of keys allowed Buffers in this pool
     */
    private final int _maxKeys;

    /**
     * Pointer to next location to look for a replacement buffer
     */
    private final AtomicInteger _clock = new AtomicInteger();

    /**
     * Pointer to next FastIndex to allocate
     */
    private final AtomicInteger _fastIndexClock = new AtomicInteger();

    /**
     * Count of buffer pool misses (buffer not found in pool)
     */
    private final AtomicLong _missCounter = new AtomicLong();

    /**
     * Count of buffer pool hits (buffer found in pool)
     */
    private final AtomicLong _hitCounter = new AtomicLong();

    /**
     * Count of newly created pages
     */
    private AtomicLong _newCounter = new AtomicLong();

    /**
     * Count of valid buffers evicted to make room for another page.
     */
    private final AtomicLong _evictCounter = new AtomicLong();

    /**
     * Count of dirty pages
     */
    private final AtomicInteger _dirtyPageCount = new AtomicInteger();

    /**
     * Count of pages written from this pool
     */
    private final AtomicLong _writeCounter = new AtomicLong();
    /**
     * Count of pages written due to being dirty when selected by the buffer
     * allocator.
     */
    private final AtomicLong _forcedWriteCounter = new AtomicLong();

    /**
     * (with n Count of pages written due to being dirty before a checkpoint
     */
    private final AtomicLong _forcedCheckpointWriteCounter = new AtomicLong();
    /**
     * Indicates that Persistit has closed this buffer pool.
     */
    private final AtomicBoolean _closed = new AtomicBoolean(false);

    /**
     * Oldest update timestamp found during PAGE_WRITER's most recent scan.
     * Value is Long.MAX_VALUE if there are no dirty non-temporary pages in the
     * pool.
     */
    private volatile long _earliestDirtyTimestamp = Long.MIN_VALUE;

    /**
     * Timestamp to which all dirty pages should be written. PAGE_WRITER writes
     * any page with a lower update timestamp regardless of urgency.
     */
    private AtomicLong _flushTimestamp = new AtomicLong();

    /**
     * Polling interval for PageWriter
     */
    private long _writerPollInterval = DEFAULT_WRITER_POLL_INTERVAL;

    /**
     * The PAGE_WRITER IOTaskRunnable
     */
    private PageWriter _writer;

    /**
     * Construct a BufferPool with the specified count of <code>Buffer</code>s
     * of the specified size.
     * 
     * @param count
     *            The number of buffers in the pool
     * @param size
     *            The size (in bytes) of each buffer
     */
    BufferPool(int count, int size, Persistit persistit) {
        _persistit = persistit;
        if (count < MINIMUM_POOL_COUNT) {
            throw new IllegalArgumentException("Buffer pool count too small: " + count);
        }
        if (count > MAXIMUM_POOL_COUNT) {
            throw new IllegalArgumentException("Buffer pool count too large: " + count);
        }

        int possibleSize = Buffer.MIN_BUFFER_SIZE;
        boolean ok = false;
        while (!ok && possibleSize <= Buffer.MAX_BUFFER_SIZE) {
            if (size == possibleSize)
                ok = true;
            else
                possibleSize *= 2;
        }
        if (!ok)
            throw new IllegalArgumentException("Invalid buffer size requested: " + size);

        _bufferCount = count;
        _bufferSize = size;
        _buffers = new Buffer[_bufferCount];
        _availablePagesBits = new AtomicLongArray((count + 63) / 64);
        _hashTable = new Buffer[_bufferCount * HASH_MULTIPLE];
        _hashLocks = new ReentrantLock[HASH_LOCKS];
        _maxKeys = (_bufferSize - Buffer.HEADER_SIZE) / Buffer.MAX_KEY_RATIO;
        _fastIndexCount = (int) (count * FAST_INDEX_RATIO);
        _fastIndexes = new FastIndex[_fastIndexCount];

        for (int index = 0; index < HASH_LOCKS; index++) {
            _hashLocks[index] = new ReentrantLock();
        }

        int buffers = 0;
        int fastIndexes = 0;
        //
        // Allocate this here so that in the event of an OOME we can release it
        // to free enough memory to write the error information out.
        //
        byte[] reserve = new byte[1024 * 1024];
        try {
            for (int index = 0; index < _bufferCount; index++) {
                Buffer buffer = new Buffer(size, index, this, _persistit);
                _buffers[index] = buffer;
                buffers++;
            }
            for (int index = 0; index < _fastIndexCount; index++) {
                _fastIndexes[index] = new FastIndex(_maxKeys + 1);
                _fastIndexes[index].setBuffer(_buffers[index]);
                fastIndexes++;
            }
        } catch (OutOfMemoryError e) {
            //
            // Note: written this way to try to avoid another OOME.
            // Do not use String.format here.
            //
            reserve = null;
            System.err.print("Out of memory with ");
            System.err.print(Runtime.getRuntime().freeMemory());
            System.err.print(" bytes free after creating ");
            System.err.print(buffers);
            System.err.print("/");
            System.err.print(_bufferCount);
            System.err.print(" buffers and ");
            System.err.print(fastIndexes);
            System.err.print("/");
            System.err.print(_fastIndexCount);
            System.err.print(" fast indexes ");
            System.err.print(" from maximum heap ");
            System.err.println(_persistit.getAvailableHeap());
            throw e;
        }
        _writer = new PageWriter();

    }

    void startThreads() {
        _writer.start();
    }

    void close() {
        _closed.set(true);
        _persistit.waitForIOTaskStop(_writer);
        _writer = null;
    }

    /**
     * Abruptly stop (using {@link Thread#stop()}) the writer and collector
     * threads. This method should be used only by tests.
     */
    void crash() {
        IOTaskRunnable.crash(_writer);
    }
<<<<<<< HEAD

=======
    
>>>>>>> 2a8556a2
    private void pause() throws PersistitInterruptedException {
        try {
            Thread.sleep(RETRY_SLEEP_TIME);
        } catch (InterruptedException ie) {
            throw new PersistitInterruptedException(ie);
        }
    }

<<<<<<< HEAD
    void flush(final long timestamp) throws PersistitInterruptedException {
        setFlushTimestamp(timestamp);
        _writer.kick();
        while (isFlushing()) {
=======
    int flush() throws PersistitInterruptedException {
        int unavailable = 0;
        for (int retries = 0; retries < MAX_FLUSH_RETRY_COUNT; retries++) {
            unavailable = writeDirtyBuffers(false, true);
            if (unavailable == 0) {
                break;
            }
>>>>>>> 2a8556a2
            pause();
        }
    }

    boolean isFlushing() {
        return _flushTimestamp.get() != 0;
    }

    int hashIndex(Volume vol, long page) {
        return (int) (((page ^ vol.hashCode()) & Integer.MAX_VALUE) % _hashTable.length);
    }

    int countDirty(Volume vol) {
        int count = 0;
        for (int i = 0; i < _bufferCount; i++) {
            Buffer buffer = _buffers[i];
            if ((vol == null || buffer.getVolume() == vol) && buffer.isDirty() && !buffer.isTemporary()) {
                count++;
            }
        }
        return count;
    }

    int countInUse(Volume vol, boolean writer) {
        int count = 0;
        for (int i = 0; i < _bufferCount; i++) {
            Buffer buffer = _buffers[i];
            if ((vol == null || buffer.getVolume() == vol)
                    && ((buffer.getStatus() & SharedResource.CLAIMED_MASK) != 0 && (!writer || (buffer.getStatus() & SharedResource.WRITER_MASK) != 0))) {
                count++;
            }
        }
        return count;
    }

    void populateBufferPoolInfo(ManagementImpl.BufferPoolInfo info) {
        info.bufferCount = _bufferCount;
        info.bufferSize = _bufferSize;
        info.missCount = _missCounter.get();
        info.hitCount = _hitCounter.get();
        info.newCount = _newCounter.get();
        info.evictCount = _evictCounter.get();
        info.dirtyPageCount = _dirtyPageCount.get();
        info.writeCount = _writeCounter.get();
        info.forcedCheckpointWriteCount = _forcedCheckpointWriteCounter.get();
        info.forcedWriteCount = _forcedWriteCounter.get();
        int validPages = 0;
        int readerClaimedPages = 0;
        int writerClaimedPages = 0;

        for (int index = 0; index < _bufferCount; index++) {
            Buffer buffer = _buffers[index];
            int status = buffer.getStatus();
            if ((status & SharedResource.VALID_MASK) != 0)
                validPages++;
            if ((status & SharedResource.WRITER_MASK) != 0)
                writerClaimedPages++;
            else if ((status & SharedResource.CLAIMED_MASK) != 0)
                readerClaimedPages++;
        }
        info.validPageCount = validPages;
        info.readerClaimedPageCount = readerClaimedPages;
        info.writerClaimedPageCount = writerClaimedPages;

        info.updateAcquisitonTime();
    }

    int populateInfo(ManagementImpl.BufferInfo[] array, int traveralType, int includeMask, int excludeMask) {
        int index = 0;
        switch (traveralType) {
        case 0:
            for (int i = 0; i < _bufferCount; i++) {
                Buffer buffer = _buffers[i];
                if (selected(buffer, includeMask, excludeMask)) {
                    populateInfo1(array, index, buffer);
                    index++;
                }
            }
            break;

        default:
            index = -1;
            break;
        }
        return index;
    }

    private static void populateInfo1(ManagementImpl.BufferInfo[] array, int index, Buffer buffer) {
        if (index < array.length) {
            if (array[index] == null)
                array[index] = new ManagementImpl.BufferInfo();
            buffer.populateInfo(array[index]);
        }
    }

    private boolean selected(Buffer buffer, int includeMask, int excludeMask) {
        return ((includeMask == 0) || (buffer.getStatus() & includeMask) != 0)
                && (buffer.getStatus() & excludeMask) == 0;
    }

    /**
     * @return Size (in bytes) of each <code>Buffer</code> managed by this pool.
     */
    public int getBufferSize() {
        return _bufferSize;
    }

    /**
     * @return The count of <code>Buffer</code>s managed by this pool.
     */
    public int getBufferCount() {
        return _bufferCount;
    }

    /**
     * @return The count of lookup operations for pages images in this pool that
     *         required a physical read operation. This number, in comparison
     *         with the hit counter, indicates how effective the cache is in
     *         reducing disk I/O.
     */
    public long getMissCounter() {
        return _missCounter.get();
    }

    /**
     * @return The count of lookup operations for pages images in this pool for
     *         which the page image was already found in this
     *         <code>BufferPool</code>. This number, in comparison with the get
     *         counter, indicates how effective the cache is in reducing disk
     *         I/O.
     */
    public long getHitCounter() {
        return _hitCounter.get();
    }

    /**
     * @return The count of buffers newly created in this pool. Each time a new
     *         page is added to a Volume, this counter is incremented.
     */
    public long getNewCounter() {
        return _newCounter.get();
    }

    /**
     * This counter is incremented ach time the eviction algorithm selects a
     * dirty buffer to evict. Normally dirty pages are written by the background
     * PAGE_WRITER thread, and therefore an abnormally large forcedWrite count
     * indicates the PAGE_WRITER thread is falling behind.
     * 
     * @return The count of buffers written to disk when evicted.
     */
    public long getForcedWriteCounter() {
        return _forcedWriteCounter.get();
    }

    /**
     * This counter is incremented each time a application modifies a buffer
     * that is (a) dirty, and (b) required to be written as part of a
     * checkpoint. An abnormally large count indicates that the PAGE_WRITER
     * thread is falling behind.
     * 
     * @return The count of buffers written to disk due to a checkpoint.
     */
    public long getForcedCheckpointWriteCounter() {
        return _forcedCheckpointWriteCounter.get();
    }

    /**
     * Resets the get and hit counters to zero.
     */
    public void resetCounters() {
        _missCounter.set(0);
        _hitCounter.set(0);
        _newCounter.set(0);
        _evictCounter.set(0);
    }

    int getMaxKeys() {
        return _maxKeys;
    }

    private void bumpHitCounter() {
        _hitCounter.incrementAndGet();
    }

    private void bumpMissCounter() {
        _missCounter.incrementAndGet();
    }

    private void bumpNewCounter() {
        _newCounter.incrementAndGet();
    }

    void bumpWriteCounter() {
        _writeCounter.incrementAndGet();
    }

    void bumpForcedCheckpointWrites() {
        _forcedCheckpointWriteCounter.incrementAndGet();
    }

    /**
     * Get the "hit ratio" - the number of hits divided by the number of overall
     * gets. A value close to 1.0 indicates that most attempts to find data in
     * the <code>BufferPool</code> are successful - i.e., that the cache is
     * effectively reducing the need for disk read operations.
     * 
     * @return The ratio
     */
    public double getHitRatio() {
        final long hitCounter = _hitCounter.get();
        final long getCounter = hitCounter + _missCounter.get() + _newCounter.get();
        if (getCounter == 0)
            return 0.0;
        else
            return ((double) hitCounter) / ((double) getCounter);
    }

    void incrementDirtyPageCount() {
        _dirtyPageCount.incrementAndGet();
    }

    void decrementDirtyPageCount() {
        _dirtyPageCount.decrementAndGet();
    }

    int getDirtyPageCount() {
        return _dirtyPageCount.get();
    }

    /**
     * Invalidate all buffers from a specified Volume.
     * 
     * @param volume
     *            The volume
<<<<<<< HEAD
     * @throws PersistitInterruptedException
     */
    boolean invalidate(Volume volume) throws PersistitInterruptedException {
        final float ratio = (float) volume.getStorage().getNextAvailablePage() / (float) _bufferCount;
        if (ratio < SMALL_VOLUME_RATIO) {
            return invalidateSmallVolume(volume);
        } else {
            return invalidateLargeVolume(volume);
        }
    }

    boolean invalidateSmallVolume(final Volume volume) throws PersistitInterruptedException {
        boolean result = true;
        int markedAvailable = 0;
        for (long page = 1; page < volume.getStorage().getNextAvailablePage(); page++) {
            int hashIndex = hashIndex(volume, page);
            _hashLocks[hashIndex % HASH_LOCKS].lock();
            try {
                for (Buffer buffer = _hashTable[hashIndex]; buffer != null; buffer = buffer.getNext()) {
                    if ((buffer.getVolume() == volume || volume == null) && !buffer.isFixed() && buffer.isValid()) {
                        if (buffer.claim(true, 0)) {
                            // re-check after claim
                            boolean invalidated = false;
                            try {
                                if ((buffer.getVolume() == volume || volume == null) && !buffer.isFixed()
                                        && buffer.isValid()) {
                                    invalidate(buffer);
                                    invalidated = true;
                                }
                            } finally {
                                buffer.release();
                            }
                            if (invalidated) {
                                int q = buffer.getIndex() / 64;
                                int p = buffer.getIndex() % 64;
                                long bits = _availablePagesBits.get(q);
                                if (_availablePagesBits.compareAndSet(q, bits, bits | (1L << p))) {
                                    markedAvailable++;
                                }
                            }
                        } else {
                            result = false;
                        }
                    }
                }
            } finally {
                _hashLocks[hashIndex % HASH_LOCKS].unlock();
=======
     * @throws PersistitInterruptedException 
     */
    void invalidate(Volume volume) throws PersistitInterruptedException {
        for (int index = 0; index < _buffers.length; index++) {
            Buffer buffer = _buffers[index];
            if ((buffer.getVolume() == volume || volume == null) && !buffer.isFixed() && buffer.isValid()) {
                invalidate(buffer);
>>>>>>> 2a8556a2
            }
        }
        if (markedAvailable > 0) {
            _availablePages.set(true);
        }
        return result;

    }

<<<<<<< HEAD
    boolean invalidateLargeVolume(final Volume volume) throws PersistitInterruptedException {
        boolean result = true;
        int markedAvailable = 0;
        for (int index = 0; index < _bufferCount; index++) {
=======
    void delete(Volume volume) throws PersistitInterruptedException {
        for (int index = 0; index < _buffers.length; index++) {
>>>>>>> 2a8556a2
            Buffer buffer = _buffers[index];
            if ((buffer.getVolume() == volume || volume == null) && !buffer.isFixed() && buffer.isValid()) {
                if (buffer.claim(true, 0)) {
                    // re-check after claim
                    boolean invalidated = false;
                    try {
                        if ((buffer.getVolume() == volume || volume == null) && !buffer.isFixed() && buffer.isValid()) {
                            invalidate(buffer);
                            invalidated = true;
                        }
                    } finally {
                        buffer.release();
                    }
                    if (invalidated) {
                        int q = buffer.getIndex() / 64;
                        int p = buffer.getIndex() % 64;
                        long bits = _availablePagesBits.get(q);
                        if (_availablePagesBits.compareAndSet(q, bits, bits | (1L << p))) {
                            markedAvailable++;
                        }
                    }
                } else {
                    result = false;
                }
            }
        }
        if (markedAvailable > 0) {
            _availablePages.set(true);
        }
        return result;
    }

    private void invalidate(Buffer buffer) throws PersistitInterruptedException {
<<<<<<< HEAD
        Debug.$assert0.t(buffer.isValid() && buffer.isMine());

=======
        Debug.$assert0.t(buffer.isValid());
>>>>>>> 2a8556a2
        while (!detach(buffer)) {
            pause();
        }
        buffer.clearValid();
        buffer.clearDirty();
        buffer.setPageAddressAndVolume(0, null);
    }

    private boolean detach(Buffer buffer) {
        final int hash = hashIndex(buffer.getVolume(), buffer.getPageAddress());
        if (!_hashLocks[hash % HASH_LOCKS].tryLock()) {
            return false;
        }
        try {

            // Detach this buffer from the hash table.
            //
            if (_hashTable[hash] == buffer) {
                _hashTable[hash] = buffer.getNext();
            } else {
                Buffer prev = _hashTable[hash];
                for (Buffer next = prev.getNext(); next != null; next = prev.getNext()) {
                    if (next == buffer) {
                        prev.setNext(next.getNext());
                        break;
                    }
                    prev = next;
                }
            }
        } finally {
            _hashLocks[hash % HASH_LOCKS].unlock();
        }
        return true;
    }

    /**
     * Find or load a page given its Volume and address. The returned page has a
     * reader or a writer lock, depending on whether the writer parameter is
     * true on entry.
     * 
     * @param vol
     *            The Volume
     * @param page
     *            The address of the page
     * @param writer
     *            <i>true</i> if a write lock is required.
     * @param wantRead
     *            <i>true</i> if the caller wants the page read from disk.
     *            <i>false</i> to allocate a new blank page.)
     * @return Buffer The Buffer describing the buffer containing the page.
     * @throws InUseException
     */
    Buffer get(Volume vol, long page, boolean writer, boolean wantRead) throws PersistitException {
        int hash = hashIndex(vol, page);
        Buffer buffer = null;

        for (;;) {
            boolean mustRead = false;
            boolean mustClaim = false;
            _hashLocks[hash % HASH_LOCKS].lock();
            try {
                buffer = _hashTable[hash];
                //
                // Search for the page
                //
                while (buffer != null) {
                    Debug.$assert0.t(buffer.getNext() != buffer);
                    if (buffer.getPageAddress() == page && buffer.getVolume() == vol) {
                        //
                        // Found it - now claim it.
                        //
                        if (buffer.claim(writer, 0)) {
                            vol.getStatistics().bumpGetCounter();
                            bumpHitCounter();
                            return buffer;
                        } else {
                            mustClaim = true;
                            break;
                        }
                    }
                    buffer = buffer.getNext();
                }

                if (buffer == null) {
                    //
                    // Page not found. Allocate an available buffer and read
                    // in the page from the Volume.
                    //
                    buffer = allocBuffer();
                    //
                    // buffer may be null if allocBuffer found no available
                    // clean buffers. In that case we need to back off and
                    // get some buffers written.
                    //
                    if (buffer != null) {

                        Debug.$assert0.t(buffer != _hashTable[hash]);
                        Debug.$assert0.t(buffer.getNext() != buffer);

                        buffer.setPageAddressAndVolume(page, vol);
                        buffer.setNext(_hashTable[hash]);
                        _hashTable[hash] = buffer;
                        //
                        // It's not really valid yet, but it does have a writer
                        // claim on it so no other Thread can access it. In the
                        // meantime, any other Thread seeking access to the same
                        // page will find it.
                        //
                        buffer.setValid();
                        if (vol.isTemporary()) {
                            buffer.setTemporary();
                        } else {
                            buffer.clearTemporary();
                        }
                        Debug.$assert0.t(buffer.getNext() != buffer);
                        mustRead = true;
                    }
                }
            } finally {
                _hashLocks[hash % HASH_LOCKS].unlock();
            }
            if (buffer == null) {
                _writer.kick();
                synchronized (this) {
                    try {
                        wait(RETRY_SLEEP_TIME);
                    } catch (InterruptedException e) {
                        throw new PersistitInterruptedException(e);
                    }
                }
            } else {
                Debug.$assert0.t(!mustClaim || !mustRead);
                if (mustClaim) {
                    if (!buffer.claim(writer)) {
                        throw new InUseException("Thread " + Thread.currentThread().getName() + " failed to acquire "
                                + (writer ? "writer" : "reader") + " claim on " + buffer);
                    }

                    //
                    // Test whether the buffer we picked out is still valid
                    //
                    if (buffer.isValid() && buffer.getPageAddress() == page && buffer.getVolume() == vol) {
                        //
                        // If so, then we're done.
                        //
                        vol.getStatistics().bumpGetCounter();
                        bumpHitCounter();
                        return buffer;
                    }
                    //
                    // If not, release the claim and retry.
                    //
                    buffer.release();
                    continue;
                }
                if (mustRead) {
                    // We're here because the required page was not found
                    // in the pool so we have to read it from the Volume.
                    // We have a writer claim on the buffer, so anyone
                    // else attempting to get this page will simply wait
                    // for us to finish reading it.
                    //
                    // At this point, the Buffer has been fully set up. It is
                    // on the hash table chain under its new page address,
                    // it is marked valid, and this Thread has a writer claim.
                    // If the read attempt fails, we need to mark the page
                    // INVALID so that any Thread waiting for access to
                    // this buffer will not use it. We also need to demote
                    // the writer claim to a reader claim unless the caller
                    // originally asked for a writer claim.
                    //
                    if (wantRead) {
                        boolean loaded = false;
                        try {
                            Debug.$assert0.t(buffer.getPageAddress() == page && buffer.getVolume() == vol
                                    && hashIndex(buffer.getVolume(), buffer.getPageAddress()) == hash);
                            buffer.load(vol, page);
                            loaded = true;
                            vol.getStatistics().bumpGetCounter();
                            bumpMissCounter();
                        } finally {
                            if (!loaded) {
                                invalidate(buffer);
                                buffer.release();
                            }
                        }
                    } else {
                        buffer.clear();
                        buffer.init(Buffer.PAGE_TYPE_UNALLOCATED);
                        bumpNewCounter();
                    }
                    if (!writer) {
                        buffer.releaseWriterClaim();
                    }
                    return buffer; // trace(buffer);
                }
            }
        }
    }

    /**
     * Returns a copy of Buffer. The returned buffer is newly created, is not a
     * member of the buffer pool, and is not claimed. There is no guarantee that
     * the content of this copy is internally consistent because another thread
     * may be modifying the buffer while the copy is being made. The returned
     * Buffer should be used only for display and diagnostic purposes.
     * 
     * @param vol
     * @param page
     * @return Copy of the Buffer
     * @throws InvalidPageAddressException
     * @throws InvalidPageStructureException
     * @throws VolumeClosedException
<<<<<<< HEAD
     * @throws PersistitInterruptedException
=======
     * @throws PersistitInterruptedException 
>>>>>>> 2a8556a2
     * @throws RetryException
     * @throws IOException
     */
    public Buffer getBufferCopy(Volume vol, long page) throws InvalidPageAddressException,
<<<<<<< HEAD
            InvalidPageStructureException, VolumeClosedException, InUseException, PersistitIOException,
            PersistitInterruptedException {
=======
            InvalidPageStructureException, VolumeClosedException, TimeoutException, PersistitIOException, PersistitInterruptedException {
>>>>>>> 2a8556a2
        int hash = hashIndex(vol, page);
        Buffer buffer = null;
        _hashLocks[hash % HASH_LOCKS].lock();
        try {
            buffer = _hashTable[hash];
            //
            // Search for the page
            //
            while (buffer != null) {
                Debug.$assert0.t(buffer.getNext() != buffer);

                if (buffer.getPageAddress() == page && buffer.getVolume() == vol) {
                    Debug.$assert0.t(buffer.isValid());
                    //
                    // Found it - now return a copy of it.
                    //
                    return new Buffer(buffer);
                }
                buffer = buffer.getNext();
            }
        } finally {
            _hashLocks[hash % HASH_LOCKS].unlock();
        }
        //
        // Didn't find it in the pool, so we'll read a copy.
        //
        buffer = new Buffer(_bufferSize, -1, this, _persistit);
        buffer.claim(true);
        buffer.load(vol, page);
        buffer.setValid();
        buffer.release();
        return buffer;
    }

    /**
     * Returns an available buffer. The replacement policy is to return a buffer
     * that's already been marked invalid, if available. Otherwise traverse the
     * least-recently-used queue to find the least- recently-used buffer that is
     * not claimed. Throws a RetryException if there is no available buffer.
     * 
     * @return Buffer An available buffer, or <i>null</i> if no buffer is
     *         currently available. The buffer has a writer claim.
     * @throws InvalidPageStructureException
     */

    private Buffer allocBuffer() throws PersistitException {
        //
        // Start by searching for an invalid page. It's preferable
        // since no valid page will need to be evicted.
        //
        if (_availablePages.get()) {
            int start = (_clock.get() / 64) * 64;
            for (int q = start;;) {
                q += 64;
                if (q >= _bufferCount) {
                    q = 0;
                }
                if (q == start) {
                    break;
                }
                long bits = _availablePagesBits.get(q / 64);
                if (bits != 0) {
                    for (int p = 0; p < 64; p++) {
                        if ((bits & (1L << p)) != 0) {
                            final Buffer buffer = _buffers[q + p];
                            //
                            // Note: need to verify that there are no claims -
                            // including those of the current thread.
                            //
                            if ((buffer.getStatus() & SharedResource.CLAIMED_MASK) == 0 && buffer.claim(true, 0)) {
                                if (!buffer.isValid()) {
                                    bits = _availablePagesBits.get(q / 64);
                                    if (_availablePagesBits.compareAndSet(q / 64, bits, bits & ~(1L << p))) {
                                        buffer.clearDirty();
                                        return buffer;
                                    }
                                }
                                buffer.release();
                            }
                        }
                    }
                }
            }
            _availablePages.set(false);
        }
        //
        // Look for a page to evict.
        //
        for (int retry = 0; retry < _bufferCount * 2;) {
            int clock = _clock.get();
            assert clock < _bufferCount;
            if (!_clock.compareAndSet(clock, (clock + 1) % _bufferCount)) {
                continue;
            }
            Buffer buffer = _buffers[clock];
            if (buffer.isTouched()) {
                buffer.clearTouched();
            } else {
                //
                // Note: need to verify that there are no claims - including
                // those of the current thread.
                //
                if (!buffer.isFixed() && (buffer.getStatus() & SharedResource.CLAIMED_MASK) == 0
                        && buffer.claim(true, 0)) {
                    if (buffer.isDirty()) {
                        // An invalid dirty buffer is available and does not
                        // need to be written.
                        if (!buffer.isValid()) {
                            buffer.clearDirty();
                            return buffer;
                        }
                        // A dirty valid buffer needs to be written and then
                        // marked invalid
                        try {
                            buffer.writePage();
                            if (detach(buffer)) {
                                buffer.clearValid();
                                _forcedWriteCounter.incrementAndGet();
                                _evictCounter.incrementAndGet();
                                _persistit.getIOMeter().chargeEvictPageFromPool(buffer.getVolume(),
                                        buffer.getPageAddress(), buffer.getBufferSize(), buffer.getIndex());
                            }
                        } finally {
                            if (!buffer.isValid()) {
                                return buffer;
                            } else {
                                buffer.release();
                            }
                        }
                    } else {
                        if (buffer.isValid() && detach(buffer)) {
                            buffer.clearValid();
                            _evictCounter.incrementAndGet();
                            _persistit.getIOMeter().chargeEvictPageFromPool(buffer.getVolume(),
                                    buffer.getPageAddress(), buffer.getBufferSize(), buffer.getIndex());
                        }
                        if (!buffer.isValid()) {
                            return buffer;
                        } else {
                            buffer.release();
                        }
                    }
                }
            }
            retry++;
        }
        return null;
    }

    FastIndex allocFastIndex() throws PersistitInterruptedException {
        for (int retry = 0; retry < _fastIndexCount * 2;) {
            int clock = _fastIndexClock.get();
            if (!_fastIndexClock.compareAndSet(clock, (clock + 1) % _fastIndexCount)) {
                continue;
            }
            FastIndex findex = _fastIndexes[clock];

            if (findex.testTouched()) {
                findex.clearTouched();
            } else {
                Buffer buffer = findex.getBuffer();
                if (buffer.claim(true, 0)) {
                    buffer.takeFastIndex();
                    buffer.release();
                    findex.invalidate();
                    return findex;
                }
            }
            retry++;
        }
        throw new IllegalStateException("No FastIndex buffers available");
    }

    enum Result {
        WRITTEN, UNAVAILABLE, ERROR
    };

    long getEarliestDirtyTimestamp() {
        return _earliestDirtyTimestamp;
    }

    void setFlushTimestamp(final long timestamp) {
        while (true) {
            long current = _flushTimestamp.get();
            if (timestamp > current) {
                if (_flushTimestamp.compareAndSet(current, timestamp)) {
                    break;
                }
            } else {
                break;
            }
        }
    }

<<<<<<< HEAD
    private void writeDirtyBuffers(final int[] priorities, final Buffer[] selectedBuffers) throws PersistitException {
        int count = selectDirtyBuffers(priorities, selectedBuffers);
        if (count > 0) {
            Arrays.sort(selectedBuffers, 0, count);
            for (int index = 0; index < count; index++) {
                final Buffer buffer = selectedBuffers[index];
=======
    private int writeDirtyBuffers(final boolean urgent, final boolean all) throws PersistitInterruptedException {
        int unavailable = 0;
        int start = _dirtyClock.get();
        int max = all ? _bufferCount : _bufferCount / 8;
        final int end = all ? start + _bufferCount : start + (_bufferCount / 8);
        int index = start;
        for (; index < end; index++) {
            final Buffer buffer = _buffers[index % _bufferCount];
            if (buffer.isDirty()) {
>>>>>>> 2a8556a2
                if (buffer.claim(true, 0)) {
                    try {
                        if (buffer.isDirty() && buffer.isValid()) {
                            buffer.writePage();
                        }
                    } finally {
                        buffer.release();
                    }
                }
            }
        }
    }

    int selectDirtyBuffers(final int[] priorities, final Buffer[] buffers) throws PersistitException {
        int count = 0;
        int min = Integer.MAX_VALUE;
        final int clock = _clock.get();

        final long checkpointTimestamp = _persistit.getTimestampAllocator().getCurrentCheckpoint().getTimestamp();
        long earliestDirtyTimestamp = checkpointTimestamp;
        long flushTimestamp = _flushTimestamp.get();

        boolean flushed = true;
        for (int index = clock; index < clock + _bufferCount; index++) {
            final Buffer buffer = _buffers[index % _bufferCount];
            if (!buffer.claim(false, SELECT_DIRTY_BUFFERS_WAIT_INTERVAL)) {
                earliestDirtyTimestamp = _earliestDirtyTimestamp;
                flushed = false;
            } else {
                try {
                    final int priority = writePriority(buffer, clock, checkpointTimestamp);
                    if (priority > 0) {
                        if (priority <= min) {
                            if (count < priorities.length) {
                                priorities[count] = priority;
                                buffers[count] = buffer;
                                count++;
                                min = priority;
                            }
                        } else {
                            count = Math.min(count, priorities.length - 1);
                            int where;
                            for (where = count; --where >= 0 && priorities[where] < priority;) {
                            }
                            System.arraycopy(priorities, where + 1, priorities, where + 2, count - where - 1);
                            System.arraycopy(buffers, where + 1, buffers, where + 2, count - where - 1);
                            priorities[where + 1] = priority;
                            buffers[where + 1] = buffer;
                            count++;
                        }
                        if (!buffer.isTemporary()) {
                            if (buffer.getTimestamp() < earliestDirtyTimestamp) {
                                earliestDirtyTimestamp = buffer.getTimestamp();
                            }

                            if (buffer.getTimestamp() <= flushTimestamp) {
                                flushed = false;
                            }
                        }
                    }
                } finally {
                    buffer.release();
                }
            }
        }

        _earliestDirtyTimestamp = earliestDirtyTimestamp;

        if (flushed) {
            _flushTimestamp.compareAndSet(flushTimestamp, 0);
        }
        return count;
    }

    /**
     * Computes a priority for writing the specified Buffer. A larger value
     * denotes a greater priority. Priority 0 indicates the buffer is ineligible
     * to be written.
     * 
     * @return priority
     */
    private int writePriority(final Buffer buffer, int clock, long checkpointTimestamp) {
        int status = buffer.getStatus();
        if ((status & Buffer.VALID_MASK) == 0 || (status & Buffer.DIRTY_MASK) == 0) {
            // ineligible
            return 0;
        }
        //
        // compute "distance" between this buffer and the clock. A larger
        // distance results in lower priority.
        //
        int distance = (buffer.getIndex() - _clock.get() + _bufferCount) % _bufferCount;
        //
        // If this buffer has been touched, then it won't be evicted for at
        // least another _bufferCount cycles, and its distance is therefore
        // increased.
        //
        if ((status & Buffer.TOUCHED_MASK) != 0) {
            distance += _bufferCount;
        }

        if (!buffer.isTemporary()) {
            //
            // Give higher priority to a dirty buffer that needs to be
            // check-pointed.
            //
            if (buffer.getTimestamp() < checkpointTimestamp) {
                distance -= _bufferCount;
                //
                // And give even higher priority to a dirty buffer that
                // is older than the previous checkpoint since that buffer
                // is preventing a new checkpoint from being written.
                //
                if (buffer.getTimestamp() < checkpointTimestamp
                        - _persistit.getTimestampAllocator().getCheckpointInterval()) {
                    distance -= _bufferCount;
                }
            }
            //
            // If there's a flushTimestamp then increase the priority of
            // writing this buffer it its timestamp is older than the
            // flushTimestamp.
            //
            if (buffer.getTimestamp() < _flushTimestamp.get()) {
                distance -= _bufferCount;
            }
        } else {
            //
            // Temporary buffer - don't write it at all until the clock goes
            // through at least a full cycle.
            //
            if (distance > _bufferCount) {
                return 0;
            }
        }
        //
        // Bias to a large positive integer (magnitude doesn't matter)
        //
        return Integer.MAX_VALUE / 2 - distance;
    }

    /**
     * Implementation of PAGE_WRITER thread.
     */
    private class PageWriter extends IOTaskRunnable {

        final int[] _priorities = new int[PAGE_WRITER_TRANCHE_SIZE];
        final Buffer[] _selectedBuffers = new Buffer[PAGE_WRITER_TRANCHE_SIZE];

        PageWriter() {
            super(BufferPool.this._persistit);
        }

        void start() {
            start("PAGE_WRITER:" + _bufferSize, _writerPollInterval);
        }

        @Override
        public void runTask() throws PersistitException {
<<<<<<< HEAD
            _persistit.getIOMeter().poll();
            _persistit.cleanup();

            int cleanCount = _bufferCount - _dirtyPageCount.get();
            if (cleanCount > PAGE_WRITER_TRANCHE_SIZE * 2 && cleanCount > _bufferCount / 8 && !isFlushing()
                    && getEarliestDirtyTimestamp() > _persistit.getCurrentCheckpoint().getTimestamp()) {
                return;
=======
            _wasClosed = _closed.get();
            _clean = writeDirtyBuffers(_urgent.get(), _wasClosed) == 0;
            if (_clean) {
                _urgent.set(false);
>>>>>>> 2a8556a2
            }
            writeDirtyBuffers(_priorities, _selectedBuffers);
        }

        @Override
        protected boolean shouldStop() {
            return _closed.get() && !isFlushing();
        }

        @Override
        protected long pollInterval() {
            return isFlushing() ? 0 : _writerPollInterval;
        }

    }

    @Override
    public String toString() {
        return "BufferPool[" + _bufferCount + "@" + _bufferSize + (_closed.get() ? ":closed" : "") + "]";
    }
}
<|MERGE_RESOLUTION|>--- conflicted
+++ resolved
@@ -51,7 +51,7 @@
      * Sleep time when buffers are exhausted
      */
     private final static long RETRY_SLEEP_TIME = 50;
-    
+
     /**
      * Wait time in ms when assessing dirty buffers
      */
@@ -316,11 +316,7 @@
     void crash() {
         IOTaskRunnable.crash(_writer);
     }
-<<<<<<< HEAD
-
-=======
-    
->>>>>>> 2a8556a2
+
     private void pause() throws PersistitInterruptedException {
         try {
             Thread.sleep(RETRY_SLEEP_TIME);
@@ -329,20 +325,10 @@
         }
     }
 
-<<<<<<< HEAD
     void flush(final long timestamp) throws PersistitInterruptedException {
         setFlushTimestamp(timestamp);
         _writer.kick();
         while (isFlushing()) {
-=======
-    int flush() throws PersistitInterruptedException {
-        int unavailable = 0;
-        for (int retries = 0; retries < MAX_FLUSH_RETRY_COUNT; retries++) {
-            unavailable = writeDirtyBuffers(false, true);
-            if (unavailable == 0) {
-                break;
-            }
->>>>>>> 2a8556a2
             pause();
         }
     }
@@ -578,7 +564,6 @@
      * 
      * @param volume
      *            The volume
-<<<<<<< HEAD
      * @throws PersistitInterruptedException
      */
     boolean invalidate(Volume volume) throws PersistitInterruptedException {
@@ -626,15 +611,6 @@
                 }
             } finally {
                 _hashLocks[hashIndex % HASH_LOCKS].unlock();
-=======
-     * @throws PersistitInterruptedException 
-     */
-    void invalidate(Volume volume) throws PersistitInterruptedException {
-        for (int index = 0; index < _buffers.length; index++) {
-            Buffer buffer = _buffers[index];
-            if ((buffer.getVolume() == volume || volume == null) && !buffer.isFixed() && buffer.isValid()) {
-                invalidate(buffer);
->>>>>>> 2a8556a2
             }
         }
         if (markedAvailable > 0) {
@@ -644,15 +620,10 @@
 
     }
 
-<<<<<<< HEAD
     boolean invalidateLargeVolume(final Volume volume) throws PersistitInterruptedException {
         boolean result = true;
         int markedAvailable = 0;
         for (int index = 0; index < _bufferCount; index++) {
-=======
-    void delete(Volume volume) throws PersistitInterruptedException {
-        for (int index = 0; index < _buffers.length; index++) {
->>>>>>> 2a8556a2
             Buffer buffer = _buffers[index];
             if ((buffer.getVolume() == volume || volume == null) && !buffer.isFixed() && buffer.isValid()) {
                 if (buffer.claim(true, 0)) {
@@ -686,12 +657,8 @@
     }
 
     private void invalidate(Buffer buffer) throws PersistitInterruptedException {
-<<<<<<< HEAD
         Debug.$assert0.t(buffer.isValid() && buffer.isMine());
 
-=======
-        Debug.$assert0.t(buffer.isValid());
->>>>>>> 2a8556a2
         while (!detach(buffer)) {
             pause();
         }
@@ -905,21 +872,13 @@
      * @throws InvalidPageAddressException
      * @throws InvalidPageStructureException
      * @throws VolumeClosedException
-<<<<<<< HEAD
      * @throws PersistitInterruptedException
-=======
-     * @throws PersistitInterruptedException 
->>>>>>> 2a8556a2
      * @throws RetryException
      * @throws IOException
      */
     public Buffer getBufferCopy(Volume vol, long page) throws InvalidPageAddressException,
-<<<<<<< HEAD
             InvalidPageStructureException, VolumeClosedException, InUseException, PersistitIOException,
             PersistitInterruptedException {
-=======
-            InvalidPageStructureException, VolumeClosedException, TimeoutException, PersistitIOException, PersistitInterruptedException {
->>>>>>> 2a8556a2
         int hash = hashIndex(vol, page);
         Buffer buffer = null;
         _hashLocks[hash % HASH_LOCKS].lock();
@@ -1114,24 +1073,12 @@
         }
     }
 
-<<<<<<< HEAD
     private void writeDirtyBuffers(final int[] priorities, final Buffer[] selectedBuffers) throws PersistitException {
         int count = selectDirtyBuffers(priorities, selectedBuffers);
         if (count > 0) {
             Arrays.sort(selectedBuffers, 0, count);
             for (int index = 0; index < count; index++) {
                 final Buffer buffer = selectedBuffers[index];
-=======
-    private int writeDirtyBuffers(final boolean urgent, final boolean all) throws PersistitInterruptedException {
-        int unavailable = 0;
-        int start = _dirtyClock.get();
-        int max = all ? _bufferCount : _bufferCount / 8;
-        final int end = all ? start + _bufferCount : start + (_bufferCount / 8);
-        int index = start;
-        for (; index < end; index++) {
-            final Buffer buffer = _buffers[index % _bufferCount];
-            if (buffer.isDirty()) {
->>>>>>> 2a8556a2
                 if (buffer.claim(true, 0)) {
                     try {
                         if (buffer.isDirty() && buffer.isValid()) {
@@ -1291,7 +1238,6 @@
 
         @Override
         public void runTask() throws PersistitException {
-<<<<<<< HEAD
             _persistit.getIOMeter().poll();
             _persistit.cleanup();
 
@@ -1299,12 +1245,6 @@
             if (cleanCount > PAGE_WRITER_TRANCHE_SIZE * 2 && cleanCount > _bufferCount / 8 && !isFlushing()
                     && getEarliestDirtyTimestamp() > _persistit.getCurrentCheckpoint().getTimestamp()) {
                 return;
-=======
-            _wasClosed = _closed.get();
-            _clean = writeDirtyBuffers(_urgent.get(), _wasClosed) == 0;
-            if (_clean) {
-                _urgent.set(false);
->>>>>>> 2a8556a2
             }
             writeDirtyBuffers(_priorities, _selectedBuffers);
         }
@@ -1325,4 +1265,4 @@
     public String toString() {
         return "BufferPool[" + _bufferCount + "@" + _bufferSize + (_closed.get() ? ":closed" : "") + "]";
     }
-}
+}