/**
 * Copyright (C) 2011 Akiban Technologies Inc.
 * This program is free software: you can redistribute it and/or modify
 * it under the terms of the GNU Affero General Public License, version 3,
 * as published by the Free Software Foundation.
 *
 * This program is distributed in the hope that it will be useful,
 * but WITHOUT ANY WARRANTY; without even the implied warranty of
 * MERCHANTABILITY or FITNESS FOR A PARTICULAR PURPOSE.  See the
 * GNU Affero General Public License for more details.
 *
 * You should have received a copy of the GNU Affero General Public License
 * along with this program.  If not, see http://www.gnu.org/licenses.
 */

package com.persistit;

import static com.persistit.TransactionStatus.ABORTED;

import java.io.File;
import java.io.IOException;
import java.nio.ByteBuffer;
import java.nio.channels.FileChannel;
import java.util.ArrayList;
import java.util.Arrays;
import java.util.Collections;
import java.util.Comparator;
import java.util.HashMap;
import java.util.HashSet;
import java.util.Iterator;
import java.util.List;
import java.util.Map;
import java.util.concurrent.atomic.AtomicBoolean;
import java.util.regex.Matcher;
import java.util.regex.Pattern;

import com.persistit.CheckpointManager.Checkpoint;
import com.persistit.JournalRecord.CP;
import com.persistit.JournalRecord.IT;
import com.persistit.JournalRecord.IV;
import com.persistit.JournalRecord.JE;
import com.persistit.JournalRecord.JH;
import com.persistit.JournalRecord.PA;
import com.persistit.JournalRecord.PM;
import com.persistit.JournalRecord.TM;
import com.persistit.JournalRecord.TX;
import com.persistit.TransactionPlayer.TransactionPlayerListener;
import com.persistit.exception.CorruptJournalException;
import com.persistit.exception.PersistitException;
import com.persistit.exception.PersistitIOException;
import com.persistit.exception.PersistitInterruptedException;
import com.persistit.util.Debug;
import com.persistit.util.Util;

/**
 * Manages the disk-based I/O journal. The journal contains both committed
 * transactions and images of updated pages.
 * 
 * @author peter
 * 
 */
public class JournalManager implements JournalManagerMXBean, VolumeHandleLookup {

    final static int URGENT = 10;
    final static int ALMOST_URGENT = 8;
    final static int HALF_URGENT = 5;

    /**
     * REGEX expression that recognizes the name of a journal file.
     */
    final static Pattern PATH_PATTERN = Pattern.compile("(.+)\\.(\\d{12})");

    private long _journalCreatedTime;

    private final Map<PageNode, PageNode> _pageMap = new HashMap<PageNode, PageNode>();

    private final Map<PageNode, PageNode> _branchMap = new HashMap<PageNode, PageNode>();

    private final Map<Volume, Integer> _volumeToHandleMap = new HashMap<Volume, Integer>();

    private final Map<Integer, Volume> _handleToVolumeMap = new HashMap<Integer, Volume>();

    private final Map<TreeDescriptor, Integer> _treeToHandleMap = new HashMap<TreeDescriptor, Integer>();

    private final Map<Integer, TreeDescriptor> _handleToTreeMap = new HashMap<Integer, TreeDescriptor>();

    private final Map<Long, TransactionMapItem> _liveTransactionMap = new HashMap<Long, TransactionMapItem>();

    private final Persistit _persistit;

    private long _blockSize;

    private int _writeBufferSize = DEFAULT_BUFFER_SIZE;

    private ByteBuffer _writeBuffer;

    private long _writeBufferAddress = Long.MAX_VALUE;

    private JournalFlusher _flusher;

    private JournalCopier _copier;

    private AtomicBoolean _closed = new AtomicBoolean();

    private AtomicBoolean _copying = new AtomicBoolean();

    private AtomicBoolean _copyFast = new AtomicBoolean();

    private AtomicBoolean _flushing = new AtomicBoolean();

    private AtomicBoolean _appendOnly = new AtomicBoolean();

    private String _journalFilePath;

    private TransactionPlayer _player = new TransactionPlayer(new JournalTransactionPlayerSupport());

    private TransactionPlayerListener _listener = new ProactiveRollbackListener();

    /**
     * Address of first available byte in the journal. This is usually the
     * address of the next record to be written, but if that next record
     * requires more space than is available in the current journal file, it
     * will advance to the start of the next journal file.
     */
    private long _currentAddress;

    /**
     * Smallest journal address at which a record still needed is located.
     * Initially zero, increases as journal files are consumed and deleted.
     */
    private long _baseAddress;

    private final Map<Long, FileChannel> _journalFileChannels = new HashMap<Long, FileChannel>();

    /**
     * Counter used to assign internal handle values to Volume and Tree records.
     */
    private int _handleCounter = 0;

    private Checkpoint _lastValidCheckpoint = new Checkpoint(0, 0);

    private long _lastValidCheckpointJournalAddress = 0;

    private long _lastValidCheckpointBaseAddress = 0;

    private long _deleteBoundaryAddress = 0;

    private boolean _isNewEpoch = true;

    private volatile long _writePageCount = 0;

    private volatile long _readPageCount = 0;

    private volatile long _copiedPageCount = 0;

    /**
     * Tunable parameters that determine how vigorously the copyBack thread
     * performs I/O. Hopefully we can set good defaults and not expose these as
     * knobs.
     */
    private volatile long _flushInterval = DEFAULT_FLUSH_INTERVAL;

    private volatile long _copierInterval = DEFAULT_COPIER_INTERVAL;

    private volatile int _copiesPerCycle = DEFAULT_COPIES_PER_CYCLE;

    private volatile int _pageMapSizeBase = DEFAULT_PAGE_MAP_SIZE_BASE;

    private volatile long _copierTimestampLimit = Long.MAX_VALUE;

    private long _logRepeatInterval = DEFAULT_LOG_REPEAT_INTERVAL;

    public JournalManager(final Persistit persistit) {
        _persistit = persistit;
    }

    /**
     * <p>
     * Initialize the new journal. This method takes its information from the
     * supplied RecoveryManager if supplied and valid. Otherwise it starts a new
     * journal at address 0.
     * </p>
     * <p>
     * If a RecoveryManager is supplied and has a valid keystone address, then
     * this method continues the existing journal. A new journal file will be
     * created with a generation number one larger than that of the keystone
     * file, and the new file is given the same journal create date as the
     * recovered journal. New journal files are also required to have the same
     * maximumSize and path name (not including generation suffix) as the
     * existing journal, so in the event <code>rman</code> is non-null and
     * contains a valid keystone, the <code>path</code> and
     * <code>maximumSize</code> parameters are ignored.
     * </p>
     * <p>
     * Otherwise, this method creates a new journal starting at journal address
     * 0 with the specified path and maximum file size. Journal file names are
     * created by appending a period followed by a generation number suffix to
     * the supplied path name. For example if the supplied path is
     * "/xxx/yyy/zzz" then journal file names will be
     * "/xxx/yyy/zzz.000000000000", "/xxx/yyy/zzz.000000000001", and so on. (The
     * suffix contains twelve digits.)
     * </p>
     * 
     * @param rman
     * @param path
     * @param maximumSize
     * @throws PersistitException
     */
    public synchronized void init(final RecoveryManager rman, final String path, final long maximumSize)
            throws PersistitException {
        _writeBuffer = ByteBuffer.allocate(_writeBufferSize);
        if (rman != null && rman.getKeystoneAddress() != -1) {
            _journalFilePath = rman.getJournalFilePath();
            _blockSize = rman.getBlockSize();
            _currentAddress = rman.getKeystoneAddress() + _blockSize;
            _baseAddress = rman.getBaseAddress();
            _journalCreatedTime = rman.getJournalCreatedTime();
            _lastValidCheckpoint = rman.getLastValidCheckpoint();
            rman.collectRecoveredPages(_pageMap, _branchMap);
            rman.collectRecoveredVolumeMaps(_handleToVolumeMap, _volumeToHandleMap);
            rman.collectRecoveredTreeMaps(_handleToTreeMap, _treeToHandleMap);
            rman.collectRecoveredTransactionMap(_liveTransactionMap);
            // Set _handleCount so that newly created handles are do not
            // conflict with existing resources.
            for (Integer handle : _handleToTreeMap.keySet()) {
                _handleCounter = Math.max(_handleCounter, handle + 1);
            }
            for (Integer handle : _handleToVolumeMap.keySet()) {
                _handleCounter = Math.max(_handleCounter, handle + 1);
            }
        } else {
            _journalFilePath = new File(path).getAbsoluteFile().toString();
            _blockSize = maximumSize;
            _currentAddress = 0;
            _journalCreatedTime = System.currentTimeMillis();
        }
        _closed.set(false);

    }

    public void startJournal() throws PersistitIOException {
        synchronized (this) {
            prepareWriteBuffer(JH.OVERHEAD);
        }
        _flusher = new JournalFlusher();
        _copier = new JournalCopier();

        _copier.start();
        _flusher.start();
    }

    /**
     * Copy dynamic variables into a {@linkManagement.JournalInfo} structure.
     * 
     * @param info
     */
    public synchronized void populateJournalInfo(final Management.JournalInfo info) {
        info.closed = _closed.get();
        if (_blockSize == 0) {
            return;
        }
        info.copiedPageCount = _copiedPageCount;
        info.copying = _copying.get();
        info.currentGeneration = _currentAddress;
        info.currentJournalAddress = _writeBuffer == null ? 0 : _writeBufferAddress + _writeBuffer.position();
        info.currentJournalFile = addressToFile(_currentAddress).getPath();
        info.flushing = _flushing.get();
        info.journaledPageCount = _writePageCount;
        info.readPageCount = _readPageCount;
        if (_lastValidCheckpointJournalAddress != 0) {
            info.lastValidCheckpointSystemTime = _lastValidCheckpoint.getSystemTimeMillis();
            info.lastValidCheckpointTimestamp = _lastValidCheckpoint.getTimestamp();
            info.lastValidCheckpointJournalFile = addressToFile(_lastValidCheckpointJournalAddress).getPath();
            info.lastValidCheckpointJournalAddress = _lastValidCheckpointJournalAddress;
        } else {
            info.lastValidCheckpointSystemTime = 0;
            info.lastValidCheckpointTimestamp = 0;
            info.lastValidCheckpointJournalFile = null;
            info.lastValidCheckpointJournalAddress = 0;
        }
        info.blockSize = _blockSize;
        info.pageMapSize = _pageMap.size();
        info.baseAddress = _baseAddress;
        info.appendOnly = _appendOnly.get();
        info.fastCopying = _copyFast.get();
    }

    @Override
    public synchronized int getPageMapSize() {
        return _pageMap.size();
    }

    @Override
    public synchronized long getBaseAddress() {
        return _baseAddress;
    }

    @Override
    public synchronized long getCurrentAddress() {
        return _currentAddress;
    }

    @Override
    public long getBlockSize() {
        return _blockSize;
    }

    @Override
    public boolean isAppendOnly() {
        return _appendOnly.get();
    }

    @Override
    public boolean isCopyingFast() {
        return _copyFast.get();
    }

    @Override
    public void setAppendOnly(boolean appendOnly) {
        _appendOnly.set(appendOnly);
    }

    @Override
    public void setCopyingFast(boolean fast) {
        _copyFast.set(fast);
    }

    @Override
    public long getFlushInterval() {
        return _flusher.getPollInterval();
    }

    @Override
    public void setFlushInterval(long flushInterval) {
        _flusher.setPollInterval(flushInterval);
    }

    @Override
    public long getCopierInterval() {
        return _copier.getPollInterval();
    }

    @Override
    public void setCopierInterval(long copierInterval) {
        _copier.setPollInterval(copierInterval);
    }

    @Override
    public boolean isClosed() {
        return _closed.get();
    }

    @Override
    public boolean isCopying() {
        return _copying.get();
    }

    @Override
    public String getJournalFilePath() {
        return _journalFilePath;
    }

    @Override
    public long getJournaledPageCount() {
        return _writePageCount;
    }

    public long getReadPageCount() {
        return _readPageCount;
    }

    @Override
    public long getCopiedPageCount() {
        return _copiedPageCount;
    }

    @Override
    public long getJournalCreatedTime() {
        return _journalCreatedTime;
    }

    public Checkpoint getLastValidCheckpoint() {
        return _lastValidCheckpoint;
    }

    @Override
    public long getLastValidCheckpointTimestamp() {
        return _lastValidCheckpoint.getTimestamp();
    }

    /**
     * Computes an "urgency" factor that determines how vigorously the copyBack
     * thread should perform I/O. This number is computed on a scale of 0 to 10;
     * larger values are intended make the thread work harder. A value of 10
     * suggests the copier should run flat-out.
     * 
     * @return
     */
    @Override
    public synchronized int urgency() {
        if (_copyFast.get()) {
            return URGENT;
        }
        int urgency = _pageMap.size() / _pageMapSizeBase;
        int journalFileCount = (int) (_currentAddress / _blockSize - _baseAddress / _blockSize);
        if (!_appendOnly.get() && journalFileCount > 1) {
            urgency += journalFileCount - 1;
        }
        return Math.min(urgency, URGENT);
    }

    public int handleForVolume(final Volume volume) throws PersistitIOException {
        if (volume.getHandle() != 0) {
            return volume.getHandle();
        }
        synchronized (this) {
            if (volume.getHandle() != 0) {
                return volume.getHandle();
            }
            Integer handle = _volumeToHandleMap.get(volume);
            if (handle == null) {
                handle = Integer.valueOf(++_handleCounter);
                Debug.$assert0.t(!_handleToVolumeMap.containsKey(handle));
                writeVolumeHandleToJournal(volume, handle.intValue());
                _volumeToHandleMap.put(volume, handle);
                _handleToVolumeMap.put(handle, volume);
            }
            return volume.setHandle(handle.intValue());
        }
    }

    synchronized int handleForTree(final TreeDescriptor td) throws PersistitIOException {
        if (td.getVolumeHandle() == -1) {
            // Tree in transient volume -- don't journal updates to it
            return -1;
        }
        Integer handle = _treeToHandleMap.get(td);
        if (handle == null) {
            handle = Integer.valueOf(++_handleCounter);
            Debug.$assert0.t(!_handleToTreeMap.containsKey(handle));
            writeTreeHandleToJournal(td, handle.intValue());
            _treeToHandleMap.put(td, handle);
            _handleToTreeMap.put(handle, td);
        }
        return handle.intValue();
    }

    int handleForTree(final Tree tree) throws PersistitIOException {
        if (tree.getHandle() != 0) {
            return tree.getHandle();
        }
        synchronized (this) {
            if (tree.getHandle() != 0) {
                return tree.getHandle();
            }
            final TreeDescriptor td = new TreeDescriptor(handleForVolume(tree.getVolume()), tree.getName());
            return tree.setHandle(handleForTree(td));
        }
    }

    Tree treeForHandle(final int handle) throws PersistitException {
        final TreeDescriptor td = lookupTreeHandle(handle);
        if (td == null) {
            return null;
        }
        final Volume volume = volumeForHandle(td.getVolumeHandle());
        if (volume == null) {
            return null;
        }
        return volume.getTree(td.getTreeName(), true);
    }

    Volume volumeForHandle(final int handle) throws PersistitException {
        final Volume volume = lookupVolumeHandle(handle);
        if (volume == null) {
            return null;
        }
        return _persistit.getVolume(volume.getName());
    }

    @Override
    public synchronized Volume lookupVolumeHandle(final int handle) {
        return _handleToVolumeMap.get(Integer.valueOf(handle));
    }

    public synchronized TreeDescriptor lookupTreeHandle(final int handle) {
        return _handleToTreeMap.get(Integer.valueOf(handle));
    }

    private void readFully(final ByteBuffer bb, final long address) throws PersistitIOException,
            CorruptJournalException {
        //
        // If necessary read the bytes out of the _writeBuffer
        // before they have been written out to the file. This code
        // requires the _writeBuffer to be a HeapByteBuffer.
        //
        final int position = bb.position();
        final int length = bb.remaining();
        synchronized (this) {
            if (address >= _writeBufferAddress && address + length <= _currentAddress) {
                final byte[] src = _writeBuffer.array();
                final byte[] dest = bb.array();
                final int srcPosition = (int) (address - _writeBufferAddress);
                final int destPosition = bb.position();
                System.arraycopy(src, srcPosition, dest, destPosition, length);
                bb.position(position);
                return;
            }
        }

        final FileChannel fc = getFileChannel(address);

        long fileAddr = addressToOffset(address);
        while (bb.remaining() > 0) {
            int count;
            try {
                count = fc.read(bb, fileAddr);
            } catch (IOException ioe) {
                throw new PersistitIOException(ioe);
            }
            if (count < 0) {
                final File file = addressToFile(address);
                throw new CorruptJournalException(String.format("End of file at %s:%d(%,d)", file, fileAddr, address));
            }
            fileAddr += count;
        }
        bb.limit(bb.position());
        bb.position(position);
    }

    boolean readPageFromJournal(final Buffer buffer) throws PersistitIOException {
        final int bufferSize = buffer.getBufferSize();
        final long pageAddress = buffer.getPageAddress();
        final ByteBuffer bb = buffer.getByteBuffer();

        final Volume volume = buffer.getVolume();
        PageNode pn = null;
        synchronized (this) {
            final Integer volumeHandle = _volumeToHandleMap.get(volume);
            if (volumeHandle != null) {
                pn = _pageMap.get(new PageNode(volumeHandle, pageAddress, -1, -1));
            }
        }

        if (pn == null) {
            return false;
        }

        bb.position(0);
        long recordPageAddress = readPageBufferFromJournal(pn, bb);
        _persistit.getIOMeter().chargeReadPageFromJournal(volume, pageAddress, bufferSize, pn.getJournalAddress(),
                buffer.getIndex());

        if (pageAddress != recordPageAddress) {
            throw new CorruptJournalException("Record at " + pn + " is not volume/page " + buffer.toString());
        }

        if (bb.limit() != bufferSize) {
            throw new CorruptJournalException("Record at " + pn + " is wrong size: expected/actual=" + bufferSize + "/"
                    + bb.limit());
        }
        _readPageCount++;
        buffer.getVolume().getStatistics().bumpReadCounter();
        return true;
    }

    private long readPageBufferFromJournal(final PageNode pn, final ByteBuffer bb) throws PersistitIOException,
            CorruptJournalException {
        final int at = bb.position();
        bb.limit(at + PA.OVERHEAD);
        readFully(bb, pn.getJournalAddress());
        if (bb.remaining() < PA.OVERHEAD) {
            throw new CorruptJournalException("Record at " + pn.toStringJournalAddress(this) + " is incomplete");
        }
        final int type = JournalRecord.getType(bb);
        final int payloadSize = JournalRecord.getLength(bb) - PA.OVERHEAD;
        final int leftSize = PA.getLeftSize(bb);
        final int bufferSize = PA.getBufferSize(bb);
        final long pageAddress = PA.getPageAddress(bb);

        if (type != PA.TYPE) {
            throw new CorruptJournalException("Record at " + pn.toStringJournalAddress(this) + " is not a PAGE record");
        }

        if (leftSize < 0 || payloadSize < leftSize || payloadSize > bufferSize) {
            throw new CorruptJournalException("Record at " + pn.toStringJournalAddress(this)
                    + " invalid sizes: recordSize= " + payloadSize + " leftSize=" + leftSize + " bufferSize="
                    + bufferSize);
        }

        if (pageAddress != pn.getPageAddress() && pn.getPageAddress() != -1) {
            throw new CorruptJournalException("Record at " + pn.toStringJournalAddress(this)
                    + " mismatched page address: expected/actual=" + pn.getPageAddress() + "/" + pageAddress);
        }

        bb.limit(at + payloadSize).position(at);
        readFully(bb, pn.getJournalAddress() + PA.OVERHEAD);

        if (leftSize > 0) {
            final int rightSize = payloadSize - leftSize;
            System.arraycopy(bb.array(), leftSize + at, bb.array(), bufferSize - rightSize + at, rightSize);
            Arrays.fill(bb.array(), leftSize + at, bufferSize - rightSize + at, (byte) 0);
        }
        bb.limit(bb.capacity()).position(at).limit(at + bufferSize);
        return pageAddress;
    }

    /**
     * Method used by diagnostic tools to attempt to read a page from journal
     * 
     * @param address
     *            journal address
     * @param _bb
     *            ByteBuffer in which to return the result
     * @return pageAddress of the page at the specified location, or -1 if the
     *         address does not reference a valid page
     * @throws PersistitException
     */
    Buffer readPageBuffer(final long address) throws PersistitException {
        ByteBuffer bb = ByteBuffer.allocate(PA.OVERHEAD);
        readFully(bb, address);
        if (bb.remaining() < PA.OVERHEAD) {
            return null;
        }
        final int type = JournalRecord.getType(bb);
        final int payloadSize = JournalRecord.getLength(bb) - PA.OVERHEAD;
        final int leftSize = PA.getLeftSize(bb);
        final int bufferSize = PA.getBufferSize(bb);
        final long pageAddress = PA.getPageAddress(bb);
        final int volumeHandle = PA.getVolumeHandle(bb);

        if (type != PA.TYPE || leftSize < 0 || payloadSize < leftSize || payloadSize > bufferSize) {
            return null;
        }

        final BufferPool pool = _persistit.getBufferPool(bufferSize);
        final Buffer buffer = new Buffer(bufferSize, -1, pool, _persistit);
        buffer.setPageAddressAndVolume(pageAddress, volumeForHandle(volumeHandle));
        bb = buffer.getByteBuffer();
        bb.limit(payloadSize).position(0);
        readFully(bb, address + PA.OVERHEAD);

        if (leftSize > 0) {
            final int rightSize = payloadSize - leftSize;
            System.arraycopy(bb.array(), leftSize, bb.array(), bufferSize - rightSize, rightSize);
            Arrays.fill(bb.array(), leftSize, bufferSize - rightSize, (byte) 0);
        }
        bb.limit(bufferSize).position(0);
        boolean acquired = buffer.claim(true, 0);
        assert acquired : "buffer in use";
        buffer.load();
        buffer.release();
        return buffer;
    }

    private void advance(final int recordSize) {
        Debug.$assert1.t(recordSize > 0 && recordSize + _writeBuffer.position() <= _writeBuffer.capacity());
        _currentAddress += recordSize;
        _writeBuffer.position(_writeBuffer.position() + recordSize);
    }

    /**
     * Write a JH (journal header) record. This record must be written to the
     * beginning of the journal file. Note that this method does not call
     * {@link #prepareWriteBuffer(int)} - the write buffer needs to be ready to
     * receive the JH record.
     * 
     * @throws PersistitIOException
     */
    synchronized void writeJournalHeader() throws PersistitIOException {
        JH.putType(_writeBuffer);
        JournalRecord.putTimestamp(_writeBuffer, epochalTimestamp());
        JH.putVersion(_writeBuffer, VERSION);
        JH.putBlockSize(_writeBuffer, _blockSize);
        JH.putBaseJournalAddress(_writeBuffer, _baseAddress);
        JH.putCurrentJournalAddress(_writeBuffer, _currentAddress);
        JH.putJournalCreatedTime(_writeBuffer, _journalCreatedTime);
        JH.putFileCreatedTime(_writeBuffer, System.currentTimeMillis());
        JH.putPath(_writeBuffer, addressToFile(_currentAddress).getPath());
        final int recordSize = JournalRecord.getLength(_writeBuffer);
        _persistit.getIOMeter().chargeWriteOtherToJournal(recordSize, _currentAddress);
        advance(recordSize);
    }

    /**
     * Write the JE (journal end) record. This record must be written to the end
     * of each complete journal file. Note that this method does not call
     * {@link #prepareWriteBuffer(int)} - the write buffer needs to be ready to
     * receive the JE record.
     * 
     * @throws PersistitIOException
     */
    synchronized void writeJournalEnd() throws PersistitIOException {
        if (_writeBufferAddress != Long.MAX_VALUE) {
            //
            // prepareWriteBuffer contract guarantees there's always room in
            // the write buffer for this record.
            //
            JE.putType(_writeBuffer);
            JournalRecord.putTimestamp(_writeBuffer, epochalTimestamp());
            JournalRecord.putLength(_writeBuffer, JE.OVERHEAD);
            JE.putCurrentJournalAddress(_writeBuffer, _currentAddress);
            JE.putBaseAddress(_writeBuffer, _baseAddress);
            JE.putJournalCreatedTime(_writeBuffer, _journalCreatedTime);
            _persistit.getIOMeter().chargeWriteOtherToJournal(JE.OVERHEAD, _currentAddress);
            advance(JE.OVERHEAD);
        }
    }

    synchronized void writePageMap() throws PersistitIOException {
        int count = 0;
        for (final PageNode lastPageNode : _pageMap.values()) {
            PageNode pageNode = lastPageNode;
            while (pageNode != null) {
                count++;
                pageNode = pageNode.getPrevious();
            }
        }
        for (final PageNode lastPageNode : _branchMap.values()) {
            PageNode pageNode = lastPageNode;
            while (pageNode != null) {
                count++;
                pageNode = pageNode.getPrevious();
            }
        }

        final int recordSize = PM.OVERHEAD + PM.ENTRY_SIZE * count;
        prepareWriteBuffer(recordSize);
        PM.putType(_writeBuffer);
        JournalRecord.putLength(_writeBuffer, recordSize);
        JournalRecord.putTimestamp(_writeBuffer, epochalTimestamp());
        advance(PM.OVERHEAD);
        int offset = 0;
        for (final PageNode lastPageNode : _pageMap.values()) {
            PageNode pageNode = lastPageNode;
            while (pageNode != null) {
                PM.putEntry(_writeBuffer, offset / PM.ENTRY_SIZE, pageNode.getTimestamp(),
                        pageNode.getJournalAddress(), pageNode.getVolumeHandle(), pageNode.getPageAddress());

                offset += PM.ENTRY_SIZE;
                count--;
                if (count == 0 || offset + PM.ENTRY_SIZE >= _writeBuffer.remaining()) {
                    advance(offset);
                    offset = 0;
                }
                if (PM.ENTRY_SIZE >= _writeBuffer.remaining()) {
                    flush();
                }
                pageNode = pageNode.getPrevious();
            }
        }
        for (final PageNode lastPageNode : _branchMap.values()) {
            PageNode pageNode = lastPageNode;
            while (pageNode != null) {
                PM.putEntry(_writeBuffer, offset / PM.ENTRY_SIZE, pageNode.getTimestamp(),
                        pageNode.getJournalAddress(), pageNode.getVolumeHandle(), pageNode.getPageAddress());

                offset += PM.ENTRY_SIZE;
                count--;
                if (count == 0 || offset + PM.ENTRY_SIZE >= _writeBuffer.remaining()) {
                    advance(offset);
                    offset = 0;
                }
                if (PM.ENTRY_SIZE >= _writeBuffer.remaining()) {
                    flush();
                }
                pageNode = pageNode.getPrevious();
            }
        }
        Debug.$assert0.t(count == 0);
        _persistit.getIOMeter().chargeWriteOtherToJournal(recordSize, _currentAddress - recordSize);
    }

    synchronized void writeTransactionMap() throws PersistitIOException {
        pruneObsoleteTransactions(_lastValidCheckpoint.getTimestamp());
        int count = _liveTransactionMap.size();
        final int recordSize = TM.OVERHEAD + TM.ENTRY_SIZE * count;
        prepareWriteBuffer(recordSize);
        TM.putType(_writeBuffer);
        JournalRecord.putLength(_writeBuffer, recordSize);
        JournalRecord.putTimestamp(_writeBuffer, epochalTimestamp());
        advance(TM.OVERHEAD);
        int offset = 0;
        for (final TransactionMapItem ts : _liveTransactionMap.values()) {
            TM.putEntry(_writeBuffer, offset / TM.ENTRY_SIZE, ts.getStartTimestamp(), ts.getCommitTimestamp(), ts
                    .getStartAddress(), ts.getLastRecordAddress());
            offset += TM.ENTRY_SIZE;
            count--;
            if (count == 0 || offset + TM.ENTRY_SIZE >= _writeBuffer.remaining()) {
                advance(offset);
                offset = 0;
            }
            if (TM.ENTRY_SIZE >= _writeBuffer.remaining()) {
                flush();
            }
        }

        Debug.$assert0.t(count == 0);
        _persistit.getIOMeter().chargeWriteOtherToJournal(recordSize, _currentAddress - recordSize);
    }

    synchronized void writeCheckpointToJournal(final Checkpoint checkpoint) throws PersistitIOException {
        //
        // Make sure all prior journal entries are committed to disk before
        // writing this record.
        //
        force();
        //
        // Prepare room for CP.OVERHEAD bytes in the journal. If doing so
        // started a new journal file then there's no need to write another
        // CP record.
        //
        if (!prepareWriteBuffer(CP.OVERHEAD)) {
            final long address = _currentAddress;
            JournalRecord.putLength(_writeBuffer, CP.OVERHEAD);
            CP.putType(_writeBuffer);
            JournalRecord.putTimestamp(_writeBuffer, checkpoint.getTimestamp());
            CP.putSystemTimeMillis(_writeBuffer, checkpoint.getSystemTimeMillis());
            CP.putBaseAddress(_writeBuffer, _baseAddress);
            _persistit.getIOMeter().chargeWriteOtherToJournal(CP.OVERHEAD, _currentAddress);
            advance(CP.OVERHEAD);
            force();

            checkpointWritten(checkpoint);

            _persistit.getLogBase().checkpointWritten.log(checkpoint, address);
            _persistit.getIOMeter().chargeWriteOtherToJournal(CP.OVERHEAD, address);
        }

        _lastValidCheckpoint = checkpoint;
        _lastValidCheckpointJournalAddress = _currentAddress - CP.OVERHEAD;
        _lastValidCheckpointBaseAddress = _baseAddress;
    }

    void writePageToJournal(final Buffer buffer) throws PersistitIOException, PersistitInterruptedException {

        final Volume volume;
        final int recordSize;

        synchronized (this) {

            if (!buffer.isTemporary() && buffer.getTimestamp() < _lastValidCheckpoint.getTimestamp()) {
                _persistit.getLogBase().lateWrite.log(_lastValidCheckpoint, buffer);
            }

            volume = buffer.getVolume();
            int handle = handleForVolume(volume);
            int leftSize;
            int rightSize;
            if (buffer.isDataPage() || buffer.isIndexPage() || buffer.isGarbagePage()) {
                leftSize = buffer.getKeyBlockEnd();
                rightSize = buffer.getBufferSize() - buffer.getAlloc();
            } else {
                leftSize = buffer.getBufferSize();
                rightSize = 0;
            }

            recordSize = PA.OVERHEAD + leftSize + rightSize;

            prepareWriteBuffer(recordSize);
            Debug.$assert1.t(_writeBuffer.remaining() >= recordSize);

            final long address = _currentAddress;
            final int position = _writeBuffer.position();

            JournalRecord.putLength(_writeBuffer, recordSize);
            PA.putVolumeHandle(_writeBuffer, handle);
            PA.putType(_writeBuffer);
            JournalRecord.putTimestamp(_writeBuffer, buffer.isTemporary() ? -1 : buffer.getTimestamp());
            PA.putLeftSize(_writeBuffer, leftSize);
            PA.putBufferSize(_writeBuffer, buffer.getBufferSize());
            PA.putPageAddress(_writeBuffer, buffer.getPageAddress());
            advance(PA.OVERHEAD);

            if (leftSize > 0) {
                _writeBuffer.put(buffer.getBytes(), 0, leftSize);
                _writeBuffer.put(buffer.getBytes(), buffer.getBufferSize() - rightSize, rightSize);
            } else {
                _writeBuffer.put(buffer.getBytes());
            }
            Debug.$assert0.t(_writeBuffer.position() - position == recordSize);
            _currentAddress += recordSize - PA.OVERHEAD;

            final PageNode pageNode = new PageNode(handle, buffer.getPageAddress(), address, buffer.getTimestamp());
            PageNode oldPageNode = _pageMap.put(pageNode, pageNode);
<<<<<<< HEAD
            // Held back -- proposed in another branch
            // long checkpointTimestamp =
            // _persistit.getTimestampAllocator().getProposedCheckpointTimestamp();
            // if (oldPageNode != null && oldPageNode.getTimestamp() >
            // checkpointTimestamp
            // && buffer.getTimestamp() > checkpointTimestamp) {
            // oldPageNode = oldPageNode.getPrevious();
            // }
=======
            long checkpointTimestamp = _persistit.getTimestampAllocator().getProposedCheckpointTimestamp();
            if (oldPageNode != null && oldPageNode.getTimestamp() > checkpointTimestamp
                    && buffer.getTimestamp() > checkpointTimestamp) {
                oldPageNode = oldPageNode.getPrevious();
            }
>>>>>>> f3df2229
            pageNode.setPrevious(oldPageNode);
            _writePageCount++;
        }
        _persistit.getIOMeter().chargeWritePageToJournal(volume, buffer.getPageAddress(), buffer.getBufferSize(),
                _currentAddress - recordSize, urgency(), buffer.getIndex());
    }

    /**
     * package-private for unit tests only.
     * 
     * @param volume
     * @param handle
     * @throws PersistitIOException
     */
    synchronized void writeVolumeHandleToJournal(final Volume volume, final int handle) throws PersistitIOException {
        prepareWriteBuffer(IV.MAX_LENGTH);
        IV.putType(_writeBuffer);
        IV.putHandle(_writeBuffer, handle);
        IV.putVolumeId(_writeBuffer, volume.getId());
        JournalRecord.putTimestamp(_writeBuffer, epochalTimestamp());
        IV.putVolumeName(_writeBuffer, volume.getName());
        final int recordSize = JournalRecord.getLength(_writeBuffer);
        _persistit.getIOMeter().chargeWriteOtherToJournal(recordSize, _currentAddress);
        advance(recordSize);
    }

    synchronized void writeTreeHandleToJournal(final TreeDescriptor td, final int handle) throws PersistitIOException {
        prepareWriteBuffer(IT.MAX_LENGTH);
        IT.putType(_writeBuffer);
        IT.putHandle(_writeBuffer, handle);
        IT.putVolumeHandle(_writeBuffer, td.getVolumeHandle());
        JournalRecord.putTimestamp(_writeBuffer, epochalTimestamp());
        IT.putTreeName(_writeBuffer, td.getTreeName());
        final int recordSize = JournalRecord.getLength(_writeBuffer);
        _persistit.getIOMeter().chargeWriteOtherToJournal(recordSize, _currentAddress);
        advance(recordSize);
    }

    /**
     * <p>
     * Write a transaction or partial transaction to the journal as a TX record
     * containing a variable number of variable-length update records. The
     * supplied <code>buffer</code> contains the update records.
     * </p>
     * <p>
     * TX records typically represent a complete transaction, but in the case of
     * transactions with a large number of updates, there may be multiple TX
     * records. In that case each TX record but the last one written specifies a
     * commit timestamp value of zero indicating that the transaction has not
     * committed yet, and each TX record but the first one written specifies the
     * journal address of the previous one. These pointers allow the recovery
     * process find efficiently all the updates of a transaction that needs to
     * be rolled back.
     * </p>
     * 
     * @param buffer
     *            The buffer containing the update records
     * @param startTimestamp
     *            Transaction start timestamp
     * @param commitTimestamp
     *            Transaction commit timestamp, or 0 if the transaction has not
     *            committed yet
     * @param backchainAddress
     *            Journal address of previous TX record written by this
     *            transaction, or 0 if there is to previous record
     * 
     * @return
     * @throws PersistitIOException
     */
    synchronized long writeTransactionToJournal(final ByteBuffer buffer, final long startTimestamp,
            final long commitTimestamp, final long backchainAddress) throws PersistitIOException {
        buffer.flip();
        final int recordSize = TX.OVERHEAD + buffer.remaining();
        prepareWriteBuffer(recordSize);
        final long address = _currentAddress;
        TX.putLength(_writeBuffer, recordSize);
        TX.putType(_writeBuffer);
        TX.putTimestamp(_writeBuffer, startTimestamp);
        TX.putCommitTimestamp(_writeBuffer, commitTimestamp);
        TX.putBackchainAddress(_writeBuffer, backchainAddress);
        advance(TX.OVERHEAD);
        try {
            _writeBuffer.put(buffer);
        } finally {
            buffer.clear();
        }
        _currentAddress += recordSize - TX.OVERHEAD;
        if (commitTimestamp != ABORTED) {
            final long key = Long.valueOf(startTimestamp);
            TransactionMapItem item = _liveTransactionMap.get(key);
            if (item == null) {
                if (backchainAddress != 0) {
                    throw new IllegalStateException("Missing back-chained transaction for start timestamp "
                            + startTimestamp);
                }
                item = new TransactionMapItem(startTimestamp, address);
                _liveTransactionMap.put(startTimestamp, item);
            } else {
                if (backchainAddress == 0) {
                    throw new IllegalStateException("Duplicate transaction " + item);
                }
                if (item.isCommitted()) {
                    throw new IllegalStateException("Transaction already committed " + item);
                }
                item.setLastRecordAddress(address);
            }
            item.setCommitTimestamp(commitTimestamp);
        }
        return address;
    }

    static long fileToGeneration(final File file) {
        final Matcher matcher = PATH_PATTERN.matcher(file.getName());
        if (matcher.matches()) {
            // TODO - validate range
            return Long.parseLong(matcher.group(2));
        } else {
            return -1;
        }
    }

    static String fileToPath(final File file) {
        final Matcher matcher = PATH_PATTERN.matcher(file.getPath());
        if (matcher.matches()) {
            // TODO - validate range
            return matcher.group(1);
        } else {
            return null;
        }
    }

    static File generationToFile(final String path, final long generation) {
        return new File(String.format(PATH_FORMAT, path, generation));
    }

    File addressToFile(final long address) {
        return generationToFile(_journalFilePath, address / _blockSize);
    }

    long fileToAddress(final File file) {
        long generation = fileToGeneration(file);
        if (generation == -1) {
            return generation;
        } else {
            return generation * _blockSize;
        }
    }

    long addressToOffset(final long address) {
        return address % _blockSize;
    }

    public void close() throws PersistitIOException {

        synchronized (this) {
            _closed.set(true);
        }

        rollover();

        JournalCopier copier = _copier;
        _copier = null;
        if (copier != null) {
            _persistit.waitForIOTaskStop(copier);
        }

        JournalFlusher flusher = _flusher;
        _flusher = null;
        if (flusher != null) {
            _persistit.waitForIOTaskStop(flusher);
        }

        synchronized (this) {
            try {
                closeAllChannels();
            } catch (IOException ioe) {
                throw new PersistitIOException(ioe);
            } finally {
                _handleToTreeMap.clear();
                _handleToVolumeMap.clear();
                _volumeToHandleMap.clear();
                _treeToHandleMap.clear();
                _pageMap.clear();
                _writeBuffer = null;
            }
        }

    }

    private void closeAllChannels() throws IOException {
        synchronized (this) {
            try {
                for (final FileChannel channel : _journalFileChannels.values()) {
                    if (channel != null) {
                        channel.close();
                    }
                }

            } finally {
                _journalFileChannels.clear();
            }
        }
    }

    /**
     * Abruptly stop (using {@link Thread#stop()}) the copier and flusher
     * threads. This method should be used only by tests.
     */
    void crash() throws IOException {
        IOTaskRunnable.crash(_flusher);
        IOTaskRunnable.crash(_copier);
        //
        // Even when simulating a crash do this to release
        // channels and therefore allow disk space to be returned to
        // the OS when the files are deleted.
        //
        closeAllChannels();
    }

    /**
     * Flushes the write buffer
     * 
     * @throws PersistitIOException
     */
    synchronized long flush() throws PersistitIOException {
        final long address = _writeBufferAddress;
        if (address != Long.MAX_VALUE && _writeBuffer != null) {
            try {
                if (_writeBuffer.position() > 0) {
                    final FileChannel channel = getFileChannel(address);
                    Debug.$assert0.t(channel.size() == addressToOffset(address));
                    final int limit = _writeBuffer.limit();
                    final int position = _writeBuffer.position();

                    _writeBuffer.flip();
                    final int size = _writeBuffer.remaining();
                    boolean writeComplete = false;
                    try {
                        int written = 0;
                        while (written < size) {
                            written += channel.write(_writeBuffer, (_writeBufferAddress + _writeBuffer.position())
                                    % _blockSize);
                        }
                        writeComplete = true;
                        assert written == size;
                        _writeBufferAddress += size;
                        if (_writeBuffer.capacity() != _writeBufferSize) {
                            _writeBuffer = ByteBuffer.allocate(_writeBufferSize);
                        } else {
                            _writeBuffer.clear();
                        }
                        final long remaining = _blockSize - (_writeBufferAddress % _blockSize);
                        if (remaining < _writeBuffer.limit()) {
                            _writeBuffer.limit((int) remaining);
                        }
                    } finally {
                        if (!writeComplete) {
                            // If the buffer didn't get written, perhaps due to
                            // an interrupt, then restore its position and limit
                            // to enable a retry.
                            _writeBuffer.limit(limit).position(position);
                        }
                    }
                    _persistit.getIOMeter().chargeFlushJournal(size, address);
                    return _writeBufferAddress;
                }
            } catch (IOException e) {
                throw new PersistitIOException("IOException while writing to file " + addressToFile(address), e);
            }
        }
        return Long.MAX_VALUE;
    }

    /**
     * Force all data written to the journal file to disk.
     */
    public void force() throws PersistitIOException {
        long address = Long.MAX_VALUE;
        try {
            address = flush();
            if (address != Long.MAX_VALUE) {
                final FileChannel channel = getFileChannel(address);
                channel.force(false);
            }
        } catch (IOException e) {
            throw new PersistitIOException("IOException while writing to file " + addressToFile(address), e);
        }
    }

    /**
     * Maps a ByteBuffer to a file address, as needed to ensure client methods
     * can write their records. This method modifies the values of _writeBuffer,
     * _writeBufferAddress, and in case a new journal file is prepared (a
     * "roll-over" event), it also modifies _currentAddress to reflect the
     * current address in the new file.
     * 
     * @param size
     *            Size of record to be written
     * @return <code>true</code> iff a new journal file was started
     * @throws PersistitIOException
     */
    private boolean prepareWriteBuffer(final int size) throws PersistitIOException {
        boolean newJournalFile = false;
        if (_currentAddress % _blockSize == 0) {
            flush();
            _writeBufferAddress = _currentAddress;
            startJournalFile();
            newJournalFile = true;
        }
        Debug.$assert0.t(_writeBufferAddress + _writeBuffer.position() == _currentAddress);
        //
        // If the current journal file has room for the record, then return.
        //
        if (_writeBuffer.remaining() > size + JE.OVERHEAD) {
            return newJournalFile;
        }
        //
        // Otherwise, flush the write buffer and try again
        flush();

        if (_writeBuffer.remaining() > size + JE.OVERHEAD) {
            return newJournalFile;
        }
        //
        // In the special case of a record which may be longer than
        // the capacity of the buffer (e.g., the PageMap), then check whether
        // there is enough room in the file to hold the entire map. In that case
        // then the buffer is prepared because the PM and TM writers know how to
        // fill the buffer multiple times.
        //
        if (_writeBuffer.remaining() == _writeBuffer.capacity()) {
            long remaining = _blockSize - (_currentAddress % _blockSize);
            if (remaining > size + JE.OVERHEAD) {
                return newJournalFile;
            }
        }
        //
        // Finally if there's still not enough room we're committed to
        // rolling the journal.
        //
        rollover();
        startJournalFile();
        return true;
    }

    synchronized void rollover() throws PersistitIOException {
        if (_writeBufferAddress != Long.MAX_VALUE) {
            writeJournalEnd();
            flush();

            try {
                final long length = _currentAddress % _blockSize;
                final boolean matches = length == (_writeBuffer.position() + _writeBufferAddress) % _blockSize;
                final FileChannel channel = getFileChannel(_currentAddress);
                Debug.$assert0.t(matches);
                if (matches) {
                    channel.truncate(length);
                }
                channel.force(true);
            } catch (IOException ioe) {
                throw new PersistitIOException(ioe);
            }
            _currentAddress = ((_currentAddress / _blockSize) + 1) * _blockSize;
            _writeBuffer.clear();
            _writeBufferAddress = _currentAddress;
            _isNewEpoch = false;
        }
    }

    /**
     * Timestamp marking the Page Map, Transaction Map and other records in the
     * journal header. This timestamp is used to discriminate between pages in a
     * "branch" history and the live history. See comments in
     * {@link RecoveryManager#scanLoadPageMap(long, long, int)} for details.
     * 
     * @return either the current timestamp or the timestamp of the last valid
     *         checkpoint, depending on whether this journal file starts a new
     *         epoch.
     */
    private long epochalTimestamp() {
        return _isNewEpoch ? getLastValidCheckpointTimestamp() : _persistit.getCurrentTimestamp();
    }

    private void startJournalFile() throws PersistitIOException {
        //
        // Write the beginning of a new journal file.
        //
        // The information written here is designed to accelerate recovery.
        // The recovery process can simply read the JournalHeader and
        // subsequent records from the last journal file to load the page
        // map and live transaction map. The journal file is valid for
        // recovery only if the CP (checkpoint) record is present in the
        // recovered file.
        //
        writeJournalHeader();
        //
        // Write IV (identify volume) records for each volume in the handle
        // map
        //
        for (final Map.Entry<Integer, Volume> entry : _handleToVolumeMap.entrySet()) {
            writeVolumeHandleToJournal(entry.getValue(), entry.getKey().intValue());
        }
        //
        // Write IT (identify tree) records for each tree in the handle
        // map
        //
        for (final Map.Entry<Integer, TreeDescriptor> entry : _handleToTreeMap.entrySet()) {
            writeTreeHandleToJournal(entry.getValue(), entry.getKey().intValue());
        }
        //
        // Write the PM (Page Map) record
        //
        writePageMap();
        //
        // Write the TM (Transaction Map) record
        //
        writeTransactionMap();
        //
        // Finally, write the current CP (checkpoint) record.
        //
        writeCheckpointToJournal(_lastValidCheckpoint);
    }

    /**
     * Return the <code>FileChannel</code> for the journal file containing the
     * supplied <code>address</code>. If necessary, create a new
     * {@link MediatedFileChannel}.
     * 
     * @param address
     *            the journal address of a record in the journal for which the
     *            corresponding channel will be returned
     * @throws PersistitIOException
     *             if the <code>MediatedFileChannel</code> cannot be created
     */
    synchronized FileChannel getFileChannel(long address) throws PersistitIOException {
        if (address < _deleteBoundaryAddress || address > _currentAddress + _blockSize) {
            throw new IllegalArgumentException("Invalid journal address " + address + " outside of range ("
                    + _baseAddress + ":" + (_currentAddress + _blockSize) + ")");
        }
        final long generation = address / _blockSize;
        FileChannel channel = _journalFileChannels.get(generation);
        if (channel == null) {
            try {
                channel = new MediatedFileChannel(addressToFile(address), "rw");
                _journalFileChannels.put(generation, channel);
            } catch (IOException ioe) {
                throw new PersistitIOException(ioe);
            }
        }
        return channel;
    }

    /**
     * Set the copyFast flag and then wait until all checkpointed pages have
     * been copied to their respective volumes, allowing the journal files to be
     * deleted. Pages modified after the last valid checkpoint cannot be copied.
     * <p>
     * Does nothing of the <code>appendOnly</code> is set.
     * 
     * @throws PersistitException
     */
    public void copyBack() throws PersistitException {
        if (!_appendOnly.get()) {
            _copyFast.set(true);
            while (_copyFast.get()) {
                _copier.kick();
                Util.sleep(Persistit.SHORT_DELAY);
            }
        }
    }

    /**
     * Remove transactions and PageNode entries when possible due to completion
     * of a new checkpoint.
     * 
     * @param checkpoint
     */
    private void checkpointWritten(final Checkpoint checkpoint) {

        //
        // Will become the earliest timestamp of any record needed to
        // be retained for recovery. For transactions containing LONG_RECORD
        // pages, those pages may be written to the journal with timestamps
        // earlier than the commitTimestamp of the transaction. The are
        // guaranteed to be written with timestamp values later than the
        // transaction's startTimestamp. Therefore we can't cull PageMap entries
        // later than this recoveryTimestamp because the pages they refer to may
        // be needed for recovery.
        //
        long recoveryTimestamp = checkpoint.getTimestamp();
        long earliest = pruneObsoleteTransactions(recoveryTimestamp);
        recoveryTimestamp = Math.min(recoveryTimestamp, earliest);
        //
        // Remove all but the most recent PageNode version before the
        // checkpoint.
        //
        for (final PageNode pageNode : _pageMap.values()) {
            for (PageNode pn = pageNode; pn != null; pn = pn.getPrevious()) {
                if (pn.getTimestamp() < recoveryTimestamp) {
                    pn.setPrevious(null);
                    break;
                }
            }
        }

        //
        // Remove any PageNode from the branchMap having a timestamp less
        // than the checkpoint. Generally all such entries are removed after
        // the first checkpoint that has been established after recovery.
        //
        for (final Iterator<PageNode> iterator = _branchMap.values().iterator(); iterator.hasNext();) {
            final PageNode pageNode = iterator.next();
            if (pageNode.getTimestamp() < recoveryTimestamp) {
                iterator.remove();
            }
        }

        checkpoint.completed();
    }

    /**
     * Remove obsolete TransactionMapItem instances from the live transaction
     * map. An instance is obsolete if it refers to a transaction that committed
     * earlier than that last valid checkpoint (because all of the effects of
     * that transaction are now check-pointed into the B-Trees themselves) or if
     * it is from an aborted transaction that has no remaining MVV values.
     * 
     * @param timestamp
     * @return
     */
    private long pruneObsoleteTransactions(final long timestamp) {
        long earliest = Long.MAX_VALUE;
        List<TransactionMapItem> toPrune = new ArrayList<TransactionMapItem>();
        //
        // Remove any committed transactions that committed before the
        // checkpoint. No need to keep a record of such a transaction since it's
        // updates are now fully written to the journal in modified page images.
        //
        synchronized (this) {
            for (final Iterator<TransactionMapItem> iterator = _liveTransactionMap.values().iterator(); iterator
                    .hasNext();) {
                final TransactionMapItem ts = iterator.next();
                if (ts.isCommitted()) {
                    if (ts.getCommitTimestamp() < timestamp) {
                        iterator.remove();
                    } else if (ts.getStartTimestamp() < earliest) {
                        earliest = ts.getStartTimestamp();
                    }
                } else {
                    final TransactionStatus status;
                    status = _persistit.getTransactionIndex().getStatus(ts.getStartTimestamp());
                    if (status == null || status.getMvvCount() == 0) {
                        iterator.remove();
                    } else {
                        toPrune.add(ts);
                    }
                }
            }
        }
        for (final TransactionMapItem item : toPrune) {
            try {
                _player.applyTransaction(item, _listener);
            } catch (PersistitException e) {
                _persistit.getLogBase().pruneException.log(e, item);
            }
        }
        return earliest;
    }

    static class TreeDescriptor {

        final int _volumeHandle;

        final String _treeName;

        TreeDescriptor(final int volumeHandle, final String treeName) {
            _volumeHandle = volumeHandle;
            _treeName = treeName;
        }

        int getVolumeHandle() {
            return _volumeHandle;
        }

        String getTreeName() {
            return _treeName;
        }

        public boolean equals(final Object obj) {
            if (obj == null || !(obj instanceof TreeDescriptor)) {
                return false;
            }
            final TreeDescriptor td = (TreeDescriptor) obj;
            return td._treeName.equals(_treeName) && td._volumeHandle == _volumeHandle;
        }

        public int hashCode() {
            return _treeName.hashCode() ^ _volumeHandle;
        }

        @Override
        public String toString() {
            return "{" + _volumeHandle + "}" + _treeName;
        }
    }

    /**
     * A PageNode represents the existence of a copy of a page in the journal.
     * It links to previously created PageNode objects which refer to earlier
     * versions of the same page. These earlier instances are truncated whenever
     * a later version of the same page has been checkpointed.
     * 
     * PageNode instances are designed to serve as both Key and Value fields of
     * the _pageNodeMap. The general rubric when adding a page to the journal is
     * to construct a PageNode representing the page image, and then use it to
     * perform a lookup in the _pageNodeMap. If there is no matching PageNode
     * already in the map then simply add the new one. If there is a matching
     * PageNode, link it to the new one then replace the entry in the map.
     * 
     * This class implement Comparable on the page address. This is used in
     * forming a sorted set of PageNodes so that we can copy pages in roughly
     * sequential order to each Volume file.
     */
    static class PageNode {

        final int _volumeHandle;

        final long _pageAddress;

        final long _journalAddress;

        final long _timestamp;

        int _offset;

        PageNode _previous;

        PageNode(final int volumeHandle, final long pageAddress, final long journalAddress, final long timestamp) {
            this._volumeHandle = volumeHandle;
            this._pageAddress = pageAddress;
            this._journalAddress = journalAddress;
            this._timestamp = timestamp;
        }

        /**
         * @return the previous
         */
        public PageNode getPrevious() {
            return _previous;
        }

        /**
         * @param previous
         *            the previous to set
         */
        public void setPrevious(PageNode previous) {
            this._previous = previous;
        }

        /**
         * @return the volumeHandle
         */
        public int getVolumeHandle() {
            return _volumeHandle;
        }

        /**
         * @return the pageAddress
         */
        public long getPageAddress() {
            return _pageAddress;
        }

        /**
         * @return the journalAddress
         */
        public long getJournalAddress() {
            return _journalAddress;
        }

        /**
         * @return the timestamp
         */
        public long getTimestamp() {
            return _timestamp;
        }

        public void setOffset(final int offset) {
            _offset = offset;
        }

        public int getOffset() {
            return _offset;
        }

        @Override
        public int hashCode() {
            return _volumeHandle ^ (int) _pageAddress ^ (int) (_pageAddress >>> 32);
        }

        @Override
        public boolean equals(Object obj) {
            if (obj == null || !(obj instanceof PageNode)) {
                return false;
            }
            final PageNode pn = (PageNode) obj;
            return _pageAddress == pn._pageAddress && _volumeHandle == pn._volumeHandle;
        }

        @Override
        public String toString() {
            return String.format("[%d]%d@%d{%d}%s", _volumeHandle, _pageAddress, _journalAddress, _timestamp,
                    _previous == null ? "" : "+");
        }

        public String toString(final JournalManager jman) {
            final Volume volume = jman._handleToVolumeMap.get(_volumeHandle);
            if (volume == null) {
                return toString();
            }
            return String.format("%s:%d@%d{%d}%s", volume, _pageAddress, _journalAddress, _timestamp,
                    _previous == null ? "" : "+");
        }

        public String toStringPageAddress(final VolumeHandleLookup lvh) {
            final Volume volume = lvh.lookupVolumeHandle(_volumeHandle);
            return String.format("%s:%d", volume == null ? String.valueOf(_volumeHandle) : volume.toString(),
                    _pageAddress);
        }

        public String toStringJournalAddress(final VolumeHandleLookup lvn) {
            return String.format("%d{%d}%s", _journalAddress, _timestamp, _previous == null ? "" : "+");

        }

        final static Comparator<PageNode> READ_COMPARATOR = new Comparator<PageNode>() {

            @Override
            public int compare(PageNode a, PageNode b) {
                return a.getJournalAddress() > b.getJournalAddress() ? 1 : a.getJournalAddress() < b
                        .getJournalAddress() ? -1 : 0;
            }
        };

        final static Comparator<PageNode> WRITE_COMPARATOR = new Comparator<PageNode>() {

            @Override
            public int compare(PageNode a, PageNode b) {
                if (a.getVolumeHandle() != b.getVolumeHandle()) {
                    return a.getVolumeHandle() < b._volumeHandle ? -1 : 1;
                }
                return a.getPageAddress() < b.getPageAddress() ? -1 : a.getPageAddress() > b.getPageAddress() ? 1 : 0;
            }
        };
    }

    static class TransactionMapItem implements Comparable<TransactionMapItem> {

        private final long _startAddress;

        private final long _startTimestamp;

        private long _commitTimestamp;

        private long _lastRecordAddress;

        TransactionMapItem(final long startTimestamp, final long address) {
            _startTimestamp = startTimestamp;
            _commitTimestamp = 0;
            _startAddress = address;
            _lastRecordAddress = address;
        }

        long getStartAddress() {
            return _startAddress;
        }

        long getStartTimestamp() {
            return _startTimestamp;
        }

        long getCommitTimestamp() {
            return _commitTimestamp;
        }

        long getLastRecordAddress() {
            return _lastRecordAddress;
        }

        void setCommitTimestamp(final long commitTimestamp) {
            _commitTimestamp = commitTimestamp;
        }

        void setLastRecordAddress(final long address) {
            _lastRecordAddress = address;
        }

        boolean isCommitted() {
            return _commitTimestamp > 0;
        }

        @Override
        public String toString() {
            return String.format("TStatus %,d{%,d}%s", _startAddress, _commitTimestamp, isCommitted() ? "c" : "u");
        }

        @Override
        public int compareTo(TransactionMapItem ts) {
            if (isCommitted()) {
                return ts.getCommitTimestamp() < _commitTimestamp ? 1 : ts.getCommitTimestamp() > _commitTimestamp ? -1
                        : 0;
            } else {
                return ts.isCommitted() ? -1 : ts.getStartTimestamp() < _startTimestamp ? 1
                        : ts.getStartTimestamp() > _startTimestamp ? -1 : 0;
            }
        }

    }

    private class JournalCopier extends IOTaskRunnable {

        private final ByteBuffer _bb = ByteBuffer.allocate(DEFAULT_COPY_BUFFER_SIZE);
        private List<PageNode> _copyList = new ArrayList<PageNode>(_copiesPerCycle);
        int _lastCyclePagesWritten;

        JournalCopier() {
            super(JournalManager.this._persistit);
        }

        void start() {
            start("JOURNAL_COPIER", _copierInterval);
        }

        @Override
        public void runTask() throws Exception {

            if (!_appendOnly.get()) {
                _copying.set(true);
                try {
                    pruneObsoleteTransactions(_lastValidCheckpoint.getTimestamp());
                    selectForCopy(_copyList);
                    if (!_copyList.isEmpty()) {
                        readForCopy(_copyList, _bb);
                    }
                    if (!_copyList.isEmpty()) {
                        writeForCopy(_copyList, _bb);
                    }
                    cleanupForCopy(_copyList);
                    _lastCyclePagesWritten = _copyList.size();
                    if (_copyList.isEmpty()) {
                        _copyFast.set(false);
                    }
                } finally {
                    _copying.set(false);
                }
            }
        }

        @Override
        protected boolean shouldStop() {
            return _closed.get();
        }

        @Override
        /**
         * Return a nice interval, in milliseconds, to wait between
         * copierCycle invocations. The interval decreases as interval 
         * goes up, and becomes zero when the urgency is 10. The interval
         * is also zero if there has be no recent I/O activity invoked
         * by other activities.
         */
        public long getPollInterval() {
            IOMeter iom = _persistit.getIOMeter();
            long pollInterval = super.getPollInterval();
            int urgency = urgency();

            if (_lastCyclePagesWritten == 0) {
                return pollInterval;
            }

            if (urgency >= ALMOST_URGENT) {
                return 0;
            }

            int divisor = 1;

            if (iom.recentCharge() < iom.getQuiescentIOthreshold()) {
                divisor = URGENT - HALF_URGENT;
            } else if (urgency > HALF_URGENT) {
                divisor = urgency - HALF_URGENT;
            }

            return super.getPollInterval() / divisor;
        }
    }

    private class JournalFlusher extends IOTaskRunnable {

        long _lastLogMessageTime = 0;
        Exception _lastException = null;

        JournalFlusher() {
            super(JournalManager.this._persistit);
        }

        void start() {
            start("JOURNAL_FLUSHER", _flushInterval);
        }

        @Override
        protected void runTask() {
            _flushing.set(true);
            final long now = System.nanoTime();
            try {
                try {
                    force();

                } catch (Exception e) {
                    if (e instanceof InterruptedException) {
                        _closed.set(true);
                    }
                    if (_lastException == null || !e.getClass().equals(_lastException.getClass())
                            || now - _lastLogMessageTime > -_logRepeatInterval) {
                        _lastLogMessageTime = now;
                        _lastException = e;
                        _persistit.getLogBase().journalWriteError.log(e, addressToFile(_writeBufferAddress));
                    }
                }
            } finally {
                _flushing.set(false);
            }
        }

        @Override
        protected boolean shouldStop() {
            return _closed.get();
        }
    }

    synchronized void selectForCopy(final List<PageNode> list) {
        list.clear();
        if (!_appendOnly.get()) {
            final long timeStampUpperBound = Math.min(getLastValidCheckpointTimestamp(), _copierTimestampLimit);
            for (long addr = (_baseAddress / _blockSize) * _blockSize; list.size() < _copiesPerCycle
                    && addr < _currentAddress; addr += _blockSize) {
                for (final PageNode pageNode : _pageMap.values()) {
                    for (PageNode pn = pageNode; pn != null; pn = pn.getPrevious()) {
                        if (pn.getTimestamp() < timeStampUpperBound && (pn.getJournalAddress() >= addr)
                                && (pn.getJournalAddress() < addr + _blockSize)) {
                            list.add(pn);
                            break;
                        }
                    }
                    if (list.size() >= _copiesPerCycle) {
                        break;
                    }
                }
            }
        }
    }

    void readForCopy(final List<PageNode> list, final ByteBuffer bb) throws PersistitException {
        Collections.sort(list, PageNode.READ_COMPARATOR);
        bb.clear();

        Volume volume = null;
        int handle = -1;

        for (final Iterator<PageNode> iterator = list.iterator(); iterator.hasNext();) {
            if (_closed.get() && !_copyFast.get() || _appendOnly.get()) {
                list.clear();
                break;
            }
            final PageNode pageNode = iterator.next();
            if (pageNode.getVolumeHandle() != handle) {
                handle = -1;
                volume = _handleToVolumeMap.get(pageNode.getVolumeHandle());
                if (volume == null) {
                    // TODO
                } else {
                    volume = _persistit.getVolume(volume.getName());
                }
            }
            if (volume == null || volume.isClosed()) {
                // Remove from the List so that below we won't remove it from
                // from the pageMap.
                iterator.remove();
                continue;
            }

            volume.verifyId(volume.getId());

            final int at = bb.position();
            final long pageAddress;
            try {
                pageAddress = readPageBufferFromJournal(pageNode, bb);
            } catch (PersistitIOException ioe) {
                _persistit.getLogBase().copyException.log(ioe, volume, pageNode.getPageAddress(), pageNode
                        .getJournalAddress());
                throw ioe;
            }

            Debug.$assert0.t(pageAddress == pageNode.getPageAddress());
            pageNode.setOffset(at);

            if (bb.limit() - at != volume.getStructure().getPageSize()) {
                throw new CorruptJournalException(pageNode.toStringPageAddress(this) + " bufferSize " + bb.limit()
                        + " does not match " + volume + " bufferSize " + volume.getPageSize() + " at "
                        + pageNode.toStringJournalAddress(this));
            }

            bb.position(bb.limit());
        }
    }

    void writeForCopy(final List<PageNode> list, final ByteBuffer bb) throws PersistitException {
        Collections.sort(list, PageNode.WRITE_COMPARATOR);
        Volume volume = null;
        int handle = -1;

        final HashSet<Volume> volumes = new HashSet<Volume>();
        for (final Iterator<PageNode> iterator = list.iterator(); iterator.hasNext();) {
            if (_closed.get() && !_copyFast.get() || _appendOnly.get()) {
                list.clear();
                break;
            }

            final PageNode pageNode = iterator.next();
            if (pageNode.getVolumeHandle() != handle) {
                handle = -1;
                volume = _handleToVolumeMap.get(pageNode.getVolumeHandle());
                if (volume == null) {
                    // TODO
                } else {
                    volume = _persistit.getVolume(volume.getName());
                }
            }

            if (volume == null || volume.isClosed()) {
                // Remove from the List so that below we won't remove it from
                // from
                // the pageMap.
                iterator.remove();
                continue;
            }

            final long pageAddress = pageNode.getPageAddress();
            volume.getStorage().extend(pageAddress);
            final int pageSize = volume.getPageSize();
            final int at = pageNode.getOffset();
            bb.limit(bb.capacity()).position(at).limit(at + pageSize);

            try {
                volume.getStorage().writePage(bb, pageAddress);
            } catch (PersistitIOException ioe) {
                _persistit.getLogBase().copyException.log(ioe, volume, pageNode.getPageAddress(), pageNode
                        .getJournalAddress());
                throw ioe;
            }

            volumes.add(volume);
            _copiedPageCount++;
            _persistit.getIOMeter().chargeCopyPageToVolume(volume, pageAddress, volume.getPageSize(),
                    pageNode.getJournalAddress(), _copyFast.get() ? URGENT : urgency());
        }

        for (final Volume vol : volumes) {
            vol.getStorage().force();
        }
    }

    private void cleanupForCopy(final List<PageNode> list) throws PersistitException {
        //
        // Files and FileChannels no longer needed for recovery.
        //
        final List<FileChannel> obsoleteFileChannels = new ArrayList<FileChannel>();
        final List<File> obsoleteFiles = new ArrayList<File>();

        // Address of the first file needed for recovery
        long deleteBoundary = 0;

        synchronized (this) {
            for (final PageNode copiedPageNode : list) {
                PageNode pageNode = _pageMap.get(copiedPageNode);
                if (pageNode.getJournalAddress() == copiedPageNode.getJournalAddress()) {
                    _pageMap.remove(pageNode);
                } else {
                    PageNode previous = pageNode.getPrevious();
                    while (previous != null) {
                        if (previous.getJournalAddress() == copiedPageNode.getJournalAddress()) {
                            // No need to keep that previous entry, or any of
                            // its predecessors
                            pageNode.setPrevious(null);
                            break;
                        } else {
                            pageNode = previous;
                            previous = pageNode.getPrevious();
                        }
                    }
                }
            }
            //
            // Will hold the address of the first record containing information
            // not yet copied back into a Volume, and therefore required for
            // recovery.
            //
            long recoveryBoundary = _currentAddress;
            //
            // Detect first journal address holding a mapped page
            // required for recovery
            //
            for (final PageNode pageNode : _pageMap.values()) {
                //
                // If there are multiple versions, we need to keep
                // the most recent one that has been checkpointed.
                //
                for (PageNode pn = pageNode; pn != null; pn = pn.getPrevious()) {
                    if (pn.getJournalAddress() < recoveryBoundary) {
                        recoveryBoundary = pn.getJournalAddress();
                    }
                }
            }
            //
            // Detect first journal address still holding an uncheckpointed
            // Transaction required for recovery.
            //
            for (final Iterator<TransactionMapItem> iterator = _liveTransactionMap.values().iterator(); iterator
                    .hasNext();) {
                final TransactionMapItem ts = iterator.next();
                if (ts.getStartAddress() < recoveryBoundary) {
                    recoveryBoundary = ts.getStartAddress();
                }
            }

            _baseAddress = recoveryBoundary;
            for (deleteBoundary = _deleteBoundaryAddress; deleteBoundary + _blockSize <= _lastValidCheckpointBaseAddress; deleteBoundary += _blockSize) {
                final long generation = deleteBoundary / _blockSize;
                final FileChannel channel = _journalFileChannels.remove(generation);
                if (channel != null) {
                    obsoleteFileChannels.add(channel);
                }
                obsoleteFiles.add(addressToFile(deleteBoundary));
            }
            //
            // Conditions mean that there is no active content in the
            // journal and the current journal file has more than RT bytes
            // in it where RT is the "rolloverThreshold". When these
            // conditions are met then we force a rollover and cause the
            // current journal file to be deleted. This behavior keeps
            // the journal small when there are no un-checkpointed pages
            // or transactions.
            //
            if (_baseAddress == _currentAddress && _lastValidCheckpointBaseAddress >= _currentAddress - CP.OVERHEAD
                    && (_currentAddress % _blockSize) > rolloverThreshold()) {
                final FileChannel channel = _journalFileChannels.remove(_currentAddress / _blockSize);
                if (channel != null) {
                    obsoleteFileChannels.add(channel);
                }
                obsoleteFiles.add(addressToFile(_currentAddress));
                rollover();
                _baseAddress = _currentAddress;
            }
        }

        for (final FileChannel channel : obsoleteFileChannels) {
            if (channel != null) {
                try {
                    channel.close();
                } catch (IOException e) {
                    // TODO - log this?
                    // Ignored for now - this simply means we can't close
                    // a file we don't need any more.
                }
            }
        }

        boolean deleted = true;
        for (final File file : obsoleteFiles) {
            if (!file.delete()) {
                deleted = false;
                // TODO - log this.
                // Ignored for now - this simply means we can't delete
                // a file we don't need any more.
            }
        }
        if (deleted) {
            _deleteBoundaryAddress = deleteBoundary;
        }
    }

    private class JournalTransactionPlayerSupport implements TransactionPlayerSupport {

        final ByteBuffer _readBuffer = ByteBuffer.allocate(Transaction.TRANSACTION_BUFFER_SIZE);

        @Override
        public void read(long address, int size) throws PersistitIOException {
            _readBuffer.clear().limit(size);
            readFully(_readBuffer, address);
        }

        @Override
        public ByteBuffer getReadBuffer() {
            return _readBuffer;
        }

        @Override
        public void convertToLongRecord(Value value, int treeHandle, long address, long commitTimestamp)
                throws PersistitException {
            throw new UnsupportedOperationException();
        }

        @Override
        public Persistit getPersistit() {
            return _persistit;
        }

        @Override
        public TreeDescriptor handleToTreeDescriptor(int treeHandle) {
            return _handleToTreeMap.get(treeHandle);
        }

        @Override
        public Volume handleToVolume(int volumeHandle) {
            return _handleToVolumeMap.get(volumeHandle);
        }

    }

    class ProactiveRollbackListener implements TransactionPlayerListener {

        @Override
        public void store(final long address, final long timestamp, Exchange exchange) throws PersistitException {
            exchange.prune();
        }

        @Override
        public void removeKeyRange(final long address, final long timestamp, Exchange exchange, final Key from,
                final Key to) throws PersistitException {
            exchange.prune(from, to);
        }

        @Override
        public void removeTree(final long address, final long timestamp, Exchange exchange) throws PersistitException {
            // TODO
        }

        @Override
        public void delta(final long address, final long timestamp, final Tree tree, final int index,
                final int accumulatorType, final long value) throws PersistitException {
            // Nothing to to undo.
        }

        @Override
        public void startRecovery(long address, long timestamp) throws PersistitException {
            // Default: do nothing
        }

        @Override
        public void startTransaction(long address, long startTimestamp, final long commitTimestamp)
                throws PersistitException {
            // Default: do nothing
        }

        @Override
        public void endTransaction(long address, long timestamp) throws PersistitException {
            final TransactionStatus ts = _persistit.getTransactionIndex().getStatus(timestamp);
            assert ts != null : "Missing TransactionStatus for timestamp " + timestamp;
            assert ts.getMvvCount() == 0 : "Pruning all updates left remaining mvv count in " + ts;
        }

        @Override
        public void endRecovery(long address, long timestamp) throws PersistitException {
            // Default: do nothing
        }
    }

    private long rolloverThreshold() {
        return _closed.get() ? 0 : ROLLOVER_THRESHOLD;
    }

    /**
     * @return number of internal handle values that have been assigned so far
     */
    public int getHandleCount() {
        return _handleCounter;
    }

    /**
     * For use only by unit tests that test page maps, etc.
     * 
     * @param handleToVolumeMap
     */
    synchronized void unitTestInjectVolumes(final Map<Integer, Volume> handleToVolumeMap) {
        _handleToVolumeMap.putAll(handleToVolumeMap);
    }

    /**
     * For use only by unit tests that test page maps, etc.
     * 
     * @param handleToVolumeMap
     */
    void unitTestInjectPageMap(final Map<PageNode, PageNode> pageMap) {
        _pageMap.putAll(pageMap);
    }

    void unitTestInjectTransactionMap(final Map<Long, TransactionMapItem> transactionMap) {
        _liveTransactionMap.putAll(transactionMap);
    }

    void unitTestClearTransactionMap() {
        _liveTransactionMap.clear();
    }
}<|MERGE_RESOLUTION|>--- conflicted
+++ resolved
@@ -112,10 +112,6 @@
 
     private String _journalFilePath;
 
-    private TransactionPlayer _player = new TransactionPlayer(new JournalTransactionPlayerSupport());
-
-    private TransactionPlayerListener _listener = new ProactiveRollbackListener();
-
     /**
      * Address of first available byte in the journal. This is usually the
      * address of the next record to be written, but if that next record
@@ -170,9 +166,11 @@
 
     private long _logRepeatInterval = DEFAULT_LOG_REPEAT_INTERVAL;
 
-    public JournalManager(final Persistit persistit) {
-        _persistit = persistit;
-    }
+    private TransactionPlayer _player = new TransactionPlayer(new JournalTransactionPlayerSupport());
+
+    private TransactionPlayerListener _listener = new ProactiveRollbackListener();
+    
+    private AtomicBoolean _rollbackPruning = new AtomicBoolean(true);
 
     /**
      * <p>
@@ -346,6 +344,15 @@
     }
 
     @Override
+    public void setRollbackPruningEnabled(boolean rollbackPruning) {
+        _rollbackPruning.set(rollbackPruning);
+    }
+
+    public JournalManager(final Persistit persistit) {
+        _persistit = persistit;
+    }
+
+    @Override
     public boolean isClosed() {
         return _closed.get();
     }
@@ -353,6 +360,11 @@
     @Override
     public boolean isCopying() {
         return _copying.get();
+    }
+
+    @Override
+    public boolean isRollbackPruningEnabled() {
+        return _rollbackPruning.get();
     }
 
     @Override
@@ -883,22 +895,11 @@
 
             final PageNode pageNode = new PageNode(handle, buffer.getPageAddress(), address, buffer.getTimestamp());
             PageNode oldPageNode = _pageMap.put(pageNode, pageNode);
-<<<<<<< HEAD
-            // Held back -- proposed in another branch
-            // long checkpointTimestamp =
-            // _persistit.getTimestampAllocator().getProposedCheckpointTimestamp();
-            // if (oldPageNode != null && oldPageNode.getTimestamp() >
-            // checkpointTimestamp
-            // && buffer.getTimestamp() > checkpointTimestamp) {
-            // oldPageNode = oldPageNode.getPrevious();
-            // }
-=======
             long checkpointTimestamp = _persistit.getTimestampAllocator().getProposedCheckpointTimestamp();
             if (oldPageNode != null && oldPageNode.getTimestamp() > checkpointTimestamp
                     && buffer.getTimestamp() > checkpointTimestamp) {
                 oldPageNode = oldPageNode.getPrevious();
             }
->>>>>>> f3df2229
             pageNode.setPrevious(oldPageNode);
             _writePageCount++;
         }
@@ -1452,7 +1453,7 @@
                     status = _persistit.getTransactionIndex().getStatus(ts.getStartTimestamp());
                     if (status == null || status.getMvvCount() == 0) {
                         iterator.remove();
-                    } else {
+                    } else if (isRollbackPruningEnabled()) {
                         toPrune.add(ts);
                     }
                 }
