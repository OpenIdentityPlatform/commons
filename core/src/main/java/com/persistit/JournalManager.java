/**
 * END USER LICENSE AGREEMENT (“EULA”)
 *
 * READ THIS AGREEMENT CAREFULLY (date: 9/13/2011):
 * http://www.akiban.com/licensing/20110913
 *
 * BY INSTALLING OR USING ALL OR ANY PORTION OF THE SOFTWARE, YOU ARE ACCEPTING
 * ALL OF THE TERMS AND CONDITIONS OF THIS AGREEMENT. YOU AGREE THAT THIS
 * AGREEMENT IS ENFORCEABLE LIKE ANY WRITTEN AGREEMENT SIGNED BY YOU.
 *
 * IF YOU HAVE PAID A LICENSE FEE FOR USE OF THE SOFTWARE AND DO NOT AGREE TO
 * THESE TERMS, YOU MAY RETURN THE SOFTWARE FOR A FULL REFUND PROVIDED YOU (A) DO
 * NOT USE THE SOFTWARE AND (B) RETURN THE SOFTWARE WITHIN THIRTY (30) DAYS OF
 * YOUR INITIAL PURCHASE.
 *
 * IF YOU WISH TO USE THE SOFTWARE AS AN EMPLOYEE, CONTRACTOR, OR AGENT OF A
 * CORPORATION, PARTNERSHIP OR SIMILAR ENTITY, THEN YOU MUST BE AUTHORIZED TO SIGN
 * FOR AND BIND THE ENTITY IN ORDER TO ACCEPT THE TERMS OF THIS AGREEMENT. THE
 * LICENSES GRANTED UNDER THIS AGREEMENT ARE EXPRESSLY CONDITIONED UPON ACCEPTANCE
 * BY SUCH AUTHORIZED PERSONNEL.
 *
 * IF YOU HAVE ENTERED INTO A SEPARATE WRITTEN LICENSE AGREEMENT WITH AKIBAN FOR
 * USE OF THE SOFTWARE, THE TERMS AND CONDITIONS OF SUCH OTHER AGREEMENT SHALL
 * PREVAIL OVER ANY CONFLICTING TERMS OR CONDITIONS IN THIS AGREEMENT.
 */

package com.persistit;

import static com.persistit.TransactionStatus.ABORTED;
import static com.persistit.util.SequencerConstants.RECOVERY_PRUNING_B;
import static com.persistit.util.ThreadSequencer.sequence;

import java.io.File;
import java.io.IOException;
import java.nio.ByteBuffer;
import java.nio.channels.FileChannel;
import java.util.ArrayList;
import java.util.Arrays;
import java.util.Collections;
import java.util.Comparator;
import java.util.HashMap;
import java.util.HashSet;
import java.util.Iterator;
import java.util.List;
import java.util.Map;
import java.util.SortedMap;
import java.util.TreeMap;
import java.util.concurrent.TimeUnit;
import java.util.concurrent.atomic.AtomicBoolean;
import java.util.concurrent.atomic.AtomicLong;
import java.util.concurrent.locks.ReentrantReadWriteLock;
import java.util.regex.Matcher;
import java.util.regex.Pattern;

import com.persistit.AlertMonitor.AlertLevel;
import com.persistit.AlertMonitor.Event;
import com.persistit.CheckpointManager.Checkpoint;
import com.persistit.JournalRecord.CP;
import com.persistit.JournalRecord.IT;
import com.persistit.JournalRecord.IV;
import com.persistit.JournalRecord.JE;
import com.persistit.JournalRecord.JH;
import com.persistit.JournalRecord.PA;
import com.persistit.JournalRecord.PM;
import com.persistit.JournalRecord.TM;
import com.persistit.JournalRecord.TX;
import com.persistit.Persistit.FatalErrorException;
import com.persistit.TransactionPlayer.TransactionPlayerListener;
import com.persistit.exception.CorruptJournalException;
import com.persistit.exception.PersistitException;
import com.persistit.exception.PersistitIOException;
import com.persistit.exception.PersistitInterruptedException;
import com.persistit.exception.RebalanceException;
import com.persistit.mxbeans.JournalManagerMXBean;
import com.persistit.util.Debug;
import com.persistit.util.Util;

/**
 * Manages the disk-based I/O journal. The journal contains both committed
 * transactions and images of updated pages.
 * 
 * @author peter
 * 
 */
class JournalManager implements JournalManagerMXBean, VolumeHandleLookup {

    final static int URGENT = 10;
    final static int ALMOST_URGENT = 8;
    final static int HALF_URGENT = 5;
    private final static long NS_PER_MS = 1000000L;
    private final static int IO_MEASUREMENT_CYCLES = 8;

    private final static int TOO_MANY_WARN_THRESHOLD = 15;
    private final static int TOO_MANY_ERROR_THRESHOLD = 20;

    /**
     * REGEX expression that recognizes the name of a journal file.
     */
    final static Pattern PATH_PATTERN = Pattern.compile("(.+)\\.(\\d{12})");

    private long _journalCreatedTime;

    private final Map<PageNode, PageNode> _pageMap = new HashMap<PageNode, PageNode>();

    private final RangeRemovingArrayList<PageNode> _pageList = new RangeRemovingArrayList<PageNode>();

    private final Map<PageNode, PageNode> _branchMap = new HashMap<PageNode, PageNode>();

    private final Map<Volume, Integer> _volumeToHandleMap = new HashMap<Volume, Integer>();

    private final Map<Integer, Volume> _handleToVolumeMap = new HashMap<Integer, Volume>();

    private final Map<TreeDescriptor, Integer> _treeToHandleMap = new HashMap<TreeDescriptor, Integer>();

    private final Map<Integer, TreeDescriptor> _handleToTreeMap = new HashMap<Integer, TreeDescriptor>();

    private final Map<Long, TransactionMapItem> _liveTransactionMap = new HashMap<Long, TransactionMapItem>();

    private final Persistit _persistit;

    private long _blockSize;

    private volatile int _writeBufferSize = DEFAULT_BUFFER_SIZE;

    private ByteBuffer _writeBuffer;

    private long _writeBufferAddress = Long.MAX_VALUE;

    private JournalFlusher _flusher;

    private JournalCopier _copier;

    private AtomicBoolean _closed = new AtomicBoolean();

    private AtomicBoolean _copying = new AtomicBoolean();

    private AtomicBoolean _copyFast = new AtomicBoolean();

    private AtomicBoolean _flushing = new AtomicBoolean();

    private AtomicBoolean _appendOnly = new AtomicBoolean();

    private String _journalFilePath;

    /**
     * Address of first available byte in the journal. This is usually the
     * address of the next record to be written, but if that next record
     * requires more space than is available in the current journal file, it
     * will advance to the start of the next journal file.
     */
    private long _currentAddress;

    /**
     * Smallest journal address at which a record still needed is located.
     * Initially zero, increases as journal files are consumed and deleted.
     */
    private long _baseAddress;

    private final Map<Long, FileChannel> _journalFileChannels = new HashMap<Long, FileChannel>();

    /**
     * Counter used to assign internal handle values to Volume and Tree records.
     */
    private int _handleCounter = 0;

    private Checkpoint _lastValidCheckpoint = new Checkpoint(0, 0);

    private long _lastValidCheckpointJournalAddress = 0;

    private long _lastValidCheckpointBaseAddress = 0;

    private long _deleteBoundaryAddress = 0;

    private int _lastReportedJournalFileCount = 0;

    private boolean _isNewEpoch = true;

    private volatile long _writePageCount = 0;

    private volatile long _readPageCount = 0;

    private volatile long _copiedPageCount = 0;

    private volatile long _droppedPageCount = 0;

    private AtomicLong _totalCommits = new AtomicLong();

    private AtomicLong _totalCommitWaitTime = new AtomicLong();

    private AtomicLong _totalFlushCycles = new AtomicLong();

    private AtomicLong _totalFlushIoTime = new AtomicLong();

    private volatile long _flushInterval = DEFAULT_FLUSH_INTERVAL;

    private volatile long _slowIoAlertThreshold = DEFAULT_SLOW_IO_ALERT_THRESHOLD;

    private TransactionPlayer _player = new TransactionPlayer(new JournalTransactionPlayerSupport());

    private TransactionPlayerListener _listener = new ProactiveRollbackListener();

    private AtomicBoolean _rollbackPruning = new AtomicBoolean(true);

    /*
     * Tunable parameters that determine how vigorously the copyBack thread
     * performs I/O. Hopefully we can set good defaults and not expose these as
     * knobs.
     */
    private volatile long _copierInterval = DEFAULT_COPIER_INTERVAL;

    private volatile int _copiesPerCycle = DEFAULT_COPIES_PER_CYCLE;

    private volatile int _pageListSizeBase = DEFAULT_PAGE_MAP_SIZE_BASE;

    private volatile long _copierTimestampLimit = Long.MAX_VALUE;

    private volatile long _earliestCommitTimestamp = Long.MAX_VALUE;

    /**
     * <p>
     * Initialize the new journal. This method takes its information from the
     * supplied RecoveryManager if supplied and valid. Otherwise it starts a new
     * journal at address 0.
     * </p>
     * <p>
     * If a RecoveryManager is supplied and has a valid keystone address, then
     * this method continues the existing journal. A new journal file will be
     * created with a generation number one larger than that of the keystone
     * file, and the new file is given the same journal create date as the
     * recovered journal. New journal files are also required to have the same
     * maximumSize and path name (not including generation suffix) as the
     * existing journal, so in the event <code>rman</code> is non-null and
     * contains a valid keystone, the <code>path</code> and
     * <code>maximumSize</code> parameters are ignored.
     * </p>
     * <p>
     * Otherwise, this method creates a new journal starting at journal address
     * 0 with the specified path and maximum file size. Journal file names are
     * created by appending a period followed by a generation number suffix to
     * the supplied path name. For example if the supplied path is
     * "/xxx/yyy/zzz" then journal file names will be
     * "/xxx/yyy/zzz.000000000000", "/xxx/yyy/zzz.000000000001", and so on. (The
     * suffix contains twelve digits.)
     * </p>
     * 
     * @param rman
     * @param path
     * @param maximumSize
     * @throws PersistitException
     */
    public synchronized void init(final RecoveryManager rman, final String path, final long maximumSize)
            throws PersistitException {
        _writeBuffer = ByteBuffer.allocate(_writeBufferSize);
        if (rman != null && rman.getKeystoneAddress() != -1) {
            _journalFilePath = rman.getJournalFilePath();
            _blockSize = rman.getBlockSize();
            _currentAddress = rman.getKeystoneAddress() + _blockSize;
            _baseAddress = rman.getBaseAddress();
            _journalCreatedTime = rman.getJournalCreatedTime();
            _lastValidCheckpoint = rman.getLastValidCheckpoint();
            rman.collectRecoveredPages(_pageMap, _branchMap);
            rman.collectRecoveredVolumeMaps(_handleToVolumeMap, _volumeToHandleMap);
            rman.collectRecoveredTreeMaps(_handleToTreeMap, _treeToHandleMap);
            rman.collectRecoveredTransactionMap(_liveTransactionMap);
            /*
             * Set _handleCount so that newly created handles do not conflict
             * with existing resources.
             */
            for (Integer handle : _handleToTreeMap.keySet()) {
                _handleCounter = Math.max(_handleCounter, handle + 1);
            }
            for (Integer handle : _handleToVolumeMap.keySet()) {
                _handleCounter = Math.max(_handleCounter, handle + 1);
            }
            /*
             * Populate page list in journal address order.
             */
            for (final PageNode root : _pageMap.values()) {
                for (PageNode pn = root; pn != null; pn = pn.getPrevious()) {
                    _pageList.add(pn);
                }
            }
            Collections.sort(_pageList, PageNode.READ_COMPARATOR);

        } else {
            _journalFilePath = journalPath(path).getAbsoluteFile().toString();
            _blockSize = maximumSize;
            _currentAddress = 0;
            _journalCreatedTime = System.currentTimeMillis();
        }
        _closed.set(false);

    }

    public void startJournal() throws PersistitException {
        synchronized (this) {
            prepareWriteBuffer(JH.OVERHEAD);
        }
        _flusher = new JournalFlusher();
        _copier = new JournalCopier();

        _copier.start();
        _flusher.start();
    }

    /**
     * Copy dynamic variables into a {@link Management.JournalInfo} structure.
     * 
     * @param info
     */
    public synchronized void populateJournalInfo(final Management.JournalInfo info) {
        info.closed = _closed.get();
        if (_blockSize == 0) {
            return;
        }
        info.copiedPageCount = _copiedPageCount;
        info.droppedPageCount = _droppedPageCount;
        info.copying = _copying.get();
        info.currentGeneration = _currentAddress;
        info.currentJournalAddress = _writeBuffer == null ? 0 : _writeBufferAddress + _writeBuffer.position();
        info.currentJournalFile = addressToFile(_currentAddress).getPath();
        info.flushing = _flushing.get();
        info.journaledPageCount = _writePageCount;
        info.readPageCount = _readPageCount;
        if (_lastValidCheckpointJournalAddress != 0) {
            info.lastValidCheckpointSystemTime = _lastValidCheckpoint.getSystemTimeMillis();
            info.lastValidCheckpointTimestamp = _lastValidCheckpoint.getTimestamp();
            info.lastValidCheckpointJournalFile = addressToFile(_lastValidCheckpointJournalAddress).getPath();
            info.lastValidCheckpointJournalAddress = _lastValidCheckpointJournalAddress;
        } else {
            info.lastValidCheckpointSystemTime = 0;
            info.lastValidCheckpointTimestamp = 0;
            info.lastValidCheckpointJournalFile = null;
            info.lastValidCheckpointJournalAddress = 0;
        }
        info.blockSize = _blockSize;
        info.pageMapSize = _pageMap.size();
        info.baseAddress = _baseAddress;
        info.appendOnly = _appendOnly.get();
        info.fastCopying = _copyFast.get();
    }

    @Override
    public synchronized int getLiveTransactionMapSize() {
        return _liveTransactionMap.size();
    }

    @Override
    public synchronized int getPageMapSize() {
        return _pageMap.size();
    }

    @Override
    public synchronized int getPageListSize() {
        return _pageList.size();
    }

    @Override
    public synchronized long getBaseAddress() {
        return _baseAddress;
    }

    @Override
    public synchronized long getCurrentAddress() {
        return _currentAddress;
    }

    @Override
    public long getBlockSize() {
        return _blockSize;
    }

    @Override
    public boolean isAppendOnly() {
        return _appendOnly.get();
    }

    @Override
    public boolean isCopyingFast() {
        return _copyFast.get();
    }

    @Override
    public void setAppendOnly(boolean appendOnly) {
        _appendOnly.set(appendOnly);
    }

    @Override
    public void setCopyingFast(boolean fast) {
        _copyFast.set(fast);
    }

    @Override
    public long getFlushInterval() {
        return _flusher.getPollInterval();
    }

    @Override
    public void setFlushInterval(long flushInterval) {
        _flusher.setPollInterval(flushInterval);
    }

    @Override
    public long getCopierInterval() {
        return _copier.getPollInterval();
    }

    @Override
    public void setCopierInterval(long copierInterval) {
        _copier.setPollInterval(copierInterval);
    }

    @Override
    public void setRollbackPruningEnabled(boolean rollbackPruning) {
        _rollbackPruning.set(rollbackPruning);
    }

    public JournalManager(final Persistit persistit) {
        _persistit = persistit;
    }

    @Override
    public boolean isClosed() {
        return _closed.get();
    }

    @Override
    public boolean isCopying() {
        return _copying.get();
    }

    @Override
    public boolean isRollbackPruningEnabled() {
        return _rollbackPruning.get();
    }

    @Override
    public String getJournalFilePath() {
        return _journalFilePath;
    }

    @Override
    public long getJournaledPageCount() {
        return _writePageCount;
    }

    @Override
    public long getReadPageCount() {
        return _readPageCount;
    }

    @Override
    public long getCopiedPageCount() {
        return _copiedPageCount;
    }

    @Override
    public long getDroppedPageCount() {
        return _droppedPageCount;
    }

    @Override
    public long getJournalCreatedTime() {
        return _journalCreatedTime;
    }

    public Checkpoint getLastValidCheckpoint() {
        return _lastValidCheckpoint;
    }

    @Override
    public long getLastValidCheckpointTimestamp() {
        return _lastValidCheckpoint.getTimestamp();
    }

    @Override
    public String getLastCopierException() {
        return Util.toString(_copier.getLastException());
    }

    @Override
    public String getLastFlusherException() {
        return Util.toString(_flusher.getLastException());
    }

    @Override
    public long getLastValidCheckpointTimeMillis() {
        return _lastValidCheckpoint.getSystemTimeMillis();
    }

    @Override
    public long getSlowIoAlertThreshold() {
        return _slowIoAlertThreshold;
    }

    @Override
    public long getTotalCompletedCommits() {
        return _totalCommits.get();
    }

    @Override
    public long getCommitCompletionWaitTime() {
        return _totalCommitWaitTime.get() / NS_PER_MS;
    }

    @Override
    public long getCurrentTimestamp() {
        return _persistit.getCurrentTimestamp();
    }

    @Override
    public void setSlowIoAlertThreshold(long slowIoAlertThreshold) {
        Util.rangeCheck(slowIoAlertThreshold, MINIMUM_SLOW_ALERT_THRESHOLD, MAXIMUM_SLOW_ALERT_THRESHOLD);
        _slowIoAlertThreshold = slowIoAlertThreshold;
    }

    /**
     * Compute an "urgency" factor that determines how vigorously the
     * JOURNAL_COPIER thread should perform I/O. This number is computed on a
     * scale of 0 to 10; larger values are intended make the thread work harder.
     * A value of 10 suggests the copier should run flat-out.
     * 
     * @return the JOURNAL_COPIER urgency on a scale of 0 to 10
     */
    @Override
    public synchronized int urgency() {
        if (_copyFast.get()) {
            return URGENT;
        }
        int urgency = _pageList.size() / _pageListSizeBase;
        int journalFileCount = (int) (_currentAddress / _blockSize - _baseAddress / _blockSize);
        if (!_appendOnly.get() && journalFileCount > 1) {
            urgency += journalFileCount - 1;
        }
        return Math.min(urgency, URGENT);
    }

    public int handleForVolume(final Volume volume) throws PersistitException {
        if (volume.getHandle() != 0) {
            return volume.getHandle();
        }
        synchronized (this) {
            if (volume.getHandle() != 0) {
                return volume.getHandle();
            }
            Integer handle = _volumeToHandleMap.get(volume);
            if (handle == null) {
                handle = Integer.valueOf(++_handleCounter);
                Debug.$assert0.t(!_handleToVolumeMap.containsKey(handle));
                writeVolumeHandleToJournal(volume, handle.intValue());
                _volumeToHandleMap.put(volume, handle);
                _handleToVolumeMap.put(handle, volume);
            }
            return volume.setHandle(handle.intValue());
        }
    }

    synchronized int handleForTree(final TreeDescriptor td, final boolean create) throws PersistitException {
        if (td.getVolumeHandle() == -1) {
            // Tree in transient volume -- don't journal updates to it
            return -1;
        }
        Integer handle = _treeToHandleMap.get(td);
        if (handle == null) {
            if (!create) {
                return -1;
            }
            handle = Integer.valueOf(++_handleCounter);
            Debug.$assert0.t(!_handleToTreeMap.containsKey(handle));
            writeTreeHandleToJournal(td, handle.intValue());
            _treeToHandleMap.put(td, handle);
            _handleToTreeMap.put(handle, td);
        }
        return handle.intValue();
    }

    int handleForTree(final Tree tree) throws PersistitException {
        if (tree.getHandle() != 0) {
            return tree.getHandle();
        }
        synchronized (this) {
            if (tree.getHandle() != 0) {
                return tree.getHandle();
            }
            final TreeDescriptor td = new TreeDescriptor(handleForVolume(tree.getVolume()), tree.getName());
            return tree.setHandle(handleForTree(td, true));
        }
    }

    Tree treeForHandle(final int handle) throws PersistitException {
        final TreeDescriptor td = lookupTreeHandle(handle);
        if (td == null) {
            return null;
        }
        final Volume volume = volumeForHandle(td.getVolumeHandle());
        if (volume == null) {
            return null;
        }
        return volume.getStructure().getTreeInternal(td.getTreeName());
    }

    Volume volumeForHandle(final int handle) throws PersistitException {
        final Volume volume = lookupVolumeHandle(handle);
        if (volume == null) {
            return null;
        }
        return _persistit.getVolume(volume.getName());
    }

    @Override
    public synchronized Volume lookupVolumeHandle(final int handle) {
        return _handleToVolumeMap.get(Integer.valueOf(handle));
    }

    public synchronized TreeDescriptor lookupTreeHandle(final int handle) {
        return _handleToTreeMap.get(Integer.valueOf(handle));
    }

    private void readFully(final ByteBuffer bb, final long address) throws PersistitIOException,
            CorruptJournalException {
        //
        // If necessary read the bytes out of the _writeBuffer
        // before they have been written out to the file. This code
        // requires the _writeBuffer to be a HeapByteBuffer.
        //
        final int position = bb.position();
        final int length = bb.remaining();
        synchronized (this) {
            if (address >= _writeBufferAddress && address + length <= _currentAddress) {
                assert _writeBufferAddress + _writeBuffer.position() == _currentAddress : String.format(
                        "writeBufferAddress=%,d position=%,d currentAddress=%,d", _writeBufferAddress, _writeBuffer
                                .position(), _currentAddress);
                final int wbPosition = _writeBuffer.position();
                final int wbLimit = _writeBuffer.limit();
                _writeBuffer.position((int) (address - _writeBufferAddress));
                _writeBuffer.limit((int) (address - _writeBufferAddress) + length);
                bb.put(_writeBuffer);
                _writeBuffer.limit(wbLimit);
                _writeBuffer.position(wbPosition);
                bb.position(position);
                return;
            }
        }

        final FileChannel fc = getFileChannel(address);

        long fileAddr = addressToOffset(address);
        while (bb.remaining() > 0) {
            int count;
            try {
                count = fc.read(bb, fileAddr);
            } catch (IOException ioe) {
                throw new PersistitIOException(ioe);
            }
            if (count < 0) {
                final File file = addressToFile(address);
                throw new CorruptJournalException(String.format("End of file at %s:%d(%,d)", file, fileAddr, address));
            }
            fileAddr += count;
        }
        bb.limit(bb.position());
        bb.position(position);
    }

    boolean readPageFromJournal(final Buffer buffer) throws PersistitIOException {
        final int bufferSize = buffer.getBufferSize();
        final long pageAddress = buffer.getPageAddress();
        final ByteBuffer bb = buffer.getByteBuffer();

        final Volume volume = buffer.getVolume();
        PageNode pn = null;
        synchronized (this) {
            final Integer volumeHandle = _volumeToHandleMap.get(volume);
            if (volumeHandle != null) {
                pn = _pageMap.get(new PageNode(volumeHandle, pageAddress, -1, -1));
            }
        }

        if (pn == null) {
            return false;
        }

        bb.position(0);
        long recordPageAddress = readPageBufferFromJournal(pn, bb);
        _persistit.getIOMeter().chargeReadPageFromJournal(volume, pageAddress, bufferSize, pn.getJournalAddress(),
                buffer.getIndex());

        if (pageAddress != recordPageAddress) {
            throw new CorruptJournalException("Record at " + pn + " is not volume/page " + buffer.toString());
        }

        if (bb.limit() != bufferSize) {
            throw new CorruptJournalException("Record at " + pn + " is wrong size: expected/actual=" + bufferSize + "/"
                    + bb.limit());
        }
        _readPageCount++;
        buffer.getVolume().getStatistics().bumpReadCounter();
        return true;
    }

    private long readPageBufferFromJournal(final PageNode pn, final ByteBuffer bb) throws PersistitIOException,
            CorruptJournalException {
        final int at = bb.position();
        bb.limit(at + PA.OVERHEAD);
        readFully(bb, pn.getJournalAddress());
        if (bb.remaining() < PA.OVERHEAD) {
            throw new CorruptJournalException("Record at " + pn.toStringJournalAddress(this) + " is incomplete");
        }
        final int type = JournalRecord.getType(bb);
        final int payloadSize = JournalRecord.getLength(bb) - PA.OVERHEAD;
        final int leftSize = PA.getLeftSize(bb);
        final int bufferSize = PA.getBufferSize(bb);
        final long pageAddress = PA.getPageAddress(bb);

        if (type != PA.TYPE) {
            throw new CorruptJournalException("Record at " + pn.toStringJournalAddress(this) + " is not a PAGE record");
        }

        if (leftSize < 0 || payloadSize < leftSize || payloadSize > bufferSize) {
            throw new CorruptJournalException("Record at " + pn.toStringJournalAddress(this)
                    + " invalid sizes: recordSize= " + payloadSize + " leftSize=" + leftSize + " bufferSize="
                    + bufferSize);
        }

        if (pageAddress != pn.getPageAddress() && pn.getPageAddress() != -1) {
            throw new CorruptJournalException("Record at " + pn.toStringJournalAddress(this)
                    + " mismatched page address: expected/actual=" + pn.getPageAddress() + "/" + pageAddress);
        }

        bb.limit(at + payloadSize).position(at);
        readFully(bb, pn.getJournalAddress() + PA.OVERHEAD);

        final int rightSize = payloadSize - leftSize;
        System.arraycopy(bb.array(), leftSize + at, bb.array(), bufferSize - rightSize + at, rightSize);
        Arrays.fill(bb.array(), leftSize + at, bufferSize - rightSize + at, (byte) 0);
        bb.limit(bb.capacity()).position(at).limit(at + bufferSize);
        return pageAddress;
    }

    /**
     * Method used by diagnostic tools to attempt to read a page from journal
     * 
     * @param address
     *            journal address
     * @param _bb
     *            ByteBuffer in which to return the result
     * @return pageAddress of the page at the specified location, or -1 if the
     *         address does not reference a valid page
     * @throws PersistitException
     */
    Buffer readPageBuffer(final long address) throws PersistitException {
        ByteBuffer bb = ByteBuffer.allocate(PA.OVERHEAD);
        readFully(bb, address);
        if (bb.remaining() < PA.OVERHEAD) {
            return null;
        }
        final int type = JournalRecord.getType(bb);
        final int payloadSize = JournalRecord.getLength(bb) - PA.OVERHEAD;
        final int leftSize = PA.getLeftSize(bb);
        final int bufferSize = PA.getBufferSize(bb);
        final long pageAddress = PA.getPageAddress(bb);
        final int volumeHandle = PA.getVolumeHandle(bb);

        if (type != PA.TYPE || leftSize < 0 || payloadSize < leftSize || payloadSize > bufferSize) {
            return null;
        }

        final BufferPool pool = _persistit.getBufferPool(bufferSize);
        final Buffer buffer = new Buffer(bufferSize, -1, pool, _persistit);
        buffer.setPageAddressAndVolume(pageAddress, volumeForHandle(volumeHandle));
        bb = buffer.getByteBuffer();
        bb.limit(payloadSize).position(0);
        readFully(bb, address + PA.OVERHEAD);

        if (leftSize > 0) {
            final int rightSize = payloadSize - leftSize;
            System.arraycopy(bb.array(), leftSize, bb.array(), bufferSize - rightSize, rightSize);
            Arrays.fill(bb.array(), leftSize, bufferSize - rightSize, (byte) 0);
        }
        bb.limit(bufferSize).position(0);
        boolean acquired = buffer.claim(true, 0);
        assert acquired : "buffer in use";
        buffer.load();
        buffer.release();
        return buffer;
    }

    private void advance(final int recordSize) {
        Debug.$assert1.t(recordSize > 0 && recordSize + _writeBuffer.position() <= _writeBuffer.capacity());
        _currentAddress += recordSize;
        _writeBuffer.position(_writeBuffer.position() + recordSize);
    }

    /**
     * Write a JH (journal header) record. This record must be written to the
     * beginning of the journal file. Note that this method does not call
     * {@link #prepareWriteBuffer(int)} - the write buffer needs to be ready to
     * receive the JH record.
     * 
     * @throws PersistitException
     */
    synchronized void writeJournalHeader() throws PersistitException {
        JH.putType(_writeBuffer);
        JournalRecord.putTimestamp(_writeBuffer, epochalTimestamp());
        JH.putVersion(_writeBuffer, VERSION);
        JH.putBlockSize(_writeBuffer, _blockSize);
        JH.putBaseJournalAddress(_writeBuffer, _baseAddress);
        JH.putCurrentJournalAddress(_writeBuffer, _currentAddress);
        JH.putJournalCreatedTime(_writeBuffer, _journalCreatedTime);
        JH.putFileCreatedTime(_writeBuffer, System.currentTimeMillis());
        JH.putPath(_writeBuffer, addressToFile(_currentAddress).getPath());
        final int recordSize = JournalRecord.getLength(_writeBuffer);
        _persistit.getIOMeter().chargeWriteOtherToJournal(recordSize, _currentAddress);
        advance(recordSize);
    }

    /**
     * Write the JE (journal end) record. This record must be written to the end
     * of each complete journal file. Note that this method does not call
     * {@link #prepareWriteBuffer(int)} - the write buffer needs to be ready to
     * receive the JE record.
     * 
     * @throws PersistitException
     */
    synchronized void writeJournalEnd() throws PersistitException {
        if (_writeBufferAddress != Long.MAX_VALUE) {
            //
            // prepareWriteBuffer contract guarantees there's always room in
            // the write buffer for this record.
            //
            JE.putType(_writeBuffer);
            JournalRecord.putTimestamp(_writeBuffer, epochalTimestamp());
            JournalRecord.putLength(_writeBuffer, JE.OVERHEAD);
            JE.putCurrentJournalAddress(_writeBuffer, _currentAddress);
            JE.putBaseAddress(_writeBuffer, _baseAddress);
            JE.putJournalCreatedTime(_writeBuffer, _journalCreatedTime);
            _persistit.getIOMeter().chargeWriteOtherToJournal(JE.OVERHEAD, _currentAddress);
            advance(JE.OVERHEAD);
        }
    }

    synchronized void writePageMap() throws PersistitException {
        int count = 0;
        for (final PageNode lastPageNode : _pageMap.values()) {
            PageNode pageNode = lastPageNode;
            while (pageNode != null) {
                count++;
                pageNode = pageNode.getPrevious();
            }
        }
        for (final PageNode lastPageNode : _branchMap.values()) {
            PageNode pageNode = lastPageNode;
            while (pageNode != null) {
                count++;
                pageNode = pageNode.getPrevious();
            }
        }

        final int recordSize = PM.OVERHEAD + PM.ENTRY_SIZE * count;
        prepareWriteBuffer(recordSize);
        PM.putType(_writeBuffer);
        JournalRecord.putLength(_writeBuffer, recordSize);
        JournalRecord.putTimestamp(_writeBuffer, epochalTimestamp());
        advance(PM.OVERHEAD);
        int offset = 0;
        for (final PageNode lastPageNode : _pageMap.values()) {
            PageNode pageNode = lastPageNode;
            while (pageNode != null) {
                PM.putEntry(_writeBuffer, offset / PM.ENTRY_SIZE, pageNode.getTimestamp(),
                        pageNode.getJournalAddress(), pageNode.getVolumeHandle(), pageNode.getPageAddress());

                offset += PM.ENTRY_SIZE;
                count--;
                if (count == 0 || offset + PM.ENTRY_SIZE >= _writeBuffer.remaining()) {
                    advance(offset);
                    offset = 0;
                }
                if (PM.ENTRY_SIZE >= _writeBuffer.remaining()) {
                    flush();
                }
                pageNode = pageNode.getPrevious();
            }
        }
        for (final PageNode lastPageNode : _branchMap.values()) {
            PageNode pageNode = lastPageNode;
            while (pageNode != null) {
                PM.putEntry(_writeBuffer, offset / PM.ENTRY_SIZE, pageNode.getTimestamp(),
                        pageNode.getJournalAddress(), pageNode.getVolumeHandle(), pageNode.getPageAddress());

                offset += PM.ENTRY_SIZE;
                count--;
                if (count == 0 || offset + PM.ENTRY_SIZE >= _writeBuffer.remaining()) {
                    advance(offset);
                    offset = 0;
                }
                if (PM.ENTRY_SIZE >= _writeBuffer.remaining()) {
                    flush();
                }
                pageNode = pageNode.getPrevious();
            }
        }
        Debug.$assert0.t(count == 0);
        _persistit.getIOMeter().chargeWriteOtherToJournal(recordSize, _currentAddress - recordSize);
    }

    synchronized void writeTransactionMap() throws PersistitException {
        int count = _liveTransactionMap.size();
        final int recordSize = TM.OVERHEAD + TM.ENTRY_SIZE * count;
        prepareWriteBuffer(recordSize);
        TM.putType(_writeBuffer);
        JournalRecord.putLength(_writeBuffer, recordSize);
        JournalRecord.putTimestamp(_writeBuffer, epochalTimestamp());
        advance(TM.OVERHEAD);
        int offset = 0;
        for (final TransactionMapItem ts : _liveTransactionMap.values()) {
            TM.putEntry(_writeBuffer, offset / TM.ENTRY_SIZE, ts.getStartTimestamp(), ts.getCommitTimestamp(), ts
                    .getStartAddress(), ts.getLastRecordAddress());
            offset += TM.ENTRY_SIZE;
            count--;
            if (count == 0 || offset + TM.ENTRY_SIZE >= _writeBuffer.remaining()) {
                advance(offset);
                offset = 0;
            }
            if (TM.ENTRY_SIZE >= _writeBuffer.remaining()) {
                flush();
            }
        }

        Debug.$assert0.t(count == 0);
        _persistit.getIOMeter().chargeWriteOtherToJournal(recordSize, _currentAddress - recordSize);
    }

    synchronized void writeCheckpointToJournal(final Checkpoint checkpoint) throws PersistitException {
        //
        // Make sure all prior journal entries are committed to disk before
        // writing this record.
        //
        force();
        //
        // Prepare room for CP.OVERHEAD bytes in the journal. If doing so
        // started a new journal file then there's no need to write another
        // CP record.
        //
        if (!prepareWriteBuffer(CP.OVERHEAD)) {
            final long address = _currentAddress;
            JournalRecord.putLength(_writeBuffer, CP.OVERHEAD);
            CP.putType(_writeBuffer);
            JournalRecord.putTimestamp(_writeBuffer, checkpoint.getTimestamp());
            CP.putSystemTimeMillis(_writeBuffer, checkpoint.getSystemTimeMillis());
            CP.putBaseAddress(_writeBuffer, _baseAddress);
            _persistit.getIOMeter().chargeWriteOtherToJournal(CP.OVERHEAD, _currentAddress);
            advance(CP.OVERHEAD);
            force();

            checkpointWritten(checkpoint);

            _persistit.getLogBase().checkpointWritten.log(checkpoint, address);
            _persistit.getIOMeter().chargeWriteOtherToJournal(CP.OVERHEAD, address);
        }

        _lastValidCheckpoint = checkpoint;
        _lastValidCheckpointJournalAddress = _currentAddress - CP.OVERHEAD;
        _lastValidCheckpointBaseAddress = _baseAddress;
    }

    void writePageToJournal(final Buffer buffer) throws PersistitException {

        final Volume volume;
        final int recordSize;

        synchronized (this) {

            if (!buffer.isTemporary() && buffer.getTimestamp() < _lastValidCheckpoint.getTimestamp()) {
                _persistit.getLogBase().lateWrite.log(_lastValidCheckpoint, buffer);
            }

            volume = buffer.getVolume();
            int handle = handleForVolume(volume);
            int leftSize;
            int rightSize;
            if (buffer.isDataPage() || buffer.isIndexPage() || buffer.isGarbagePage()) {
                leftSize = buffer.getKeyBlockEnd();
                rightSize = buffer.getBufferSize() - buffer.getAlloc();
            } else {
                leftSize = 0;
                rightSize = buffer.getBufferSize();
            }

            recordSize = PA.OVERHEAD + leftSize + rightSize;

            prepareWriteBuffer(recordSize);
            Debug.$assert1.t(_writeBuffer.remaining() >= recordSize);

            final long address = _currentAddress;
            final int position = _writeBuffer.position();

            JournalRecord.putLength(_writeBuffer, recordSize);
            PA.putVolumeHandle(_writeBuffer, handle);
            PA.putType(_writeBuffer);
            JournalRecord.putTimestamp(_writeBuffer, buffer.isTemporary() ? -1 : buffer.getTimestamp());
            PA.putLeftSize(_writeBuffer, leftSize);
            PA.putBufferSize(_writeBuffer, buffer.getBufferSize());
            PA.putPageAddress(_writeBuffer, buffer.getPageAddress());
            advance(PA.OVERHEAD);

            if (leftSize > 0) {
                _writeBuffer.put(buffer.getBytes(), 0, leftSize);
                _writeBuffer.put(buffer.getBytes(), buffer.getBufferSize() - rightSize, rightSize);
            } else {
                _writeBuffer.put(buffer.getBytes());
            }
            Debug.$assert0.t(_writeBuffer.position() - position == recordSize);
            _currentAddress += recordSize - PA.OVERHEAD;

            final PageNode pageNode = new PageNode(handle, buffer.getPageAddress(), address, buffer.getTimestamp());
            _pageList.add(pageNode);
            PageNode oldPageNode = _pageMap.put(pageNode, pageNode);

            if (oldPageNode != null) {
                assert oldPageNode.getTimestamp() <= pageNode.getTimestamp();
            }
            long checkpointTimestamp = _persistit.getTimestampAllocator().getProposedCheckpointTimestamp();
            if (oldPageNode != null && oldPageNode.getTimestamp() > checkpointTimestamp
                    && buffer.getTimestamp() > checkpointTimestamp) {
                oldPageNode.invalidate();
                oldPageNode = oldPageNode.getPrevious();
            }
            pageNode.setPrevious(oldPageNode);
            _writePageCount++;
        }
        _persistit.getIOMeter().chargeWritePageToJournal(volume, buffer.getPageAddress(), buffer.getBufferSize(),
                _currentAddress - recordSize, urgency(), buffer.getIndex());
    }

    /**
     * package-private for unit tests only.
     * 
     * @param volume
     * @param handle
     * @throws PersistitException
     */
    synchronized void writeVolumeHandleToJournal(final Volume volume, final int handle) throws PersistitException {
        prepareWriteBuffer(IV.MAX_LENGTH);
        IV.putType(_writeBuffer);
        IV.putHandle(_writeBuffer, handle);
        IV.putVolumeId(_writeBuffer, volume.getId());
        JournalRecord.putTimestamp(_writeBuffer, epochalTimestamp());
        IV.putVolumeName(_writeBuffer, volume.getName());
        final int recordSize = JournalRecord.getLength(_writeBuffer);
        _persistit.getIOMeter().chargeWriteOtherToJournal(recordSize, _currentAddress);
        advance(recordSize);
    }

    synchronized void writeTreeHandleToJournal(final TreeDescriptor td, final int handle) throws PersistitException {
        prepareWriteBuffer(IT.MAX_LENGTH);
        IT.putType(_writeBuffer);
        IT.putHandle(_writeBuffer, handle);
        IT.putVolumeHandle(_writeBuffer, td.getVolumeHandle());
        JournalRecord.putTimestamp(_writeBuffer, epochalTimestamp());
        IT.putTreeName(_writeBuffer, td.getTreeName());
        final int recordSize = JournalRecord.getLength(_writeBuffer);
        _persistit.getIOMeter().chargeWriteOtherToJournal(recordSize, _currentAddress);
        advance(recordSize);
    }

    /**
     * <p>
     * Write a transaction or partial transaction to the journal as a TX record
     * containing a variable number of variable-length update records. The
     * supplied <code>buffer</code> contains the update records.
     * </p>
     * <p>
     * TX records typically represent a complete transaction, but in the case of
     * transactions with a large number of updates, there may be multiple TX
     * records. In that case each TX record but the last one written specifies a
     * commit timestamp value of zero indicating that the transaction has not
     * committed yet, and each TX record but the first one written specifies the
     * journal address of the previous one. These pointers allow the recovery
     * process find efficiently all the updates of a transaction that needs to
     * be rolled back.
     * </p>
     * 
     * @param buffer
     *            The buffer containing the update records
     * @param startTimestamp
     *            Transaction start timestamp
     * @param commitTimestamp
     *            Transaction commit timestamp, or 0 if the transaction has not
     *            committed yet
     * @param backchainAddress
     *            Journal address of previous TX record written by this
     *            transaction, or 0 if there is to previous record
     * 
     * @return
     * @throws PersistitException
     */
    synchronized long writeTransactionToJournal(final ByteBuffer buffer, final long startTimestamp,
            final long commitTimestamp, final long backchainAddress) throws PersistitException {
        buffer.flip();
        final int recordSize = TX.OVERHEAD + buffer.remaining();
        prepareWriteBuffer(recordSize);
        final long address = _currentAddress;
        TX.putLength(_writeBuffer, recordSize);
        TX.putType(_writeBuffer);
        TX.putTimestamp(_writeBuffer, startTimestamp);
        TX.putCommitTimestamp(_writeBuffer, commitTimestamp);
        TX.putBackchainAddress(_writeBuffer, backchainAddress);
        advance(TX.OVERHEAD);
        try {
            _writeBuffer.put(buffer);
        } finally {
            buffer.clear();
        }
        _currentAddress += recordSize - TX.OVERHEAD;
        if (commitTimestamp != ABORTED) {
            final long key = Long.valueOf(startTimestamp);
            TransactionMapItem item = _liveTransactionMap.get(key);
            if (item == null) {
                if (backchainAddress != 0) {
                    throw new IllegalStateException("Missing back-chained transaction for start timestamp "
                            + startTimestamp);
                }
                item = new TransactionMapItem(startTimestamp, address);
                _liveTransactionMap.put(startTimestamp, item);
            } else {
                if (backchainAddress == 0) {
                    throw new IllegalStateException("Duplicate transaction " + item);
                }
                if (item.isCommitted()) {
                    throw new IllegalStateException("Transaction already committed " + item);
                }
                item.setLastRecordAddress(address);
            }
            item.setCommitTimestamp(commitTimestamp);
        }
        return address;
    }

    static File journalPath(final String path) {
        File file = new File(path);
        if (file.isDirectory()) {
            return new File(file, DEFAULT_JOURNAL_FILE_NAME);
        } else {
            return file;
        }
    }

    static long fileToGeneration(final File file) {
        final Matcher matcher = PATH_PATTERN.matcher(file.getName());
        if (matcher.matches()) {
            // TODO - validate range
            return Long.parseLong(matcher.group(2));
        } else {
            return -1;
        }
    }

    static String fileToPath(final File file) {
        final Matcher matcher = PATH_PATTERN.matcher(file.getPath());
        if (matcher.matches()) {
            // TODO - validate range
            return matcher.group(1);
        } else {
            return null;
        }
    }

    static File generationToFile(final String path, final long generation) {
        return new File(String.format(PATH_FORMAT, path, generation));
    }

    File addressToFile(final long address) {
        return generationToFile(_journalFilePath, address / _blockSize);
    }

    long addressToOffset(final long address) {
        return address % _blockSize;
    }

    void stopCopier() {
        _copier.setShouldStop(true);
        _persistit.waitForIOTaskStop(_copier);
    }

    void setWriteBufferSize(final int size) {
        if (size < MINIMUM_BUFFER_SIZE || size > MAXIMUM_BUFFER_SIZE) {
            throw new IllegalArgumentException("Invalid write buffer size: " + size);
        }
        _writeBufferSize = size;
    }

    public void close() throws PersistitException {

        synchronized (this) {
            _closed.set(true);
        }

        rollover();

        JournalCopier copier = _copier;
        _copier = null;
        if (copier != null) {
            _persistit.waitForIOTaskStop(copier);
        }

        JournalFlusher flusher = _flusher;
        _flusher = null;
        if (flusher != null) {
            _persistit.waitForIOTaskStop(flusher);
        }

        synchronized (this) {
            try {
                closeAllChannels();
            } catch (IOException ioe) {
                throw new PersistitIOException(ioe);
            } finally {
                _handleToTreeMap.clear();
                _handleToVolumeMap.clear();
                _volumeToHandleMap.clear();
                _treeToHandleMap.clear();
                _pageMap.clear();
                _pageList.clear();
                _writeBuffer = null;
            }
        }
    }

    private void closeAllChannels() throws IOException {
        synchronized (this) {
            try {
                for (final FileChannel channel : _journalFileChannels.values()) {
                    if (channel != null) {
                        channel.close();
                    }
                }

            } finally {
                _journalFileChannels.clear();
            }
        }
    }

    /**
     * Abruptly stop (using {@link Thread#stop()}) the copier and flusher
     * threads. This method should be used only by tests.
     */
    void crash() throws IOException {
        IOTaskRunnable.crash(_flusher);
        IOTaskRunnable.crash(_copier);
        //
        // Even when simulating a crash do this to release
        // channels and therefore allow disk space to be returned to
        // the OS when the files are deleted.
        //
        closeAllChannels();
    }

    /**
     * Flushes the write buffer
     * 
     * @throws PersistitException
     */
    synchronized long flush() throws PersistitException {
        _persistit.checkFatal();
        final long address = _writeBufferAddress;
        if (address != Long.MAX_VALUE && _writeBuffer != null) {

            assert _writeBufferAddress + _writeBuffer.position() == _currentAddress : String.format(
                    "writeBufferAddress=%,d position=%,d currentAddress=%,d", _writeBufferAddress, _writeBuffer
                            .position(), _currentAddress);

            try {
                if (_writeBuffer.position() > 0) {
                    final FileChannel channel = getFileChannel(address);
                    final long size = channel.size();
                    if (size < addressToOffset(address)) {
                        throw new CorruptJournalException(String.format(
                                "Journal file %s size %,d does not match current address %,d", addressToFile(address),
                                size, address));
                    }

                    _writeBuffer.flip();
                    boolean writeComplete = false;
                    final int written;
                    try {
                        /*
                         * Note: contract for FileChannel requires write to
                         * return normally only when all bytes have been
                         * written. (See java.nio.channels.WritableByteChannel
                         * #write(ByteBuffer), statement
                         * "Unless otherwise specified...")
                         */
                        channel.write(_writeBuffer, _writeBufferAddress % _blockSize);
                        /*
                         * Surprise: FileChannel#write does not throw an
                         * Exception if it successfully writes some bytes and
                         * then encounters a disk full condition. (Found this
                         * out empirically.)
                         */
                        writeComplete = _writeBuffer.remaining() == 0;
                    } finally {
                        written = _writeBuffer.position();
                        _writeBufferAddress += written;
                        if (writeComplete) {
                            if (_writeBuffer.capacity() != _writeBufferSize) {
                                _writeBuffer = ByteBuffer.allocate(_writeBufferSize);
                            } else {
                                _writeBuffer.clear();
                            }
                        } else {
                            /*
                             * If the buffer didn't get written, perhaps due to
                             * an interrupt or disk-full condition, then compact
                             * to remove any bytes from the buffer that actually
                             * did get written and reset other measurements.
                             */
                            _writeBuffer.compact();
                        }
                        final long remaining = _blockSize - (_writeBufferAddress % _blockSize);
                        if (remaining < (_writeBuffer.limit())) {
                            _writeBuffer.limit((int) remaining);
                        }
                    }

                    assert _writeBufferAddress + _writeBuffer.position() == _currentAddress : String.format(
                            "writeBufferAddress=%,d position=%,d currentAddress=%,d", _writeBufferAddress, _writeBuffer
                                    .position(), _currentAddress);

                    _persistit.getIOMeter().chargeFlushJournal(written, address);
                    return _writeBufferAddress;
                }
            } catch (IOException e) {
                throw new PersistitIOException("Writing to file " + addressToFile(address), e);
            }
        }
        return Long.MAX_VALUE;
    }

    /**
     * Force all data written to the journal file to disk.
     */
    @Override
    public void force() throws PersistitException {
        long address = Long.MAX_VALUE;
        try {
            address = flush();
            if (address != Long.MAX_VALUE) {
                final FileChannel channel = getFileChannel(address);
                channel.force(false);
            }
        } catch (IOException e) {
            throw new PersistitIOException("Writing to file " + addressToFile(address), e);
        }
    }

    /**
     * Map a ByteBuffer to a file address, as needed to ensure client methods
     * can write their records. This method modifies the values of _writeBuffer,
     * _writeBufferAddress, and in case a new journal file is prepared (a
     * "roll-over" event), it also modifies _currentAddress to reflect the
     * current address in the new file.
     * 
     * @param size
     *            Size of record to be written
     * @return <code>true</code> if and only if a new journal file was started
     * @throws PersistitException
     */
    private boolean prepareWriteBuffer(final int size) throws PersistitException {
        _persistit.checkFatal();
        boolean newJournalFile = false;
        if (getCurrentJournalSize() == 0) {
            flush();
            _writeBufferAddress = _currentAddress;
            startJournalFile();
            newJournalFile = true;
        }

        assert _writeBufferAddress + _writeBuffer.position() == _currentAddress : String.format(
                "writeBufferAddress=%,d position=%,d currentAddress=%,d", _writeBufferAddress, _writeBuffer.position(),
                _currentAddress);
        //
        // If the current journal file has room for the record, then return.
        //
        if (_writeBuffer.remaining() > size + JE.OVERHEAD) {
            return newJournalFile;
        }
        //
        // Otherwise, flush the write buffer and try again
        flush();

        if (_writeBuffer.remaining() > size + JE.OVERHEAD) {
            return newJournalFile;
        }
        //
        // In the special case of a record which may be longer than
        // the capacity of the buffer (e.g., the PageMap), then check whether
        // there is enough room in the file to hold the entire map. In that case
        // then the buffer is prepared because the PM and TM writers know how to
        // fill the buffer multiple times.
        //
        if (_writeBuffer.remaining() == _writeBuffer.capacity()) {
            long remaining = _blockSize - getCurrentJournalSize();
            if (remaining > size + JE.OVERHEAD) {
                return newJournalFile;
            }
        }
        //
        // Finally if there's still not enough room we're committed to
        // rolling the journal.
        //
        rolloverWithNewFile();
        return true;
    }

    void rollover() throws PersistitException {
        rollover(false, false);
    }

    void rolloverWithNewFile() throws PersistitException {
        rollover(false, true);
    }

    void rolloverWithNewBaseAndFile() throws PersistitException {
        rollover(true, true);
    }

    private synchronized void rollover(boolean setBaseAddress, boolean startNewFile) throws PersistitException {
        if (_writeBufferAddress != Long.MAX_VALUE) {
            writeJournalEnd();
            flush();

            try {
                final long length = getCurrentJournalSize();
                final boolean matches = length == (_writeBuffer.position() + _writeBufferAddress) % _blockSize;
                final FileChannel channel = getFileChannel(_currentAddress);
                Debug.$assert1.t(matches);
                if (matches) {
                    channel.truncate(length);
                }
                channel.force(true);
            } catch (IOException ioe) {
                throw new PersistitIOException(ioe);
            }
            _currentAddress = ((_currentAddress / _blockSize) + 1) * _blockSize;
            _writeBuffer.clear();
            _writeBufferAddress = _currentAddress;
            _isNewEpoch = false;

            if(setBaseAddress) {
                _baseAddress = _currentAddress;
            }
            if(startNewFile) {
                prepareWriteBuffer(JH.OVERHEAD);
            }
        }
    }

    /**
     * Timestamp marking the Page Map, Transaction Map and other records in the
     * journal header. This timestamp is used to discriminate between pages in a
     * "branch" history and the live history. See comments in
     * {@link RecoveryManager#scanLoadPageMap(long, long, int)} for details.
     * 
     * @return either the current timestamp or the timestamp of the last valid
     *         checkpoint, depending on whether this journal file starts a new
     *         epoch.
     */
    private long epochalTimestamp() {
        return _isNewEpoch ? getLastValidCheckpointTimestamp() : _persistit.getCurrentTimestamp();
    }

    private void startJournalFile() throws PersistitException {
        //
        // Write the beginning of a new journal file.
        //
        // The information written here is designed to accelerate recovery.
        // The recovery process can simply read the JournalHeader and
        // subsequent records from the last journal file to load the page
        // map and live transaction map. The journal file is valid for
        // recovery only if the CP (checkpoint) record is present in the
        // recovered file.
        //
        writeJournalHeader();
        //
        // Write IV (identify volume) records for each volume in the handle
        // map
        //
        for (final Map.Entry<Integer, Volume> entry : _handleToVolumeMap.entrySet()) {
            writeVolumeHandleToJournal(entry.getValue(), entry.getKey().intValue());
        }
        //
        // Write IT (identify tree) records for each tree in the handle
        // map
        //
        for (final Map.Entry<Integer, TreeDescriptor> entry : _handleToTreeMap.entrySet()) {
            writeTreeHandleToJournal(entry.getValue(), entry.getKey().intValue());
        }
        //
        // Write the PM (Page Map) record
        //
        writePageMap();
        //
        // Write the TM (Transaction Map) record
        //
        writeTransactionMap();
        //
        // Finally, write the current CP (checkpoint) record.
        //
        writeCheckpointToJournal(_lastValidCheckpoint);
    }

    /**
     * Return the <code>FileChannel</code> for the journal file containing the
     * supplied <code>address</code>. If necessary, create a new
     * {@link MediatedFileChannel}.
     * 
     * @param address
     *            the journal address of a record in the journal for which the
     *            corresponding channel will be returned
     * @throws PersistitException
     *             if the <code>MediatedFileChannel</code> cannot be created
     */
    synchronized FileChannel getFileChannel(long address) throws PersistitIOException {
        if (address < _deleteBoundaryAddress || address > _currentAddress + _blockSize) {
            throw new IllegalArgumentException("Invalid journal address " + address + " outside of range ("
                    + _deleteBoundaryAddress + ":" + (_currentAddress + _blockSize) + ")");
        }
        final long generation = address / _blockSize;
        FileChannel channel = _journalFileChannels.get(generation);
        if (channel == null) {
            try {
                channel = new MediatedFileChannel(addressToFile(address), "rw");
                _journalFileChannels.put(generation, channel);
            } catch (IOException ioe) {
                throw new PersistitIOException(ioe);
            }
        }
        return channel;
    }

    /**
     * Set the copyFast flag and then wait until all checkpointed pages have
     * been copied to their respective volumes, allowing the journal files to be
     * deleted. Pages modified after the last valid checkpoint cannot be copied.
     * <p>
     * Does nothing of the <code>appendOnly</code> is set.
     * 
     * @throws PersistitException
     */
    @Override
    public void copyBack() throws Exception {
        if (!_appendOnly.get()) {
            _copyFast.set(true);
            int exceptionCount = _copier.getExceptionCount();
            while (_copyFast.get()) {
                _copier.kick();
                Util.sleep(Persistit.SHORT_DELAY);
                if (_copier.getExceptionCount() != exceptionCount) {
                    throw _copier.getLastException();
                }
            }
        }
    }

    /**
     * Remove transactions and PageNode entries when possible due to completion
     * of a new checkpoint.
     * 
     * @param checkpoint
     */
    private void checkpointWritten(final Checkpoint checkpoint) {

        //
        // Will become the earliest timestamp of any record needed to
        // be retained for recovery. For transactions containing LONG_RECORD
        // pages, those pages may be written to the journal with timestamps
        // earlier than the commitTimestamp of the transaction but they are
        // guaranteed to be written with timestamp values later than the
        // transaction's startTimestamp. Therefore we can't cull PageMap entries
        // later than this recoveryTimestamp because the pages they refer to may
        // be needed for recovery.
        //
        long recoveryTimestamp = checkpoint.getTimestamp();
        recoveryTimestamp = Math.min(recoveryTimestamp, _earliestCommitTimestamp);
        //
        // Remove all but the most recent PageNode version before the
        // checkpoint.
        //
        for (final PageNode pageNode : _pageMap.values()) {
            for (PageNode pn = pageNode; pn != null; pn = pn.getPrevious()) {
                if (pn.getTimestamp() < recoveryTimestamp) {
                    pn.removeHistory();
                    break;
                }
            }
        }
        //
        // Remove the page list entries too.
        //
        _droppedPageCount += cleanupPageList();

        //
        // Remove any PageNode from the branchMap having a timestamp less
        // than the checkpoint. Generally all such entries are removed after
        // the first checkpoint that has been established after recovery.
        //
        for (final Iterator<PageNode> iterator = _branchMap.values().iterator(); iterator.hasNext();) {
            final PageNode pageNode = iterator.next();
            if (pageNode.getTimestamp() < recoveryTimestamp) {
                iterator.remove();
            }
        }

        checkpoint.completed();
    }

    /**
     * Remove obsolete TransactionMapItem instances from the live transaction
     * map. An instance is obsolete if it refers to a transaction that committed
     * earlier than that last valid checkpoint (because all of the effects of
     * that transaction are now check-pointed into the B-Trees themselves) or if
     * it is from an aborted transaction that has no remaining MVV values.
     */
    void pruneObsoleteTransactions() {
        pruneObsoleteTransactions(isRollbackPruningEnabled());
    }

    void pruneObsoleteTransactions(boolean rollbackPruningEnabled) {
        final long timestamp = _lastValidCheckpoint.getTimestamp();
        long earliest = Long.MAX_VALUE;
        List<TransactionMapItem> toPrune = new ArrayList<TransactionMapItem>();
        /*
         * Remove any committed transactions that committed before the
         * checkpoint. No need to keep a record of such a transaction since its
         * updates are now fully written to the journal in modified page images.
         */
        synchronized (this) {
            for (final Iterator<TransactionMapItem> iterator = _liveTransactionMap.values().iterator(); iterator
                    .hasNext();) {
                final TransactionMapItem item = iterator.next();
                if (item.isCommitted()) {
                    if (item.getCommitTimestamp() < timestamp) {
                        iterator.remove();
                    } else if (item.getStartTimestamp() < earliest) {
                        earliest = item.getStartTimestamp();
                    }
                } else {
                    final TransactionStatus status;
                    status = _persistit.getTransactionIndex().getStatus(item.getStartTimestamp());
                    if (status == null || status.getTs() != item.getStartTimestamp()) {
                        iterator.remove();
                    } else if (status.getTc() == ABORTED && status.isNotified()) {
                        if (status.getMvvCount() == 0) {
                            iterator.remove();
                            sequence(RECOVERY_PRUNING_B);
                        } else if (rollbackPruningEnabled) {
                            toPrune.add(item);
                        }
                    }
                }
            }
            _earliestCommitTimestamp = earliest;
        }
        /*
         * Sort the toPrune list - since all members are aborted, the comparison
         * will be by startTimeStamp which is a good approximation of journal
         * address order.
         */
        Collections.sort(toPrune, TransactionMapItem.TRANSACTION_MAP_ITEM_COMPARATOR);
        for (final TransactionMapItem item : toPrune) {
            try {
                synchronized (_player) {
                    final TransactionStatus status;
                    status = _persistit.getTransactionIndex().getStatus(item.getStartTimestamp());
                    if (status != null && status.getTs() == item.getStartTimestamp() && status.getTc() == ABORTED
                            && status.isNotified() && status.getMvvCount() > 0) {
                        _player.applyTransaction(item, _listener);
                    }
                }
            } catch (PersistitException e) {
                _persistit.getLogBase().pruneException.log(e, item);
            }
        }
    }

    /**
     * General method used to wait for durability. This method is used by all
     * three commit modes: SOFT, HARD and GROUP. The two parameters represent
     * time intervals in milliseconds.
     * 
     * @param leadTime
     *            time interval in milliseconds by which to anticipate I/O
     *            completion; the method will return as soon as the I/O
     *            operation that will flush the current generation of data is
     *            expected to complete within that time interval
     * @param stallTime
     *            time interval in milliseconds that this thread is willing to
     *            wait for I/O completion. If if the JOURNAL_FLUSHER is
     *            currently pausing, the pause time may be shortened to try to
     *            complete the I/O when requested. In particular, a value of
     *            zero indicates the I/O should start immediately.
     * @throws PersistitInterruptedException
     */

    void waitForDurability(final long leadTime, final long stallTime) throws PersistitException {
        JournalFlusher flusher = _flusher;
        if (flusher != null) {
            flusher.waitForDurability(leadTime, stallTime);
        } else {
            throw new IllegalStateException("JOURNAL_FLUSHER is not running");
        }
    }

    public static class TreeDescriptor {

        final int _volumeHandle;

        final String _treeName;

        TreeDescriptor(final int volumeHandle, final String treeName) {
            _volumeHandle = volumeHandle;
            _treeName = treeName;
        }

        public int getVolumeHandle() {
            return _volumeHandle;
        }

        public String getTreeName() {
            return _treeName;
        }

        public boolean equals(final Object obj) {
            if (obj == null || !(obj instanceof TreeDescriptor)) {
                return false;
            }
            final TreeDescriptor td = (TreeDescriptor) obj;
            return td._treeName.equals(_treeName) && td._volumeHandle == _volumeHandle;
        }

        public int hashCode() {
            return _treeName.hashCode() ^ _volumeHandle;
        }

        @Override
        public String toString() {
            return "{" + _volumeHandle + "}" + _treeName;
        }
    }

    /**
     * A PageNode represents the existence of a copy of a page in the journal.
     * It links to previously created PageNode objects which refer to earlier
     * versions of the same page. These earlier instances are truncated whenever
     * a later version of the same page has been checkpointed.
     * 
     * PageNode instances are designed to serve as both Key and Value fields of
     * the _pageNodeMap. The general rubric when adding a page to the journal is
     * to construct a PageNode representing the page image, and then use it to
     * perform a lookup in the _pageNodeMap. If there is no matching PageNode
     * already in the map then simply add the new one. If there is a matching
     * PageNode, link it to the new one then replace the entry in the map.
     * 
     * This class implement Comparable on the page address. This is used in
     * forming a sorted set of PageNodes so that we can copy pages in roughly
     * sequential order to each Volume file.
     */
    public static class PageNode {

        final int _volumeHandle;

        final long _pageAddress;

        final long _timestamp;

        long _journalAddress;

        int _offset;

        PageNode _previous;

        PageNode(final int volumeHandle, final long pageAddress, final long journalAddress, final long timestamp) {
            this._volumeHandle = volumeHandle;
            this._pageAddress = pageAddress;
            this._journalAddress = journalAddress;
            this._timestamp = timestamp;
        }

        /**
         * Construct a copy, also copying members of the linked list. Used by
         * #queryPageMap.
         */
        PageNode(final PageNode pageNode) {
            _volumeHandle = pageNode._volumeHandle;
            _pageAddress = pageNode._pageAddress;
            _journalAddress = pageNode._journalAddress;
            _timestamp = pageNode._timestamp;
            _offset = pageNode._offset;
            PageNode previous = pageNode._previous;
            if (previous != null) {
                _previous = new PageNode(previous);
            }
        }

        /**
         * @return the previous
         */
        public PageNode getPrevious() {
            return _previous;
        }

        /**
         * @param previous
         *            the previous to set
         */
        public void setPrevious(PageNode previous) {
            if (previous != null) {
                assert _timestamp >= previous._timestamp;
            }
            this._previous = previous;
        }

        /**
         * @return the volumeHandle
         */
        public int getVolumeHandle() {
            return _volumeHandle;
        }

        /**
         * @return the pageAddress
         */
        public long getPageAddress() {
            return _pageAddress;
        }

        /**
         * @return the journalAddress
         */
        public long getJournalAddress() {
            return _journalAddress;
        }

        /**
         * @return the timestamp
         */
        public long getTimestamp() {
            return _timestamp;
        }

        public void setOffset(final int offset) {
            _offset = offset;
        }

        public int getOffset() {
            return _offset;
        }

        @Override
        public int hashCode() {
            return _volumeHandle ^ (int) _pageAddress ^ (int) (_pageAddress >>> 32);
        }

        @Override
        public boolean equals(Object obj) {
            if (obj == null || !(obj instanceof PageNode)) {
                return false;
            }
            final PageNode pn = (PageNode) obj;
            return _pageAddress == pn._pageAddress && _volumeHandle == pn._volumeHandle;
        }

        @Override
        public String toString() {
            return String.format("[%d]%d@%d{%d}%s", _volumeHandle, _pageAddress, _journalAddress, _timestamp,
                    _previous == null ? "" : "+");
        }

        public String toString(final JournalManager jman) {
            final Volume volume = jman._handleToVolumeMap.get(_volumeHandle);
            if (volume == null) {
                return toString();
            }
            return String.format("%s:%d@%d{%d}%s", volume, _pageAddress, _journalAddress, _timestamp,
                    _previous == null ? "" : "+");
        }

        public String toStringPageAddress(final VolumeHandleLookup lvh) {
            final Volume volume = lvh.lookupVolumeHandle(_volumeHandle);
            return String.format("%s:%d", volume == null ? String.valueOf(_volumeHandle) : volume.toString(),
                    _pageAddress);
        }

        public String toStringJournalAddress(final VolumeHandleLookup lvn) {
            return String.format("%d{%d}%s", _journalAddress, _timestamp, _previous == null ? "" : "+");

        }

        final static Comparator<PageNode> READ_COMPARATOR = new Comparator<PageNode>() {

            @Override
            public int compare(PageNode a, PageNode b) {
                return a.getJournalAddress() > b.getJournalAddress() ? 1 : a.getJournalAddress() < b
                        .getJournalAddress() ? -1 : 0;
            }
        };

        final static Comparator<PageNode> WRITE_COMPARATOR = new Comparator<PageNode>() {

            @Override
            public int compare(PageNode a, PageNode b) {
                if (a.getVolumeHandle() != b.getVolumeHandle()) {
                    return a.getVolumeHandle() < b._volumeHandle ? -1 : 1;
                }
                return a.getPageAddress() < b.getPageAddress() ? -1 : a.getPageAddress() > b.getPageAddress() ? 1 : 0;
            }
        };

        boolean isInvalid() {
            return _journalAddress == Long.MIN_VALUE;
        }

        void invalidate() {
            _journalAddress = Long.MIN_VALUE;
        }

        void removeHistory() {
            PageNode pn = getPrevious();
            setPrevious(null);
            while (pn != null) {
                PageNode previous = pn.getPrevious();
                pn.invalidate();
                pn.setPrevious(null);
                pn = previous;
            }
        }
    }

    public static class TransactionMapItem implements Comparable<TransactionMapItem> {

        private final long _startAddress;

        private final long _startTimestamp;

        private long _commitTimestamp;

        private long _lastRecordAddress;

        TransactionMapItem(final long startTimestamp, final long address) {
            _startTimestamp = startTimestamp;
            _commitTimestamp = 0;
            _startAddress = address;
            _lastRecordAddress = address;
        }

        TransactionMapItem(final TransactionMapItem item) {
            _startAddress = item._startAddress;
            _startTimestamp = item._startTimestamp;
            _commitTimestamp = item._commitTimestamp;
            _lastRecordAddress = item._lastRecordAddress;
        }

        public long getStartAddress() {
            return _startAddress;
        }

        public long getStartTimestamp() {
            return _startTimestamp;
        }

        public long getCommitTimestamp() {
            return _commitTimestamp;
        }

        public long getLastRecordAddress() {
            return _lastRecordAddress;
        }

        void setCommitTimestamp(final long commitTimestamp) {
            _commitTimestamp = commitTimestamp;
        }

        void setLastRecordAddress(final long address) {
            _lastRecordAddress = address;
        }

        public boolean isCommitted() {
            return _commitTimestamp > 0;
        }

        public boolean isAborted() {
            return _commitTimestamp == ABORTED;
        }

        @Override
        public String toString() {
            return String.format("TStatus %,d{%,d}%s", _startAddress, _commitTimestamp, isCommitted() ? "c" : "u");
        }

        @Override
        public int compareTo(TransactionMapItem ts) {
            if (isCommitted()) {
                return ts.getCommitTimestamp() < _commitTimestamp ? 1 : ts.getCommitTimestamp() > _commitTimestamp ? -1
                        : 0;
            } else {
                return ts.isCommitted() ? -1 : ts.getStartTimestamp() < _startTimestamp ? 1
                        : ts.getStartTimestamp() > _startTimestamp ? -1 : 0;
            }
        }

        final static Comparator<TransactionMapItem> TRANSACTION_MAP_ITEM_COMPARATOR = new Comparator<TransactionMapItem>() {

            @Override
            public int compare(TransactionMapItem a, TransactionMapItem b) {
                return a.getLastRecordAddress() > b.getLastRecordAddress() ? 1 : a.getLastRecordAddress() < b
                        .getLastRecordAddress() ? -1 : 0;
            }
        };

    }

    private class JournalCopier extends IOTaskRunnable {

        private volatile boolean _shouldStop = false;
        private final ByteBuffer _bb = ByteBuffer.allocate(DEFAULT_COPY_BUFFER_SIZE);
        private List<PageNode> _copyList = new ArrayList<PageNode>(_copiesPerCycle);
        int _lastCyclePagesWritten;

        JournalCopier() {
            super(JournalManager.this._persistit);
        }

        void start() {
            start("JOURNAL_COPIER", _copierInterval);
        }

        @Override
        public void runTask() throws Exception {

            _copying.set(true);
            try {
                _copyList.clear();
                if (!_appendOnly.get()) {
                    selectForCopy(_copyList);
                    if (!_copyList.isEmpty()) {
                        readForCopy(_copyList, _bb);
                    }
                    if (!_copyList.isEmpty()) {
                        writeForCopy(_copyList, _bb);
                    }
                }
                cleanupForCopy(_copyList);
                _lastCyclePagesWritten = _copyList.size();
                if (_copyList.isEmpty()) {
                    _copyFast.set(false);
                }
            } finally {
                _copying.set(false);
            }
        }

        @Override
        protected boolean shouldStop() {
            return _closed.get() || _shouldStop;
        }

        @Override
        /**
         * Return a nice interval, in milliseconds, to wait between
         * copierCycle invocations. The interval decreases as interval 
         * goes up, and becomes zero when the urgency is 10. The interval
         * is also zero if there has be no recent I/O activity invoked
         * by other activities.
         */
        public long getPollInterval() {
            IOMeter iom = _persistit.getIOMeter();
            long pollInterval = super.getPollInterval();
            int urgency = urgency();

            if (_lastCyclePagesWritten == 0) {
                return pollInterval;
            }

            if (urgency >= ALMOST_URGENT) {
                return 0;
            }

            int divisor = 1;

            if (iom.recentCharge() < iom.getQuiescentIOthreshold()) {
                divisor = URGENT - HALF_URGENT;
            } else if (urgency > HALF_URGENT) {
                divisor = urgency - HALF_URGENT;
            }

            return super.getPollInterval() / divisor;
        }

        void setShouldStop(boolean shouldStop) {
            _shouldStop = shouldStop;
        }
    }

    private class JournalFlusher extends IOTaskRunnable {

        final ReentrantReadWriteLock _lock = new ReentrantReadWriteLock();

        volatile long _lastExceptionTimestamp = 0;
        volatile Exception _lastException = null;

        long[] _ioTimes = new long[IO_MEASUREMENT_CYCLES];
        int _ioCycle;
        volatile long _expectedIoTime;
        volatile long _startTime;
        volatile long _endTime;
        volatile long _startTimestamp;
        volatile long _endTimestamp;

        JournalFlusher() {
            super(JournalManager.this._persistit);
        }

        void start() {
            start("JOURNAL_FLUSHER", _flushInterval);
        }

        /**
         * General method used to wait for durability. {@See
         * JournalManager#waitForDurability(long, long)}.
         * 
         * @throws PersistitInterruptedException
         */
        private void waitForDurability(final long leadTime, final long stallTime) throws PersistitException {
            /*
             * Commit is known durable once the JOURNAL_FLUSHER thread has
             * posted a timestamp value to _endTimestamp larger than this.
             */
            final long timestamp = _persistit.getTimestampAllocator().getCurrentTimestamp();
            final long now = System.nanoTime();

            while (true) {
                /*
                 * Detect whether an I/O cycle is in progress; if so estimate
                 * how much more time (in nanoseconds) it will require to
                 * complete.
                 */
                long estimatedRemainingIoNanos = -1;
                long startTime;
                long endTime;
                long startTimestamp;
                long endTimestamp;

                /*
                 * Spin until values are stable
                 */
                while (true) {
                    startTimestamp = _startTimestamp;
                    endTimestamp = _endTimestamp;
                    startTime = _startTime;
                    endTime = _endTime;
                    if (timestamp > startTimestamp && startTimestamp > endTimestamp) {
                        estimatedRemainingIoNanos = Math.max(startTime + _expectedIoTime - now, 0);
                    }
                    if (startTimestamp == _startTimestamp && endTimestamp == _endTimestamp) {
                        break;
                    }
                    Util.spinSleep();
                }

                if (endTimestamp > timestamp && startTimestamp > timestamp) {
                    /*
                     * Done - commit is fully durable
                     */
                    break;
                }

                long remainingSleepNanos;
                if (estimatedRemainingIoNanos == -1) {
                    remainingSleepNanos = Math.max(0, _flushInterval - (now - endTime));
                } else {
                    remainingSleepNanos = _flushInterval;
                }

                long estimatedNanosToFinish = Math.max(estimatedRemainingIoNanos, 0);
                if (startTimestamp < timestamp) {
                    estimatedNanosToFinish += remainingSleepNanos + _expectedIoTime;
                }

                if (leadTime > 0 && leadTime * NS_PER_MS >= estimatedNanosToFinish) {
                    /*
                     * If the caller specified an leadTime interval larger than
                     * the estimated time remaining in the cycle, then return
                     * immediately. This handles the "soft" commit case.
                     */
                    break;
                } else if (estimatedRemainingIoNanos == -1) {
                    /*
                     * If there is no I/O in progress, then wait as long as
                     * possible (determined by stallTime) before kicking the
                     * JOURNAL_FLUSHER to write the caller's transaction.
                     */
                    long delay = stallTime * NS_PER_MS - estimatedNanosToFinish;
                    if (delay > 0) {
                        Util.sleep(delay / NS_PER_MS);
                    }
                    kick();
                } else {
                    /*
                     * Otherwise, wait until the I/O is about half done and then
                     * retry.
                     */
                    long delay = (estimatedNanosToFinish - leadTime * NS_PER_MS) / 2;
                    try {
                        if (delay > 0 && _lock.readLock().tryLock(delay, TimeUnit.NANOSECONDS)) {
                            _lock.readLock().unlock();
                        }
                    } catch (InterruptedException e) {
                        throw new PersistitInterruptedException(e);
                    }
                }
            }
            if (_lastExceptionTimestamp > timestamp) {
                final Exception e = _lastException;
                if (e instanceof PersistitException) {
                    throw (PersistitException) e;
                } else {
                    throw new PersistitException(e);
                }
            }
            _totalCommits.incrementAndGet();
            _totalCommitWaitTime.addAndGet(System.nanoTime() - now);
        }

        @Override
        protected void runTask() {
            _flushing.set(true);
            try {
                try {
                    /*
                     * This lock is intended only to help other threads in
                     * waitForDurability to know when the I/O operation has
                     * finished.
                     */
                    _lock.writeLock().lock();
                    try {
                        _startTimestamp = _persistit.getTimestampAllocator().updateTimestamp();
                        _startTime = System.nanoTime();
                        /*
                         * Flush the write buffer and call FileChannel.force().
                         */
                        force();

                    } finally {
                        _endTime = System.nanoTime();
                        _endTimestamp = _persistit.getTimestampAllocator().updateTimestamp();
                        _lock.writeLock().unlock();
                    }

                    final long elapsed = _endTime - _startTime;
                    _totalFlushCycles.incrementAndGet();
                    _totalFlushIoTime.addAndGet(elapsed);
                    _ioTimes[_ioCycle] = elapsed;
                    _ioCycle = (_ioCycle + 1) % _ioTimes.length;

                    long max = 0;
                    for (int index = 0; index < _ioTimes.length; index++) {
                        max = Math.max(max, _ioTimes[index]);
                    }
                    _expectedIoTime = max;
                    if (elapsed > _slowIoAlertThreshold * NS_PER_MS) {
                        _persistit.getLogBase().longJournalIO.log(elapsed / NS_PER_MS);
                    }

                } catch (Exception e) {
                    if (e instanceof InterruptedException || e instanceof FatalErrorException) {
                        _closed.set(true);
                    } else if (e instanceof PersistitException) {
                        _persistit.getAlertMonitor().post(
                                new Event(_persistit.getLogBase().journalWriteError, e,
                                        addressToFile(_writeBufferAddress), addressToOffset(_writeBufferAddress)),
                                AlertMonitor.JOURNAL_CATEGORY, AlertLevel.ERROR);
                    } else {
                        _persistit.getLogBase().journalWriteError.log(e, addressToFile(_writeBufferAddress),
                                addressToOffset(_writeBufferAddress));
                    }
                }
            } finally {
                _flushing.set(false);
            }
        }

        @Override
        protected boolean shouldStop() {
            return _closed.get();
        }
    }

    synchronized void selectForCopy(final List<PageNode> list) {
        list.clear();
        _droppedPageCount += cleanupPageList();
        if (!_appendOnly.get()) {
            final long timeStampUpperBound = Math.min(getLastValidCheckpointTimestamp(), _copierTimestampLimit);
            for (final Iterator<PageNode> iterator = _pageList.iterator(); iterator.hasNext();) {
                final PageNode pageNode = iterator.next();
                for (PageNode pn = pageNode; pn != null; pn = pn.getPrevious()) {
                    if (pn.getTimestamp() < timeStampUpperBound) {
                        assert !pn.isInvalid();
                        list.add(pn);
                        break;
                    }
                }
                if (list.size() >= _copiesPerCycle) {
                    break;
                }
            }
        }
    }

    void readForCopy(final List<PageNode> list, final ByteBuffer bb) throws PersistitException {
        Collections.sort(list, PageNode.READ_COMPARATOR);
        bb.clear();

        Volume volume = null;
        int handle = -1;

        for (final Iterator<PageNode> iterator = list.iterator(); iterator.hasNext();) {
            if (_closed.get() && !_copyFast.get() || _appendOnly.get()) {
                list.clear();
                break;
            }
            final PageNode pageNode = iterator.next();
            if (pageNode.isInvalid()) {
                iterator.remove();
                continue;
            }
            if (pageNode.getVolumeHandle() != handle) {
                handle = -1;
                volume = _handleToVolumeMap.get(pageNode.getVolumeHandle());
                if (volume == null) {
                    // TODO
                } else {
                    volume = _persistit.getVolume(volume.getName());
                    handle = pageNode.getVolumeHandle();
                }
            }
            if (volume == null || volume.isClosed()) {
                // Remove from the List so that below we won't remove it from
                // from the pageMap.
                iterator.remove();
                continue;
            }

            volume.verifyId(volume.getId());

            final int at = bb.position();
            final long pageAddress;
            try {
                PageNode stablePageNode = new PageNode(pageNode);
                if (pageNode.isInvalid()) {
                    iterator.remove();
                    continue;
                }
                pageAddress = readPageBufferFromJournal(stablePageNode, bb);
            } catch (PersistitException ioe) {
                _persistit.getLogBase().copyException.log(ioe, volume, pageNode.getPageAddress(), pageNode
                        .getJournalAddress());
                throw ioe;
            }

            Debug.$assert0.t(pageAddress == pageNode.getPageAddress());
            pageNode.setOffset(at);

            if (bb.limit() - at != volume.getStructure().getPageSize()) {
                throw new CorruptJournalException(pageNode.toStringPageAddress(this) + " bufferSize " + bb.limit()
                        + " does not match " + volume + " bufferSize " + volume.getPageSize() + " at "
                        + pageNode.toStringJournalAddress(this));
            }

            bb.position(bb.limit());
        }
    }

    void writeForCopy(final List<PageNode> list, final ByteBuffer bb) throws PersistitException {
        Collections.sort(list, PageNode.WRITE_COMPARATOR);
        Volume volume = null;
        int handle = -1;

        final HashSet<Volume> volumes = new HashSet<Volume>();
        for (final Iterator<PageNode> iterator = list.iterator(); iterator.hasNext();) {
            if (_closed.get() && !_copyFast.get() || _appendOnly.get()) {
                list.clear();
                break;
            }

            final PageNode pageNode = iterator.next();

            if (pageNode.getVolumeHandle() != handle) {
                handle = -1;
                volume = _handleToVolumeMap.get(pageNode.getVolumeHandle());
                if (volume == null) {
                    // TODO
                } else {
                    volume = _persistit.getVolume(volume.getName());
                    handle = pageNode.getVolumeHandle();
                }
            }

            if (volume == null || volume.isClosed()) {
                // Remove from the List so that below we won't remove it from
                // from the pageMap.
                iterator.remove();
                continue;
            }

            final long pageAddress = pageNode.getPageAddress();
            volume.getStorage().extend(pageAddress);
            final int pageSize = volume.getPageSize();
            final int at = pageNode.getOffset();
            bb.limit(bb.capacity()).position(at).limit(at + pageSize);

            try {
                volume.getStorage().writePage(bb, pageAddress);
            } catch (PersistitException ioe) {
                _persistit.getLogBase().copyException.log(ioe, volume, pageNode.getPageAddress(), pageNode
                        .getJournalAddress());
                throw ioe;
            }

            volumes.add(volume);
            _copiedPageCount++;
            _persistit.getIOMeter().chargeCopyPageToVolume(volume, pageAddress, volume.getPageSize(),
                    pageNode.getJournalAddress(), _copyFast.get() ? URGENT : urgency());
        }

        for (final Volume vol : volumes) {
            vol.getStorage().force();
        }
    }

    private void cleanupForCopy(final List<PageNode> list) throws PersistitException {
        //
        // Files and FileChannels no longer needed for recovery.
        //
        final List<FileChannel> obsoleteFileChannels = new ArrayList<FileChannel>();
        final List<File> obsoleteFiles = new ArrayList<File>();

        // Address of the first file needed for recovery
        long deleteBoundary = 0;

        synchronized (this) {
            for (final PageNode copiedPageNode : list) {
                PageNode pageNode = _pageMap.get(copiedPageNode);
                if (pageNode.getJournalAddress() == copiedPageNode.getJournalAddress()) {
                    pageNode.removeHistory();
                    pageNode.invalidate();
                    PageNode pn = _pageMap.remove(pageNode);
                    assert pn == copiedPageNode;
                } else {
                    PageNode previous = pageNode.getPrevious();
                    while (previous != null) {
                        if (previous.getJournalAddress() == copiedPageNode.getJournalAddress()) {
                            // No need to keep the previous entry, or any of
                            // its predecessors
                            pageNode.removeHistory();
                            break;
                        } else {
                            pageNode = previous;
                            previous = pageNode.getPrevious();
                        }
                    }
                }
            }
            _droppedPageCount += cleanupPageList() - list.size();
            //
            // Will hold the address of the first record containing information
            // not yet copied back into a Volume, and therefore required for
            // recovery.
            //
            long recoveryBoundary = _currentAddress;
            //
            // Detect first journal address holding a mapped page
            // required for recovery
            //
            for (final PageNode pageNode : _pageMap.values()) {
                //
                // If there are multiple versions, we need to keep
                // the most recent one that has been checkpointed.
                //
                for (PageNode pn = pageNode; pn != null; pn = pn.getPrevious()) {
                    if (pn.getJournalAddress() < recoveryBoundary) {
                        recoveryBoundary = pn.getJournalAddress();
                    }
                }
            }
            //
            // Detect first journal address still holding an uncheckpointed
            // Transaction required for recovery.
            //
            for (final Iterator<TransactionMapItem> iterator = _liveTransactionMap.values().iterator(); iterator
                    .hasNext();) {
                final TransactionMapItem ts = iterator.next();
                if (ts.getStartAddress() < recoveryBoundary) {
                    recoveryBoundary = ts.getStartAddress();
                }
            }

            if (recoveryBoundary < _baseAddress) {
                throw new IllegalStateException(String.format("Retrograde base address %,d is less than current %,d",
                        recoveryBoundary, _baseAddress));
            }

            _baseAddress = recoveryBoundary;
            for (deleteBoundary = _deleteBoundaryAddress; deleteBoundary + _blockSize <= _lastValidCheckpointBaseAddress; deleteBoundary += _blockSize) {
                final long generation = deleteBoundary / _blockSize;
                final FileChannel channel = _journalFileChannels.remove(generation);
                if (channel != null) {
                    obsoleteFileChannels.add(channel);
                }
                obsoleteFiles.add(addressToFile(deleteBoundary));
            }
            //
            // Conditions mean that there is no active content in the
            // journal and the current journal file has more than RT bytes
            // in it where RT is the "rolloverThreshold". When these
            // conditions are met then we force a rollover and cause the
            // current journal file to be deleted. This behavior keeps
            // the journal small when there are no un-checkpointed pages
            // or transactions.
            //
            if (_baseAddress == _currentAddress && _lastValidCheckpointBaseAddress >= _currentAddress - CP.OVERHEAD
                    && (getCurrentJournalSize() > rolloverThreshold())) {
                final FileChannel channel = _journalFileChannels.remove(_currentAddress / _blockSize);
                if (channel != null) {
                    obsoleteFileChannels.add(channel);
                }
                obsoleteFiles.add(addressToFile(_currentAddress));
                rolloverWithNewBaseAndFile();
            }
        }

        for (final FileChannel channel : obsoleteFileChannels) {
            if (channel != null) {
                try {
                    channel.close();
                } catch (IOException e) {
                    // TODO - log this?
                    // Ignored for now - this simply means we can't close
                    // a file we don't need any more.
                }
            }
        }

        boolean deleted = true;
        for (final File file : obsoleteFiles) {
            if (!file.delete()) {
                deleted = false;
                // TODO - log this.
                // Ignored for now - this simply means we can't delete
                // a file we don't need any more.
            }
        }
        if (deleted) {
            _deleteBoundaryAddress = deleteBoundary;
        }
        reportJournalFileCount();
    }

    /**
     * Remove obsolete PageNodes from the page list.
     * 
     * @return Count of removed PageNode instances.
     */
    int cleanupPageList() {
        int to = -1;
        int count = 0;
        for (int index = _pageList.size(); --index >= 0;) {
            if (_pageList.get(index).isInvalid()) {
                if (to == -1) {
                    to = index;
                }
            } else {
                if (to != -1) {
                    _pageList.removeRange(index + 1, to + 1);
                    count += to - index;
                    to = -1;
                }
            }
        }
        if (to != -1) {
            _pageList.removeRange(0, to + 1);
            count += to + 1;
        }
        return count;
    }

    private void reportJournalFileCount() {
        /*
         * Does not need synchronization since only the JOURNAL_COPIER thread
         * calls this
         */
        int journalFileCount = getJournalFileCount();
        if (journalFileCount != _lastReportedJournalFileCount) {
            if (journalFileCount > TOO_MANY_ERROR_THRESHOLD) {
                _persistit.getAlertMonitor().post(
                        new Event(_persistit.getLogBase().tooManyJournalFilesError, journalFileCount),
                        AlertMonitor.MANY_JOURNAL_FILES, AlertLevel.ERROR);
            } else if (journalFileCount > TOO_MANY_WARN_THRESHOLD) {
                _persistit.getAlertMonitor().post(
                        new Event(_persistit.getLogBase().tooManyJournalFilesWarning, journalFileCount),
                        AlertMonitor.MANY_JOURNAL_FILES, AlertLevel.WARN);
            } else {
                _persistit.getAlertMonitor().post(
                        new Event(_persistit.getLogBase().normalJournalFileCount, journalFileCount),
                        AlertMonitor.MANY_JOURNAL_FILES, AlertLevel.NORMAL);
            }
            _lastReportedJournalFileCount = journalFileCount;
        }
    }

    private class JournalTransactionPlayerSupport implements TransactionPlayerSupport {

        final ByteBuffer _readBuffer = ByteBuffer.allocate(Transaction.TRANSACTION_BUFFER_SIZE
                + JournalRecord.TX.OVERHEAD);

        @Override
        public void read(long address, int size) throws PersistitIOException {
            _readBuffer.clear().limit(size);
            readFully(_readBuffer, address);
        }

        @Override
        public ByteBuffer getReadBuffer() {
            return _readBuffer;
        }

        @Override
        public void convertToLongRecord(Value value, int treeHandle, long address, long commitTimestamp)
                throws PersistitException {
            // Do nothing - long record value does not need to be recovered for
            // pruning
        }

        @Override
        public Persistit getPersistit() {
            return _persistit;
        }

        @Override
        public TreeDescriptor handleToTreeDescriptor(int treeHandle) {
            return _handleToTreeMap.get(treeHandle);
        }

        @Override
        public Volume handleToVolume(int volumeHandle) {
            return _handleToVolumeMap.get(volumeHandle);
        }

    }

    class ProactiveRollbackListener implements TransactionPlayerListener {

        @Override
        public void store(final long address, final long timestamp, Exchange exchange) throws PersistitException {
            exchange.prune();
        }

        @Override
        public void removeKeyRange(final long address, final long timestamp, Exchange exchange, final Key from,
                final Key to) throws PersistitException {
            try {
                exchange.prune(from, to);
            } catch (RebalanceException e) {
                // ignore
            }
        }

        @Override
        public void removeTree(final long address, final long timestamp, Exchange exchange) throws PersistitException {
            // TODO
        }

        @Override
        public void delta(final long address, final long timestamp, final Tree tree, final int index,
                final int accumulatorType, final long value) throws PersistitException {
            // Nothing to to undo.
        }

        @Override
        public void startRecovery(long address, long timestamp) throws PersistitException {
            // Default: do nothing
        }

        @Override
        public void startTransaction(long address, long startTimestamp, final long commitTimestamp)
                throws PersistitException {
            // Default: do nothing
        }

        @Override
        public void endTransaction(long address, long timestamp) throws PersistitException {
            final TransactionStatus ts = _persistit.getTransactionIndex().getStatus(timestamp);
            /*
             * Can be null because the MVV count became zero and
             * TransactionIndex already removed it.
             */
            if (ts != null) {
                if (ts.getMvvCount() > 0 && _persistit.isInitialized()) {
                    _persistit.getLogBase().pruningIncomplete.log(ts, TransactionPlayer.addressToString(address,
                            timestamp));
                }
            }
        }

        @Override
        public void endRecovery(long address, long timestamp) throws PersistitException {
            // Default: do nothing
        }

        @Override
        public boolean requiresLongRecordConversion() {
            return false;
        }

    }

    /**
     * Extend ArrayList to export the removeRange method.
     */
    static class RangeRemovingArrayList<T> extends ArrayList<T> {
        public void removeRange(final int fromIndex, final int toIndex) {
            super.removeRange(fromIndex, toIndex);
        }
    }

    private long rolloverThreshold() {
        return _closed.get() ? 0 : ROLLOVER_THRESHOLD;
    }

    /**
     * @return number of internal handle values that have been assigned so far
     */
    public int getHandleCount() {
        return _handleCounter;
    }

    long getLastValidCheckpointBaseAddress() {
        return _lastValidCheckpointBaseAddress;
    }

    /**
     * For use only by unit tests that test page maps, etc.
     * 
     * @param handleToVolumeMap
     */
    synchronized void unitTestInjectVolumes(final Map<Integer, Volume> handleToVolumeMap) {
        _handleToVolumeMap.putAll(handleToVolumeMap);
    }

    /**
     * For use only by unit tests that test page maps, etc.
     * 
     * @param handleToVolumeMap
     */
    void unitTestInjectPageMap(final Map<PageNode, PageNode> pageMap) {
        _pageMap.putAll(pageMap);
    }

    void unitTestInjectTransactionMap(final Map<Long, TransactionMapItem> transactionMap) {
        _liveTransactionMap.putAll(transactionMap);
    }

    void unitTestClearTransactionMap() {
        _liveTransactionMap.clear();
    }

    synchronized long getCurrentJournalSize() {
        return _currentAddress % _blockSize;
    }

    synchronized int getJournalFileCount() {
        return (int) (_currentAddress / _blockSize - _baseAddress / _blockSize) + 1;
    }

    synchronized boolean unitTestTxnExistsInLiveMap(Long startTimestamp) {
        return _liveTransactionMap.containsKey(startTimestamp);
    }

<<<<<<< HEAD
    void unitTestInjectPageList(final List<PageNode> list) {
        _pageList.addAll(list);
    }

    boolean unitTestPageListEquals(final List<PageNode> list) {
        return list.equals(_pageList);
=======
    synchronized List<File> unitTestGetAllJournalFiles() {
        List<File> files = new ArrayList<File>();
        for(Long address : _journalFileChannels.keySet()) {
            files.add(addressToFile(address));
        }
        return files;
>>>>>>> 2be3d61f
    }

    public PageNode queryPageNode(final int volumeHandle, final long pageAddress) {
        PageNode pn = _pageMap.get(new PageNode(volumeHandle, pageAddress, -1, -1));
        if (pn != null) {
            return new PageNode(pn);
        } else {
            return null;
        }
    }

    public PageNode queryBranchNode(final int volumeHandle, final long pageAddress) {
        PageNode pn = _branchMap.get(new PageNode(volumeHandle, pageAddress, -1, -1));
        if (pn != null) {
            return new PageNode(pn);
        } else {
            return null;
        }
    }

    public TransactionMapItem queryTransactionMap(final long timestamp) {
        final TransactionMapItem item = _liveTransactionMap.get(timestamp);
        if (item != null) {
            return new TransactionMapItem(item);
        } else {
            return null;
        }
    }

    public SortedMap<Integer, Volume> queryVolumeMap() {
        return new TreeMap<Integer, Volume>(_handleToVolumeMap);
    }

    public SortedMap<Integer, TreeDescriptor> queryTreeMap() {
        return new TreeMap<Integer, TreeDescriptor>(_handleToTreeMap);
    }
}<|MERGE_RESOLUTION|>--- conflicted
+++ resolved
@@ -2786,21 +2786,20 @@
         return _liveTransactionMap.containsKey(startTimestamp);
     }
 
-<<<<<<< HEAD
     void unitTestInjectPageList(final List<PageNode> list) {
         _pageList.addAll(list);
     }
 
     boolean unitTestPageListEquals(final List<PageNode> list) {
         return list.equals(_pageList);
-=======
+    }
+    
     synchronized List<File> unitTestGetAllJournalFiles() {
         List<File> files = new ArrayList<File>();
         for(Long address : _journalFileChannels.keySet()) {
             files.add(addressToFile(address));
         }
         return files;
->>>>>>> 2be3d61f
     }
 
     public PageNode queryPageNode(final int volumeHandle, final long pageAddress) {
