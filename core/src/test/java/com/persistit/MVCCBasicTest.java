/**
 * Copyright (C) 2011 Akiban Technologies Inc.
 * This program is free software: you can redistribute it and/or modify
 * it under the terms of the GNU Affero General Public License, version 3,
 * as published by the Free Software Foundation.
 *
 * This program is distributed in the hope that it will be useful,
 * but WITHOUT ANY WARRANTY; without even the implied warranty of
 * MERCHANTABILITY or FITNESS FOR A PARTICULAR PURPOSE.  See the
 * GNU Affero General Public License for more details.
 *
 * You should have received a copy of the GNU Affero General Public License
 * along with this program.  If not, see http://www.gnu.org/licenses.
 */

package com.persistit;

import java.util.ArrayList;
import java.util.Collection;
import java.util.Collections;
import java.util.List;
import java.util.TreeSet;

import com.persistit.exception.PersistitException;
import com.persistit.unit.PersistitUnitTestCase;

public class MVCCBasicTest extends PersistitUnitTestCase {
    private static final String VOL_NAME = "persistit";
    private static final String TREE_NAME = "mvccbasictest";

    private static final String KEY1 = "k1";
    private static final String KEY2 = "k2";
    private static final long VALUE1 = 12345L;
    private static final long VALUE2 = 67890L;

    private Exchange ex1, ex2;
    private Transaction trx1, trx2;
    private SessionId session1, session2;

    public final void setUp() throws Exception {
        super.setUp();

        ex1 = createUniqueExchange();
        trx1 = ex1.getTransaction();
        session1 = _persistit.getSessionId();

        ex2 = createUniqueExchange();
        trx2 = ex2.getTransaction();
        session2 = _persistit.getSessionId();
    }

    public final void tearDown() throws Exception {
        try {
            final Volume vol = ex1.getVolume();
            assertEquals("open read claims", 0, _persistit.getBufferPool(vol.getPageSize()).countInUse(vol, false));
            assertEquals("open write claims", 0, _persistit.getBufferPool(vol.getPageSize()).countInUse(vol, true));

            _persistit.releaseExchange(ex1);
            _persistit.releaseExchange(ex2);
            ex1 = ex2 = null;
            trx1 = trx2 = null;
            session1 = session2 = null;
        } finally {
            super.tearDown();
        }
    }

    public void testTwoTrxDifferentTimestamps() throws PersistitException {
        trx1.begin();
        trx2.begin();
        try {
            assertFalse("differing start timestamps", trx1.getStartTimestamp() == trx2.getStartTimestamp());
            trx1.commit();
            trx2.commit();
        } finally {
            trx1.end();
            trx2.end();
        }
    }

    public void testSingleTrxWriteAndRead() throws Exception {
        trx1.begin();
        try {
            store(ex1, KEY1, VALUE1);
            assertEquals("fetch before commit", VALUE1, fetch(ex1, KEY1));
            trx1.commit();
        } finally {
            trx1.end();
        }

        trx1.begin();
        try {
            assertEquals("fetch after commit", VALUE1, fetch(ex1, KEY1));
            trx1.commit();
        } finally {
            trx1.end();
        }
    }

    public void testTwoTrxDistinctWritesOverlappedReads() throws Exception {
        trx1.begin();
        trx2.begin();
        try {
            store(ex1, KEY1, VALUE1);
            store(ex2, KEY2, VALUE2);

            fetch(ex2, KEY1, false);
            assertFalse("trx2 sees uncommitted trx1 value", ex2.getValue().isDefined());

            fetch(ex1, KEY2, false);
            assertFalse("trx1 sees uncommitted trx2 value", ex1.getValue().isDefined());

            trx1.commit();

            fetch(ex2, KEY1, false);
            assertFalse("trx2 sees committed trx1 from future", ex2.getValue().isDefined());

            trx2.commit();
        } finally {
            trx1.end();
            trx2.end();
        }

        // Both should see both now
        trx1.begin();
        trx2.begin();
        try {
            assertEquals("original trx1 value from new trx1", VALUE1, fetch(ex1, KEY1));
            assertEquals("original trx2 value from new trx1", VALUE2, fetch(ex1, KEY2));
            trx1.commit();

            assertEquals("original trx1 value from new trx2", VALUE1, fetch(ex2, KEY1));
            assertEquals("original trx2 value from new trx2", VALUE2, fetch(ex2, KEY2));
            trx2.commit();
        } finally {
            trx1.end();
            trx2.end();
        }
    }

    public void testSingleTrxManyInserts() throws Exception {
        // Enough for a new index level and many splits
        final int INSERT_COUNT = 5000;

        for (int i = 0; i < INSERT_COUNT; ++i) {
            trx1.begin();
            try {
                store(ex1, i, i * 2);
                trx1.commit();
            } finally {
                trx1.end();
            }
        }

        trx1.begin();
        try {
            for (int i = 0; i < INSERT_COUNT; ++i) {
                assertEquals(i * 2, fetch(ex1, i));
            }
            trx1.commit();
        } finally {
            trx1.end();
        }
    }

    public void testSingleTrxMultipleLongRecordVersions() throws Exception {
        final int VERSIONS_TO_STORE = 5;
        final String longStr = createString(ex1.getVolume().getPageSize());

        for (int curVer = 0; curVer < VERSIONS_TO_STORE; ++curVer) {
            trx1.begin();
            try {
                store(ex1, curVer, longStr);
                ex1.getValue().clear();
                ex1.fetch();
                assertEquals("key after fetch pre-commit", curVer, ex1.getKey().decodeInt());
                assertEquals("value after fetch pre-commit", longStr, ex1.getValue().getString());
                trx1.commit();
            } finally {
                trx1.end();
            }
        }

        for (int curVer = 0; curVer < VERSIONS_TO_STORE; ++curVer) {
            trx1.begin();
            try {
                fetch(ex1, curVer, false);
                assertEquals("fetched key post-commit", curVer, ex1.getKey().decodeInt());
                assertEquals("fetched value post-commit", longStr, ex1.getValue().getString());
                trx1.commit();
            } finally {
                trx1.end();
            }
        }
    }

    /*
     * Store dozens of small, unique versions of a single key to result in
     * resulting in a LONG MVV value. Check etch pre and post commit.
     */
    public void testLongMVVFromManySmall() throws Exception {
        final int PER_LENGTH = 250;
        final String smallStr = createString(PER_LENGTH);
        final int versionCount = (int) ((ex1.getVolume().getPageSize() / PER_LENGTH) * 1.1);

        for (int i = 1; i <= versionCount; ++i) {
            trx1.begin();
            try {
                final String value = smallStr + i;
                store(ex1, KEY1, value);
                assertEquals("value pre-commit version " + i, value, fetch(ex1, KEY1));
                trx1.commit();
                trx1.end();

                trx1.begin();
                assertEquals("value post-commit version " + i, value, fetch(ex1, KEY1));
                trx1.commit();
            } finally {
                trx1.end();
            }
        }
    }

    /*
     * Store multiple unique versions of a single key, with individual versions
     * are both short and long records, resulting in a LONG MVV value. Check
     * fetch pre and post commit.
     */
    public void testLongMVVFromManySmallAndLong() throws Exception {
        final int pageSize = ex1.getVolume().getPageSize();
        final String longStr = createString(pageSize);
        final double[] valueLengths = { pageSize * 0.05, 10, pageSize * 0.80, 0, pageSize * 0.20, 25, pageSize * 0.40,
                10, pageSize * 0.10, 45, };

        for (int i = 0; i < valueLengths.length; ++i) {
            trx1.begin();
            try {
                final int length = (int) valueLengths[i];
                final String value = longStr.substring(0, length);
                store(ex1, KEY1, value);
                assertEquals("value pre-commit version " + i, value, fetch(ex1, KEY1));
                trx1.commit();
                trx1.end();

                trx1.begin();
                assertEquals("value post-commit version " + i, value, fetch(ex1, KEY1));
                trx1.commit();
            } finally {
                trx1.end();
            }
        }
    }

    public void testIsValuedDefinedTwoTrx() throws Exception {
        trx1.begin();
        trx2.begin();
        try {
            store(ex1, "trx1", 1);
            store(ex2, "trx2", 2);

            assertFalse("trx1 sees uncommitted trx2 key", ex1.clear().append("trx2").isValueDefined());
            assertFalse("trx2 sees uncommitted trx2 key", ex2.clear().append("trx1").isValueDefined());

            trx1.commit();
            trx2.commit();
        } finally {
            trx1.end();
        }

        trx1.begin();
        try {
            assertTrue("committed trx1 key", ex1.clear().append("trx1").isValueDefined());
            assertTrue("committed trx2 key", ex1.clear().append("trx2").isValueDefined());
            trx1.commit();
        } finally {
            trx1.end();
        }
    }

    public void testTraverseShallowTwoTrx() throws Exception {
        List<KVPair> baseList = kvList("a","A",  "z","Z");
        trx1.begin();
        try {
            storeAll(ex1, baseList);
            trx1.commit();
        } finally {
            trx1.end();
        }

        List<KVPair> trx1List = kvList("d","D",  "trx1",111,  "x","X");
        List<KVPair> trx2List = kvList("b","B",  "c","C",  "trx2",222);

        trx1.begin();
        trx2.begin();
        try {
<<<<<<< HEAD
            List<KVPair> trx1List = kvList("a", "A", "b", "UD", "c", "UD", "trx1", 111, "z", "Z");
            List<KVPair> trx2List = kvList("a", "A", "b", "UD", "d", "UD", "trx2", 222, "z", "Z");

=======
>>>>>>> c2d5ae0b
            storeAll(ex1, trx1List);
            storeAll(ex2, trx2List);
            storeAll(ex1, kvList(arr("e","trx1"),1,  arr("h","trx1"),11));
            storeAll(ex2, kvList(arr("f","trx2"),2,  arr("g","trx2"),22));

            trx1List.addAll(kvList("e","UD",  "h","UD"));
            trx2List.addAll(kvList("f","UD",  "g","UD"));

            trx1List = combine(trx1List, baseList);
            trx2List = combine(trx2List, baseList);

            assertEquals("trx1 forward,shallow traversal", trx1List, traverseAllFoward(ex1, false));
            assertEquals("trx2 forward,shallow traversal", trx2List, traverseAllFoward(ex2, false));

            Collections.reverse(trx1List);
            Collections.reverse(trx2List);

            assertEquals("trx1 reverse,shallow traversal", trx1List, traverseAllReverse(ex1, false));
            assertEquals("trx2 reverse,shallow traversal", trx2List, traverseAllReverse(ex2, false));

            trx1.commit();
            trx2.commit();
        } finally {
            trx1.end();
            trx2.end();
        }

        trx1.begin();
        try {
<<<<<<< HEAD
            List<KVPair> fList = kvList("a", "A", "b", "UD", "c", "UD", "d", "UD", "trx1", 111, "trx2", 222, "z", "Z");

=======
            List<KVPair> fList = combine(trx1List, trx2List);
>>>>>>> c2d5ae0b
            assertEquals("final forward,shallow traversal", fList, traverseAllFoward(ex1, false));
            Collections.reverse(fList);
            assertEquals("final reverse,shallow traversal", fList, traverseAllReverse(ex1, false));

            trx1.commit();
        } finally {
            trx1.end();
        }
    }

    public void testTraverseDeepTwoTrx() throws Exception {
        List<KVPair> baseList = kvList("a","A",  "z","Z");

        trx1.begin();
        try {
            storeAll(ex1, baseList);
            trx1.commit();
        } finally {
            trx1.end();
        }

        List<KVPair> trx1List = kvList(arr("b","trx1"),1,  arr("d","trx1"),11,  "trx1",111);
        List<KVPair> trx2List = kvList(arr("b","trx2"),2,  arr("c","trx2"),22,  "trx2",222);

        trx1.begin();
        trx2.begin();
        try {
<<<<<<< HEAD
            List<KVPair> trx1List = kvList("a", "A", arr("b", "trx1"), 1, arr("c", "trx1"), 11, "trx1", 111, "z", "Z");
            List<KVPair> trx2List = kvList("a", "A", arr("b", "trx2"), 2, arr("d", "trx2"), 22, "trx2", 222, "z", "Z");

=======
>>>>>>> c2d5ae0b
            storeAll(ex1, trx1List);
            storeAll(ex2, trx2List);

            trx1List = combine(trx1List, baseList);
            trx2List = combine(trx2List, baseList);

            assertEquals("trx1 forward,deep traversal", trx1List, traverseAllFoward(ex1, true));
            assertEquals("trx2 forward,deep traversal", trx2List, traverseAllFoward(ex2, true));

            Collections.reverse(trx1List);
            Collections.reverse(trx2List);

            assertEquals("trx1 reverse,deep traversal", trx1List, traverseAllReverse(ex1, true));
            assertEquals("trx2 reverse,deep traversal", trx2List, traverseAllReverse(ex2, true));

            trx1.commit();
            trx2.commit();
        } finally {
            trx1.end();
            trx2.end();
        }

        trx1.begin();
        try {
<<<<<<< HEAD

            List<KVPair> fList = kvList("a", "A", arr("b", "trx1"), 1, arr("b", "trx2"), 2, arr("c", "trx1"), 11, arr(
                    "d", "trx2"), 22, "trx1", 111, "trx2", 222, "z", "Z");
=======
            List<KVPair> fList = combine(trx1List, trx2List);
>>>>>>> c2d5ae0b

            assertEquals("final forward,deep traversal", fList, traverseAllFoward(ex1, true));
            Collections.reverse(fList);
            assertEquals("final reverse,deep traversal", fList, traverseAllReverse(ex1, true));

            trx1.commit();
        } finally {
            trx1.end();
        }
    }

    public void testTwoTrxManyTraverseManyKeys() throws Exception {
        final int MIN_PAGES = 6;
        final int MAX_KV_PER_PAGE = ex1.getVolume().getPageSize() / (8 + 14); // ##,trxX
                                                                              // =>
                                                                              // MVV,VER,LEN,##
        final int KVS_PER_TRX = (MIN_PAGES * MAX_KV_PER_PAGE) / 2;
        final int TOTAL_KVS = KVS_PER_TRX * 2;

        trx1.begin();
        trx2.begin();
        try {
            for (int i = 0; i < TOTAL_KVS; ++i) {
                if (i % 2 == 0) {
                    store(ex1, i, "trx1", i);
                } else {
                    store(ex2, i, "trx2", i);
                }
            }

            Exchange[] exchanges = { ex1, ex1 };
            Key.Direction[] directions = { Key.GT, Key.LT };
            boolean[] deepFlags = { true, false };

            for (Exchange ex : exchanges) {
                final String expectedSeg2 = (ex == ex1) ? "trx1" : "trx2";
                final Key key = ex.getKey();
                final Value value = ex.getValue();

                for (Key.Direction dir : directions) {
                    final Key.EdgeValue startEdge = (dir == Key.GT) ? Key.BEFORE : Key.AFTER;

                    for (boolean deep : deepFlags) {
                        final String desc = expectedSeg2 + " " + dir + " " + (deep ? "deep" : "shallow") + ", ";

                        int traverseCount = 0;
                        ex.clear().append(startEdge);
                        while (ex.traverse(dir, deep)) {
                            ++traverseCount;
                            if (deep) {
                                assertEquals(desc + "key depth", 2, key.getDepth());
                                int keySeg1 = key.indexTo(0).decodeInt();
                                String keySeg2 = key.indexTo(1).decodeString();
                                int val = value.getInt();
                                assertEquals(desc + "key seg1 equals value", keySeg1, val);
                                assertEquals(desc + "key seg2", expectedSeg2, keySeg2);
                            } else {
                                assertEquals(desc + "key depth", 1, key.getDepth());
                                assertEquals(desc + "value defined", false, value.isDefined());
                            }
                        }

                        assertEquals(desc + "traverse count", KVS_PER_TRX, traverseCount);
                    }
                }
            }

            trx1.commit();
            trx2.commit();
        } finally {
            trx1.end();
            trx2.end();
        }
    }

    /*
     * Simple sanity check as KeyFilter inspects the keys but doesn't care,
     * directly, about MVCC
     */
    public void testKeyFilterTraverseTwoTrx() throws Exception {
        trx1.begin();
        trx2.begin();
        try {
            List<KVPair> trx1List = kvList("a", "A", "c", "C", "e", "E", "f", "f", "i", "I");
            List<KVPair> trx2List = kvList("b", "B", "d", "D", "g", "G", "h", "H", "j", "J");

            storeAll(ex1, trx1List);
            storeAll(ex2, trx2List);

            KeyFilter filter = new KeyFilter(new KeyFilter.Term[] { KeyFilter.rangeTerm("b", "i") });
            trx1List.remove(0);
            trx2List.remove(trx2List.size() - 1);

            assertEquals("trx1 forward filter traversal", trx1List, doTraverse(Key.BEFORE, ex1, Key.GT, filter));
            assertEquals("trx2 forward filter traversal", trx2List, doTraverse(Key.BEFORE, ex2, Key.GT, filter));

            Collections.reverse(trx1List);
            Collections.reverse(trx2List);

            assertEquals("trx1 reverse filter traversal", trx1List, doTraverse(Key.AFTER, ex1, Key.LT, filter));
            assertEquals("trx2 reverse filter traversal", trx2List, doTraverse(Key.AFTER, ex2, Key.LT, filter));

            trx1.commit();
            trx2.commit();
        } finally {
            trx1.end();
        }
    }

    /*
     * Bug found independently of MVCC but fixed due to traverse() changes
     */
    public void testShallowTraverseWrongParentValueBug() throws Exception {
        trx1.begin();
        try {
<<<<<<< HEAD
            store(ex1, "a", "A");
            store(ex1, "a", "a", "AA");
            store(ex1, "b", "B");
            store(ex1, "z", "Z");

            List<KVPair> kvList = kvList("a", "A", "b", "B", "z", "Z");
=======
            List<KVPair> kvList = kvList("a","A",  "b","B",  "z","Z");
            storeAll(ex1, kvList);
            store(ex1, "a","a", "AA");
>>>>>>> c2d5ae0b

            assertEquals("forward traversal", kvList, traverseAllFoward(ex1, false));
            Collections.reverse(kvList);
            assertEquals("reverse traversal", kvList, traverseAllReverse(ex1, false));

            trx1.commit();
        } finally {
            trx1.end();
        }
    }

    public void testSingleTrxStoreRemoveFetch() throws Exception {
        trx1.begin();
        try {
            store(ex1, KEY1, VALUE1);
            assertEquals("fetched value pre-remove pre-commit", VALUE1, fetch(ex1, KEY1));

            assertTrue("key existed pre-remove", remove(ex1, KEY1));

            fetch(ex1, KEY1, false);
            assertFalse("fetched value defined post-remove pre-commit", ex1.getValue().isDefined());

            ex1.clear().append(KEY1);
            assertFalse("key defined post-remove pre-commit", ex1.isValueDefined());

            trx1.commit();
        } finally {
            trx1.end();
        }

        trx1.begin();
        try {
            fetch(ex1, KEY1, false);
            assertFalse("fetched value defined post-remove pre-commit", ex1.getValue().isDefined());

            ex1.clear().append(KEY1);
            assertFalse("key defined post-remove pre-commit", ex1.isValueDefined());

            trx1.commit();
        } finally {
            trx1.end();
        }
    }

    public void testTwoTrxRemoveRanges() throws Exception {
        List<KVPair> bothList = kvList("a", "A", "m", "M", "z", "Z");
        trx1.begin();
        try {
            storeAll(ex1, bothList);
            trx1.commit();
        } finally {
            trx1.end();
        }

        Key ka = new Key(_persistit);
        Key kb = new Key(_persistit);

        trx1.begin();
        trx2.begin();
        try {
            List<KVPair> trx1List1 = kvList("b", "B", "e", "e", "f", "f", "x", "X");
            storeAll(ex1, trx1List1);

<<<<<<< HEAD
            List<KVPair> trx2List = kvList("d", "D", "g", "G", "v", "V", "y", "Y");
=======
            List<KVPair> trx2List = kvList("d","D",  "n","N",  "v","V",  "y","Y");
>>>>>>> c2d5ae0b
            storeAll(ex2, trx2List);

            // Explicitly testing overlapping ranges, as the overlaps should
            // not be visible to each other

            ka.clear().append("b");
            kb.clear().append("v");
            assertTrue("trx1 keys removed", ex1.removeKeyRange(ka, kb));

            List<KVPair> trx1List2 = kvList("a", "A", "x", "X", "z", "Z");
            assertEquals("trx1 traverse post removeKeyRange", trx1List2, traverseAllFoward(ex1, true));
            assertEquals("trx2 traverse post trx1 removeKeyRange", combine(bothList, trx2List), traverseAllFoward(ex2,
                    true));

            ka.clear().append("n");
            kb.clear().append(Key.AFTER);
            assertTrue("trx2 keys removed", ex2.removeKeyRange(ka, kb));
            assertEquals("trx2 traverse post removeAll", kvList("a","A",  "d","D",  "m","M"), traverseAllFoward(ex2, true));
            assertEquals("trx1 traverse post trx2 removeAll", trx1List2, traverseAllFoward(ex1, true));

            trx1.commit();
            trx2.commit();
        } finally {
            trx1.end();
            trx2.end();
        }

        trx1.begin();
        try {
<<<<<<< HEAD
            assertEquals("traverse post-commit", kvList("x", "X"), traverseAllFoward(ex1, true));
=======
            assertEquals("traverse post-commit", kvList("a","A",  "d","D",  "x","X"), traverseAllFoward(ex1, true));
>>>>>>> c2d5ae0b
            trx1.commit();
        } finally {
            trx1.end();
        }
    }

    public void testRemoveWithSplitsSmall() throws Exception {
        final int keyCount = _persistit.getBufferPool(ex1.getVolume().getPageSize()).getMaxKeys();
        insertRemoveAllAndVerify(keyCount);
    }

    public void testRemoveWithSplitsMedium() throws Exception {
        final int keyCount = _persistit.getBufferPool(ex1.getVolume().getPageSize()).getMaxKeys() * 5;
        insertRemoveAllAndVerify(keyCount);
    }

    public void testRemoveWithSplitsLarge() throws Exception {
        final int keyCount = _persistit.getBufferPool(ex1.getVolume().getPageSize()).getMaxKeys() * 10;
        insertRemoveAllAndVerify(keyCount);
    }

    private void insertRemoveAllAndVerify(int keyCount) throws Exception {
        trx1.begin();
        try {
            for (int i = 0; i < keyCount; ++i) {
                ex1.getValue().clear();
                ex1.clear().append(String.format("%05d", i)).store();
            }
            trx1.commit();
        } finally {
            trx1.end();
        }

        trx1.begin();
        try {
            assertEquals("traversed count initial", keyCount, traverseAllFoward(ex1, true).size());
            ex1.removeAll();
            assertEquals("traversed count post-remove pre-commit", 0, traverseAllFoward(ex1, true).size());
            trx1.commit();
        } finally {
            trx1.end();
        }

        trx1.begin();
        try {
            assertEquals("traverse post-remove post-commit", 0, traverseAllFoward(ex1, true).size());
            trx1.commit();
        } finally {
            trx1.end();
        }
    }

    //
    // Internal test methods
    //

    private static class KVPair implements Comparable<KVPair> {
        Object k1, k2, v;
        
        public KVPair(Object k1, Object k2, Object v) {
            this.k1 = k1;
            this.k2 = k2;
            this.v = v;
        }

        @Override
        public String toString() {
            if (k2 == null) {
                return String.format("%s->%s", k1, v);
            }
            return String.format("%s,%s->%s", k1, k2, v);
        }

        @Override
        public boolean equals(Object o) {
            if (this == o)
                return true;
            if (!(o instanceof KVPair))
                return false;
            KVPair rhs = (KVPair) o;
            return k1.equals(rhs.k1) && !(k2 != null ? !k2.equals(rhs.k2) : rhs.k2 != null) && v.equals(rhs.v);

        }

        @SuppressWarnings({ "unchecked" })
        @Override
        public int compareTo(KVPair kvPair) {
            if (!(k1 instanceof Comparable)) {
                throw new IllegalArgumentException("Not comparable: " + k1);
            }
<<<<<<< HEAD
            int comp = ((Comparable) k1).compareTo(kvPair.k1);
            if (comp == 0) {
                comp = ((Comparable) k2).compareTo(kvPair.k2);
=======
            int comp = ((Comparable)k1).compareTo(kvPair.k1);
            if(k2 != null && kvPair.k2 != null && comp == 0) {
                comp = ((Comparable)k2).compareTo(kvPair.k2);
>>>>>>> c2d5ae0b
            }
            return comp;
        }
    }

    private static Object[] arr(Object... values) {
        return values;
    }

    private static String createString(int exactLength) {
        StringBuilder sb = new StringBuilder(exactLength);
        // Simple 0..9a..z string
        for (int i = 0; i < 36; ++i) {
            sb.append(Character.forDigit(i, 36));
        }
        final String numAndLetters = sb.toString();
        while (sb.length() < exactLength) {
            sb.append(numAndLetters);
        }
        return sb.toString().substring(0, exactLength);
    }

    private static void addTraverseResult(Collection<KVPair> collection, Key key, Value value) {
        Object k1, k2 = null;
        switch (key.getDepth()) {
        default:
            throw new IllegalArgumentException("Unexpected key depth: " + key.getDepth());
        case 2:
            key.indexTo(1);
            k2 = key.decode();
        case 1:
            key.indexTo(0);
            k1 = key.decode();
        }
        Object v = value.isDefined() ? value.get() : "UD";
        collection.add(new KVPair(k1, k2, v));
    }

    private static List<KVPair> traverseAllFoward(Exchange e, boolean deep) throws Exception {
        return doTraverse(Key.BEFORE, e, Key.GT, deep);
    }

    private static List<KVPair> traverseAllReverse(Exchange e, boolean deep) throws Exception {
        return doTraverse(Key.AFTER, e, Key.LT, deep);
    }

    private static List<KVPair> doTraverse(Key.EdgeValue startAt, Exchange ex, Key.Direction dir, KeyFilter filter)
            throws Exception {
        ex.clear().append(startAt);
        List<KVPair> out = new ArrayList<KVPair>();
        while (ex.traverse(dir, filter, Integer.MAX_VALUE)) {
            addTraverseResult(out, ex.getKey(), ex.getValue());
        }
        return out;
    }

    private static List<KVPair> doTraverse(Key.EdgeValue startAt, Exchange e, Key.Direction dir, boolean deep)
            throws Exception {
        e.clear().append(startAt);
        List<KVPair> out = new ArrayList<KVPair>();
        while (e.traverse(dir, deep)) {
            addTraverseResult(out, e.getKey(), e.getValue());
        }
        return out;
    }

    private static List<KVPair> kvList(Object... values) {
        if ((values.length % 2) != 0) {
            throw new IllegalArgumentException("Must be even number of objects to create pairs from");
        }
        List<KVPair> out = new ArrayList<KVPair>();
        for (int i = 0; i < values.length; i += 2) {
            Object k1, k2 = null;
            if (values[i].getClass() == values.getClass()) {
                Object[] ks = (Object[]) values[i];
                k1 = ks[0];
                k2 = ks[1];
            } else {
                k1 = values[i];
            }
            out.add(new KVPair(k1, k2, values[i + 1]));
        }
        return out;
    }

    private static void storeAll(Exchange ex, List<KVPair> list) throws PersistitException {
        for (KVPair kv : list) {
            ex.clear().append(kv.k1);
            if (kv.k2 != null) {
                ex.append(kv.k2);
            }
            ex.getValue().put(kv.v);
            ex.store();
        }
    }

    private static List<KVPair> combine(List<KVPair> list1, List<KVPair> list2) {
        List<KVPair> outList = new ArrayList<KVPair>();
        outList.addAll(list1);
        outList.addAll(list2);
        // sort and unique them
        TreeSet<KVPair> set = new TreeSet<KVPair>(outList);
        outList.clear();
        outList.addAll(set);
        return outList;
    }

    private static void store(Exchange ex, Object k, Object v) throws PersistitException {
        ex.clear().append(k).getValue().put(v);
        ex.store();
    }

    private static void store(Exchange ex, Object kp1, Object kp2, Object v) throws PersistitException {
        ex.clear().append(kp1).append(kp2).getValue().put(v);
        ex.store();
    }

    private static Object fetch(Exchange ex, Object k) throws PersistitException {
        return fetch(ex, k, true);
    }

    private static Object fetch(Exchange ex, Object k, boolean getValue) throws PersistitException {
        ex.getValue().clear();
        ex.clear().append(k).fetch();
        return getValue ? ex.getValue().get() : null;
    }

    private static boolean remove(Exchange ex, Object k) throws PersistitException {
        ex.clear().append(k);
        return ex.remove();
    }

    private void showGUI() throws Exception {
        _persistit.setupGUI(true);
    }

    private Exchange createUniqueExchange() throws PersistitException {
        SessionId session = new SessionId();
        _persistit.setSessionId(session);
        return _persistit.getExchange(VOL_NAME, TREE_NAME, true);
    }
}<|MERGE_RESOLUTION|>--- conflicted
+++ resolved
@@ -293,12 +293,6 @@
         trx1.begin();
         trx2.begin();
         try {
-<<<<<<< HEAD
-            List<KVPair> trx1List = kvList("a", "A", "b", "UD", "c", "UD", "trx1", 111, "z", "Z");
-            List<KVPair> trx2List = kvList("a", "A", "b", "UD", "d", "UD", "trx2", 222, "z", "Z");
-
-=======
->>>>>>> c2d5ae0b
             storeAll(ex1, trx1List);
             storeAll(ex2, trx2List);
             storeAll(ex1, kvList(arr("e","trx1"),1,  arr("h","trx1"),11));
@@ -328,12 +322,7 @@
 
         trx1.begin();
         try {
-<<<<<<< HEAD
-            List<KVPair> fList = kvList("a", "A", "b", "UD", "c", "UD", "d", "UD", "trx1", 111, "trx2", 222, "z", "Z");
-
-=======
             List<KVPair> fList = combine(trx1List, trx2List);
->>>>>>> c2d5ae0b
             assertEquals("final forward,shallow traversal", fList, traverseAllFoward(ex1, false));
             Collections.reverse(fList);
             assertEquals("final reverse,shallow traversal", fList, traverseAllReverse(ex1, false));
@@ -361,12 +350,6 @@
         trx1.begin();
         trx2.begin();
         try {
-<<<<<<< HEAD
-            List<KVPair> trx1List = kvList("a", "A", arr("b", "trx1"), 1, arr("c", "trx1"), 11, "trx1", 111, "z", "Z");
-            List<KVPair> trx2List = kvList("a", "A", arr("b", "trx2"), 2, arr("d", "trx2"), 22, "trx2", 222, "z", "Z");
-
-=======
->>>>>>> c2d5ae0b
             storeAll(ex1, trx1List);
             storeAll(ex2, trx2List);
 
@@ -391,13 +374,7 @@
 
         trx1.begin();
         try {
-<<<<<<< HEAD
-
-            List<KVPair> fList = kvList("a", "A", arr("b", "trx1"), 1, arr("b", "trx2"), 2, arr("c", "trx1"), 11, arr(
-                    "d", "trx2"), 22, "trx1", 111, "trx2", 222, "z", "Z");
-=======
             List<KVPair> fList = combine(trx1List, trx2List);
->>>>>>> c2d5ae0b
 
             assertEquals("final forward,deep traversal", fList, traverseAllFoward(ex1, true));
             Collections.reverse(fList);
@@ -513,18 +490,9 @@
     public void testShallowTraverseWrongParentValueBug() throws Exception {
         trx1.begin();
         try {
-<<<<<<< HEAD
-            store(ex1, "a", "A");
-            store(ex1, "a", "a", "AA");
-            store(ex1, "b", "B");
-            store(ex1, "z", "Z");
-
-            List<KVPair> kvList = kvList("a", "A", "b", "B", "z", "Z");
-=======
             List<KVPair> kvList = kvList("a","A",  "b","B",  "z","Z");
             storeAll(ex1, kvList);
             store(ex1, "a","a", "AA");
->>>>>>> c2d5ae0b
 
             assertEquals("forward traversal", kvList, traverseAllFoward(ex1, false));
             Collections.reverse(kvList);
@@ -588,11 +556,7 @@
             List<KVPair> trx1List1 = kvList("b", "B", "e", "e", "f", "f", "x", "X");
             storeAll(ex1, trx1List1);
 
-<<<<<<< HEAD
-            List<KVPair> trx2List = kvList("d", "D", "g", "G", "v", "V", "y", "Y");
-=======
             List<KVPair> trx2List = kvList("d","D",  "n","N",  "v","V",  "y","Y");
->>>>>>> c2d5ae0b
             storeAll(ex2, trx2List);
 
             // Explicitly testing overlapping ranges, as the overlaps should
@@ -622,11 +586,7 @@
 
         trx1.begin();
         try {
-<<<<<<< HEAD
-            assertEquals("traverse post-commit", kvList("x", "X"), traverseAllFoward(ex1, true));
-=======
             assertEquals("traverse post-commit", kvList("a","A",  "d","D",  "x","X"), traverseAllFoward(ex1, true));
->>>>>>> c2d5ae0b
             trx1.commit();
         } finally {
             trx1.end();
@@ -717,15 +677,9 @@
             if (!(k1 instanceof Comparable)) {
                 throw new IllegalArgumentException("Not comparable: " + k1);
             }
-<<<<<<< HEAD
-            int comp = ((Comparable) k1).compareTo(kvPair.k1);
-            if (comp == 0) {
-                comp = ((Comparable) k2).compareTo(kvPair.k2);
-=======
             int comp = ((Comparable)k1).compareTo(kvPair.k1);
             if(k2 != null && kvPair.k2 != null && comp == 0) {
                 comp = ((Comparable)k2).compareTo(kvPair.k2);
->>>>>>> c2d5ae0b
             }
             return comp;
         }
