name: Build Maven

on:
  push:
  pull_request:
    branches: [ 'master','release/3.0.0-SNAPSHOT' ]
jobs:
  build-maven:
    runs-on: ${{ matrix.os }}
    strategy:
      matrix:
        os: [ 'ubuntu-latest', 'macos-latest', 'windows-latest' ]
<<<<<<< HEAD
        java: [ '11', '17', '21', '24' ]
=======
        java: [ '8', '11', '17', '21', '25' ]
>>>>>>> c76398ab
      fail-fast: false
    steps:
    - uses: actions/checkout@v4
    - name: ${{ matrix.Java }}-${{ matrix.os }}
      uses: actions/setup-java@v4
      with:
        java-version: ${{ matrix.java }}
        distribution: 'zulu'
    - name: Cache Maven packages
      uses: actions/cache@v4
      with:
         path: ~/.m2/repository
         key: ${{ runner.os }}-m2-repository-${{ hashFiles('**/pom.xml') }}
         restore-keys: ${{ runner.os }}-m2-repository
    - name: Build with Maven
      env:
        MAVEN_OPTS: -Dhttps.protocols=TLSv1.2 -Dmaven.wagon.httpconnectionManager.ttlSeconds=120 -Dmaven.wagon.http.retryHandler.requestSentEnabled=true -Dmaven.wagon.http.retryHandler.count=10
      run: mvn --batch-mode --errors --update-snapshots package --file pom.xml<|MERGE_RESOLUTION|>--- conflicted
+++ resolved
@@ -10,11 +10,7 @@
     strategy:
       matrix:
         os: [ 'ubuntu-latest', 'macos-latest', 'windows-latest' ]
-<<<<<<< HEAD
-        java: [ '11', '17', '21', '24' ]
-=======
-        java: [ '8', '11', '17', '21', '25' ]
->>>>>>> c76398ab
+        java: [ '11', '17', '21', '25' ]
       fail-fast: false
     steps:
     - uses: actions/checkout@v4
