name: Deploy Maven

on:
  workflow_run:
    branches: [ 'master','release/3.0.0-SNAPSHOT' ]
    workflows: ["Build Maven","Release Maven"]
    types: [completed]
jobs:
  deploy:
    name: Maven deploy
    if: ${{ github.event.workflow_run.conclusion == 'success' && github.event.workflow_run.event=='push' }}
    runs-on: 'ubuntu-latest'
    steps:
      - name: Print github context
        env:
          GITHUB_CONTEXT: ${{ toJSON(github) }}
        run: echo "$GITHUB_CONTEXT"
      - name: Install gpg secret key
        env:
           GPG_PRIVATE_KEY: ${{ secrets.GPG_PRIVATE_KEY }}
        if: ${{ env.GPG_PRIVATE_KEY!=''}}
        run: |
           cat <(echo -e "${{ secrets.GPG_PRIVATE_KEY }}") | gpg --batch --import
           gpg --list-secret-keys --keyid-format LONG
      - uses: actions/checkout@v4
        with:
          fetch-depth: 0
          submodules: recursive
          ref: ${{ github.event.workflow_run.head_branch }}
      - name: Set up Java for publishing to Maven Central Repository OSS
        uses: actions/setup-java@v4
        with:
<<<<<<< HEAD
          java-version: '11'
=======
          java-version: ${{ github.event.workflow_run.head_branch == 'release/3.0.0-SNAPSHOT' && '11' || '8'}}
>>>>>>> 5ac80c3a
          distribution: 'temurin'
          server-id: ossrh
          server-username: MAVEN_USERNAME
          server-password: MAVEN_PASSWORD
      - name: Cache Maven packages
        uses: actions/cache@v4
        with:
         path: ~/.m2/repository
         key: ${{ runner.os }}-m2-repository-${{ hashFiles('**/pom.xml') }}
         restore-keys: ${{ runner.os }}-m2-repository
      - name: Publish to the Maven Central Repository
        env:
          MAVEN_USERNAME: ${{ secrets.OSSRH_USERNAME }}
          MAVEN_PASSWORD: ${{ secrets.OSSRH_TOKEN }}
          MAVEN_OPTS: -Dhttps.protocols=TLSv1.2 -Dmaven.wagon.httpconnectionManager.ttlSeconds=120 -Dmaven.wagon.http.retryHandler.requestSentEnabled=true -Dmaven.wagon.http.retryHandler.count=10
        if: ${{ env.MAVEN_USERNAME!='' && env.MAVEN_PASSWORD!=''}}
        run: mvn --batch-mode --errors --update-snapshots -Dgpg.passphrase=${{ secrets.GPG_PASSPHRASE }} deploy --file pom.xml<|MERGE_RESOLUTION|>--- conflicted
+++ resolved
@@ -30,11 +30,7 @@
       - name: Set up Java for publishing to Maven Central Repository OSS
         uses: actions/setup-java@v4
         with:
-<<<<<<< HEAD
           java-version: '11'
-=======
-          java-version: ${{ github.event.workflow_run.head_branch == 'release/3.0.0-SNAPSHOT' && '11' || '8'}}
->>>>>>> 5ac80c3a
           distribution: 'temurin'
           server-id: ossrh
           server-username: MAVEN_USERNAME
