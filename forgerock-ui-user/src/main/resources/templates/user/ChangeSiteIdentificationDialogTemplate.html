--- conflicted
+++ resolved
@@ -1,11 +1,6 @@
 <h1>{{t "common.user.siteImage"}}</h1>
 <form id="siteImageChange" action="" class="form large" method="post" onsubmit="return false">
     <fieldset>
-<<<<<<< HEAD
-        <label>Site Image</label> 
-        <p style="width: 410px; margin-left: 220px; margin-bottom: 10px;">The Site Image and Phrase selected will be shown to you upon login to confirm that you are logging in to the genuine site</p>
-               
-=======
         <div class="field">
             <label>{{t "common.user.siteImage"}}</label>
             <div class="input-fake" style="padding-top: 0">
@@ -13,7 +8,6 @@
             </div>
         </div>
         
->>>>>>> 2423add0
         <input type="hidden" name="oldSiteImage" /> 
                
         <div class="ContentFlow" id="siteImageFlow">
