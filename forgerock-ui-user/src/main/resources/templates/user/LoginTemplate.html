--- conflicted
+++ resolved
@@ -10,13 +10,8 @@
 					<label class="short">{{t "common.user.password"}}</label> <input type="password" name="password"
 						data-validator="required" data-validator-event="keyup" />
 				</div>
-<<<<<<< HEAD
-				<div class="field" style="margin-left: 80px;">
-                    <label class="checkbox"><input type="checkbox" name="loginRemember" />Remember my username</label>
-=======
 				<div class="field field-checkbox">
                     <label><input type="checkbox" name="loginRemember" />{{t "templates.user.LoginTemplate.loginRemember"}}</label>
->>>>>>> 2423add0
                 </div>
 				<div class="field field-submit">
 					<input type="submit" name="loginButton" class="button active" value="{{t "common.user.login"}}" />
@@ -24,21 +19,6 @@
 			</fieldset>
 		</form>
 	</div>
-<<<<<<< HEAD
-	<div class="floatRight" style="width: 260px; padding-left: 15px;">
-	   {{#selfRegistration}}
-	   <div class="field">
-	       <span class="bold block">Don't have an account?</span>
-	       <a href="#register/" class="ice">Register your account</a>
-	   </div>
-	   {{/selfRegistration}}
-	   {{#enterprise}}
-	   <div class="field">
-	       <span class="bold block">Having trouble logging in?</span>
-	       <a href="#profile/forgotten_password/" class="ice block">Reset my password</a>
-	   </div>
-	   {{/enterprise}}
-=======
 	<div class="column2" style="padding-top: 20px;">
 		<div class="row-layout">
 			{{#selfRegistration}}
@@ -55,6 +35,5 @@
 			</div>
 			{{/forgottenPassword}}
 		</div>
->>>>>>> 2423add0
 	</div>
 </div>