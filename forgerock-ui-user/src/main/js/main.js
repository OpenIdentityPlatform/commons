--- conflicted
+++ resolved
@@ -32,26 +32,18 @@
 require.config({
     paths: {
         mustache: "libs/mustache-0.7.0",
-<<<<<<< HEAD
-=======
         i18next: "libs/i18next-1.5.7-min",
->>>>>>> 2423add0
         backbone: "libs/backbone-0.9.2-min",
         underscore: "libs/underscore-1.3.3-min",
         js2form: "libs/js2form-1.0",
         form2js: "libs/form2js-1.0",
         contentflow: "libs/contentflow",
         spin: "libs/spin-1.2.5-min",
-<<<<<<< HEAD
-        jqueryui: "libs/jquery-ui-1.8.23.custom-min",
-        xdate: "libs/xdate-0.7-min"
-=======
         dataTable: "libs/datatables-1.9.3-min",
         jqueryui: "libs/jquery-ui-1.8.23.custom-min",
         xdate: "libs/xdate-0.7-min",
         doTimeout: "libs/jquery.ba-dotimeout-1.0-min",
         handlebars: "libs/handlebars-1.0.rc.1"        
->>>>>>> 2423add0
     },
 
     shim: {
