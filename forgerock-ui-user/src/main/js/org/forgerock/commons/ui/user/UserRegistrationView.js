--- conflicted
+++ resolved
@@ -80,14 +80,8 @@
                     if (response.error === 'Conflict') {
                         //TODO
                         eventManager.sendEvent(constants.EVENT_DISPLAY_MESSAGE_REQUEST, "userAlreadyExists" );
-<<<<<<< HEAD
-                    } else {
-                        eventManager.sendEvent(constants.EVENT_DISPLAY_MESSAGE_REQUEST, "unknown" );
-                    }
-=======
                     } 
                     
->>>>>>> 2423add0
                     this.unlock();
                 }, this));
             }
