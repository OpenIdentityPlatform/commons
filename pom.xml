<?xml version="1.0" encoding="UTF-8"?>
<!--
 DO NOT ALTER OR REMOVE COPYRIGHT NOTICES OR THIS HEADER.

 Copyright 2011-2015 ForgeRock AS.

 The contents of this file are subject to the terms
 of the Common Development and Distribution License
 (the License). You may not use this file except in
 compliance with the License.

 You can obtain a copy of the License at
 http://forgerock.org/license/CDDLv1.0.html
 See the License for the specific language governing
 permission and limitations under the License.

 When distributing Covered Code, include this CDDL
 Header Notice in each file and include the License file
 at http://forgerock.org/license/CDDLv1.0.html
 If applicable, add the following below the CDDL Header,
 with the fields enclosed by brackets [] replaced by
 your own identifying information:
 "Portions Copyrighted [year] [name of copyright owner]"

  Portions Copyright 2017-2025 3A Systems, LLC.
-->

<project xmlns="http://maven.apache.org/POM/4.0.0" xmlns:xsi="http://www.w3.org/2001/XMLSchema-instance" xsi:schemaLocation="http://maven.apache.org/POM/4.0.0 http://maven.apache.org/xsd/maven-4.0.0.xsd">
    <modelVersion>4.0.0</modelVersion>
    <groupId>org.openidentityplatform.commons</groupId>
    <artifactId>parent</artifactId>
    <version>2.4.1-SNAPSHOT</version>
    <packaging>pom</packaging>
    <name>${project.groupId}.${project.artifactId}</name>
    <description>Parent POM for Open Identity Platform Community projects. Provides default project build configuration.</description>
    <url>https://github.com/OpenIdentityPlatform/commons/</url>

    <organization>
        <name>Open Identity Platform Community</name>
        <url>https://github.com/OpenIdentityPlatform</url>
    </organization>
    <licenses>
        <license>
            <name>CDDL-1.0</name>
            <url>http://www.opensource.org/licenses/CDDL-1.0</url>
            <comments>Common Development and Distribution License (CDDL) 1.0.
                This license applies to source code as indicated in the
                source files.
            </comments>
            <distribution>repo</distribution>
        </license>
    </licenses>
    <issueManagement>
        <system>github</system>
        <url>https://github.com/OpenIdentityPlatform/commons/issues</url>
    </issueManagement>
    <scm>
        <connection>scm:git:https://github.com/OpenIdentityPlatform/commons.git</connection>
        <developerConnection>scm:git:https://github.com/OpenIdentityPlatform/commons.git</developerConnection>
        <url>https://github.com/OpenIdentityPlatform/commons</url>
        <tag>HEAD</tag>
    </scm>
    <developers>
    	<developer>
    		<id>Open Identity Platform Community</id>
    		<name>Open Identity Platform Community</name>
    		<email>open-identity-platform@googlegroups.com</email>
    		<organization>Open Identity Platform Community</organization>
    		<organizationUrl>https://www.openidentityplatform.org/</organizationUrl>
    		<url>https://github.com/OpenIdentityPlatform/commons</url>
    	</developer>
    </developers>
    <repositories>
	<repository>
	    <name>Central Portal Snapshots</name>
	    <id>central-portal-snapshots</id>
	    <url>https://central.sonatype.com/repository/maven-snapshots/</url>
	    <releases>
		<enabled>false</enabled>
	    </releases>
	    <snapshots>
		<enabled>true</enabled>
	    </snapshots>
	</repository>
    </repositories>
	<pluginRepositories>
		<pluginRepository>
			<name>Central Portal Snapshots</name>
		    <id>central-portal-snapshots</id>
		    <url>https://central.sonatype.com/repository/maven-snapshots/</url>
			<snapshots>
				<enabled>true</enabled>
			</snapshots>
		</pluginRepository>
	</pluginRepositories>
	<modules>
		<module>maven-external-dependency-plugin/maven-external-dependency-plugin</module>
		<module>build-tools</module>
		<module>i18n-framework</module>
		<module>guice</module>
		<module>ui</module>
		<module>commons</module>
		<module>bloomfilter</module>
		<module>persistit</module>
		<module>script</module>
		<module>cassandra-embedded</module>
	</modules>
    <properties>
        <!-- ************** -->
        <!-- Build settings -->
        <!-- ************** -->

        <!-- Cross plugins settings -->
        <project.build.sourceEncoding>UTF-8</project.build.sourceEncoding>
        <project.reporting.outputEncoding>UTF-8</project.reporting.outputEncoding>

        <!-- maven-compiler-plugin http://maven.apache.org/plugins/maven-compiler-plugin -->
        <mavenCompilerPluginVersion>3.13.0</mavenCompilerPluginVersion>
        <maven.compiler.target>11</maven.compiler.target>
        <maven.compiler.source>11</maven.compiler.source>

        <!-- maven-enforcer-plugin -->
        <maven.min.version>3.0.1</maven.min.version>
        <jdk.min.version>${maven.compiler.source}</jdk.min.version>

        <!-- findbugs-maven-plugin -->
        <findbugsPluginVersion>3.0.1</findbugsPluginVersion>

        <!-- maven-javadoc-plugin -->
        <javadocPluginVersion>3.10.1</javadocPluginVersion>
        <!-- build-tools stylesheet org/forgerock/javadoc/javadoc.css
             does not work with JDK7 -->
        <javadocStylesheet />
        <javadocWindowTitle>${project.name} ${project.version} Documentation</javadocWindowTitle>
        <javadocDocTitle>${javadocWindowTitle}</javadocDocTitle>

        <!-- maven-idea-plugin & maven-eclipse-plugin -->
        <downloadSources>true</downloadSources>
        <downloadJavadocs>true</downloadJavadocs>

        <!-- maven-pmd-plugin -->
        <pmdPluginVersion>3.4</pmdPluginVersion>
        <targetJdk>${maven.compiler.target}</targetJdk>

        <!-- maven-checkstyle-plugin -->
        <checkstylePluginVersion>3.0.0</checkstylePluginVersion>
        <checkstyleSourceConfigLocation>org/forgerock/checkstyle/check-src-default.xml</checkstyleSourceConfigLocation>
        <checkstyleDocTargetConfigLocation>org/forgerock/checkstyle/check-src-doc-target.xml</checkstyleDocTargetConfigLocation>
        <checkstyleUnitTestSuppressionsLocation>org/forgerock/checkstyle/unit-test-suppressions.xml</checkstyleUnitTestSuppressionsLocation>
        <checkstyleHeaderLocation>org/forgerock/checkstyle/default-java-header</checkstyleHeaderLocation>
        <checkstyleFailOnError>false</checkstyleFailOnError>

        <!-- Thanks to the usage of properties, each project using this POM as parent-pom can easily use its own plugin version 
             (useful when you have some constraints on a given version and if the parent doesn't give you the one you need ...) -->

        <!-- clirr-maven-plugin -->
        <clirrPluginVersion>2.6.1</clirrPluginVersion>

        <!-- cobertura-maven-plugin http://mojo.codehaus.org/cobertura-maven-plugin -->
        <coberturaPluginVersion>2.7</coberturaPluginVersion>

        <!-- maven-dependency-plugin -->
        <mavenDependencyPluginVersion>3.1.0</mavenDependencyPluginVersion>

        <!-- maven-clean-plugin http://maven.apache.org/components/plugins/maven-clean-plugin -->
        <mavenCleanPluginVersion>3.1.0</mavenCleanPluginVersion>

        <!-- maven-jar-plugin http://maven.apache.org/plugins/maven-jar-plugin/ -->
        <mavenJarPluginVersion>3.0.2</mavenJarPluginVersion>

        <!-- maven-war-plugin http://maven.apache.org/plugins/maven-war-plugin/ -->
        <mavenWarPluginVersion>3.2.0</mavenWarPluginVersion>

        <!-- maven-assembly-plugin http://maven.apache.org/plugins/maven-assembly-plugin/ -->
        <mavenAssemblyPluginVersion>3.1.0</mavenAssemblyPluginVersion>

        <!-- maven-source-plugin http://maven.apache.org/plugins/maven-source-plugin/ -->
        <mavenSourcePluginVersion>3.0.1</mavenSourcePluginVersion>

        <!-- maven-resources-plugin http://maven.apache.org/plugins/maven-resources-plugin/ -->
        <mavenResourcesPluginVersion>3.0.2</mavenResourcesPluginVersion>

        <!-- maven-remote-resources-plugin http://maven.apache.org/plugins/maven-remote-resources-plugin/ -->
        <mavenRemoteResourcesPluginVersion>1.5</mavenRemoteResourcesPluginVersion>

        <!-- maven-install-plugin http://maven.apache.org/plugins/maven-install-plugin/ -->
        <mavenInstallPluginVersion>3.0.0-M1</mavenInstallPluginVersion>

        <!-- maven-scm-plugin http://maven.apache.org/plugins/maven-scm-plugin/ -->
        <mavenSCMPluginVersion>1.9.5</mavenSCMPluginVersion>

        <!-- license-maven-plugin http://mojo.codehaus.org/license-maven-plugin/ -->
        <licenseMavenPluginVersion>1.16</licenseMavenPluginVersion>

        <!-- maven-enforcer-plugin http://maven.apache.org/plugins/maven-enforcer-plugin/ -->
        <mavenEnforcerPluginVersion>3.0.0-M2</mavenEnforcerPluginVersion>

        <!-- ***************** -->
        <!-- Repository Deployment URLs -->
        <!-- ***************** -->

        <!-- this property makes sure NetBeans 6.8+ picks up some formatting rules from checkstyle -->
        <netbeans.checkstyle.format>true</netbeans.checkstyle.format>

        <jackson.version>2.15.4</jackson.version>
        <slf4j.version>1.7.36</slf4j.version>
        <swagger.version>1.6.11</swagger.version>
        <rhino.version>1.7.14</rhino.version>
<<<<<<< HEAD
        <jetty.version>11.0.25</jetty.version>
        <grizzly-framework.version>3.0.1</grizzly-framework.version>
=======
        <jetty.version>9.4.57.v20241219</jetty.version>
        <grizzly-framework.version>2.3.35</grizzly-framework.version>
        <servlet-api.version>3.1.0</servlet-api.version>
>>>>>>> d6f6296e
    </properties>

    <prerequisites>
        <maven>${maven.min.version}</maven>
    </prerequisites>
	<dependencyManagement>
		<dependencies>
			 <dependency>
		      <groupId>org.apache.httpcomponents</groupId>
		      <artifactId>httpasyncclient-osgi</artifactId>
		      <version>4.1.4</version>
		    </dependency>
		    <dependency>
			    <groupId>org.apache.httpcomponents</groupId>
			    <artifactId>httpcore-osgi</artifactId>
			    <version>4.4.14</version>
			</dependency>
		    <dependency>
			    <groupId>org.apache.httpcomponents</groupId>
			    <artifactId>httpcore</artifactId>
			    <version>4.4.14</version>
			</dependency>
			<dependency>
			    <groupId>org.apache.httpcomponents</groupId>
			    <artifactId>httpcore-nio</artifactId>
			    <version>4.4.14</version>
			</dependency>
			<dependency>
			    <groupId>org.apache.httpcomponents</groupId>
			    <artifactId>httpclient-osgi</artifactId>
			    <version>4.5.13</version>
			</dependency>
			<dependency>
			    <groupId>org.apache.httpcomponents</groupId>
			    <artifactId>httpclient</artifactId>
			    <version>4.5.13</version>
			</dependency>
			<dependency>
                <groupId>org.slf4j</groupId>
                <artifactId>slf4j-jdk14</artifactId>
                <version>${slf4j.version}</version>
            </dependency>
            <dependency>
                <groupId>org.slf4j</groupId>
                <artifactId>slf4j-api</artifactId>
                <version>${slf4j.version}</version>
            </dependency>
            <dependency>
                <groupId>org.slf4j</groupId>
                <artifactId>slf4j-nop</artifactId>
                <version>${slf4j.version}</version>
            </dependency>
            <dependency>
                <groupId>org.slf4j</groupId>
                <artifactId>slf4j-simple</artifactId>
                <version>${slf4j.version}</version>
            </dependency>
            <dependency>
                <groupId>org.slf4j</groupId>
                <artifactId>jul-to-slf4j</artifactId>
                <version>${slf4j.version}</version>
            </dependency>
            <dependency>
                <groupId>org.slf4j</groupId>
                <artifactId>jcl-over-slf4j</artifactId>
                <version>${slf4j.version}</version>
            </dependency>
            <dependency>
                <groupId>org.slf4j</groupId>
                <artifactId>log4j-over-slf4j</artifactId>
                <version>${slf4j.version}</version>
            </dependency>

			
			<dependency>
				<groupId>com.google.guava</groupId>
				<artifactId>guava</artifactId>
				<version>32.1.1-jre</version>
			</dependency>

			<dependency>
				<groupId>org.mockito</groupId>
				<artifactId>mockito-core</artifactId>
				<version>2.23.4</version>
				<scope>test</scope>
			</dependency>

			<dependency>
				<groupId>org.testng</groupId>
				<artifactId>testng</artifactId>
				<version>6.14.3</version>
				<scope>test</scope>
			</dependency>

			<dependency>
				<groupId>org.assertj</groupId>
				<artifactId>assertj-core</artifactId>
				<version>2.4.1</version>
			</dependency>

            <dependency>
                <groupId>com.sun.mail</groupId>
                <artifactId>jakarta.mail</artifactId>
                <version>2.0.1</version>
            </dependency>
            
			<dependency>
				<groupId>com.fasterxml.jackson.core</groupId>
				<artifactId>jackson-core</artifactId>
				<version>${jackson.version}</version>
			</dependency>
			<dependency>
				<groupId>com.fasterxml.jackson.core</groupId>
				<artifactId>jackson-databind</artifactId>
				<version>${jackson.version}</version>
			</dependency>
            <dependency>
                <groupId>com.fasterxml.jackson.core</groupId>
                <artifactId>jackson-annotations</artifactId>
                <version>${jackson.version}</version>
            </dependency>
            <dependency>
                <groupId>com.fasterxml.jackson.module</groupId>
                <artifactId>jackson-module-jsonSchema</artifactId>
                <version>${jackson.version}</version>
            </dependency>
            <dependency>
                <groupId>com.fasterxml.jackson.dataformat</groupId>
                <artifactId>jackson-dataformat-csv</artifactId>
                <version>${jackson.version}</version>
            </dependency>
            <dependency>
                <groupId>com.fasterxml.jackson.datatype</groupId>
                <artifactId>jackson-datatype-jdk8</artifactId>
                <version>${jackson.version}</version>
            </dependency>
            <dependency>
                <groupId>com.fasterxml.jackson.module</groupId>
                <artifactId>jackson-module-paranamer</artifactId>
                <version>${jackson.version}</version>
            </dependency>
            <dependency>
                <groupId>com.fasterxml.jackson.module</groupId>
                <artifactId>jackson-module-scala_2.13</artifactId>
                <version>${jackson.version}</version>
            </dependency>
            <dependency>
                <groupId>com.fasterxml.jackson.datatype</groupId>
                <artifactId>jackson-datatype-json-org</artifactId>
                <version>${jackson.version}</version>
                <exclusions>
                    <exclusion>
                        <groupId>org.json</groupId>
                        <artifactId>json</artifactId>
                    </exclusion>
                </exclusions>
            </dependency>
            <dependency>
                <groupId>com.fasterxml.jackson.module</groupId>
                <artifactId>jackson-module-afterburner</artifactId>
                <version>${jackson.version}</version>
            </dependency>
            <dependency>
                <groupId>com.fasterxml.jackson.dataformat</groupId>
                <artifactId>jackson-dataformat-xml</artifactId>
                <version>${jackson.version}</version>
            </dependency>
            <dependency>
                <groupId>com.fasterxml.jackson.module</groupId>
                <artifactId>jackson-module-jaxb-annotations</artifactId>
                <version>${jackson.version}</version>
            </dependency>
            <dependency>
                <groupId>com.fasterxml.jackson.dataformat</groupId>
                <artifactId>jackson-dataformat-yaml</artifactId>
                <version>${jackson.version}</version>
            </dependency>
            <dependency>
                <groupId>com.fasterxml.jackson.dataformat</groupId>
                <artifactId>jackson-dataformat-cbor</artifactId>
                <version>${jackson.version}</version>
            </dependency>
            <dependency>
                <groupId>com.fasterxml.jackson.datatype</groupId>
                <artifactId>jackson-datatype-joda</artifactId>
                <version>${jackson.version}</version>
            </dependency>


            
			<dependency>
				<groupId>org.openidentityplatform.commons.guice</groupId>
				<artifactId>core</artifactId>
				<version>${project.version}</version>
			</dependency>
			<dependency>
				<groupId>org.openidentityplatform.commons.guice</groupId>
				<artifactId>test</artifactId>
				<version>${project.version}</version>
			</dependency>
			<dependency>
				<groupId>org.openidentityplatform.commons.guice</groupId>
				<artifactId>servlet</artifactId>
				<version>${project.version}</version>
			</dependency>
            <dependency>
                <groupId>org.openidentityplatform.commons</groupId>
                <artifactId>util</artifactId>
                <version>${project.version}</version>
            </dependency>
            <dependency>
                <groupId>org.openidentityplatform.commons</groupId>
                <artifactId>test-utils</artifactId>
                <version>${project.version}</version>
            </dependency>
             <dependency>
                <groupId>org.openidentityplatform.commons.ui</groupId>
                <artifactId>user</artifactId>
                <classifier>www</classifier>
            	<type>zip</type>
                <version>${project.version}</version>
            </dependency>
            <dependency>
                <groupId>org.openidentityplatform.commons.http-framework</groupId>
                <artifactId>client-apache-async</artifactId>
                <version>${project.version}</version>
            </dependency>
            <dependency>
                <groupId>org.openidentityplatform.commons.http-framework</groupId>
                <artifactId>client-apache-common</artifactId>
                <version>${project.version}</version>
            </dependency>
            <dependency>
                <groupId>org.openidentityplatform.commons.http-framework</groupId>
                <artifactId>client-apache-sync</artifactId>
                <version>${project.version}</version>
            </dependency>
            <dependency>
                <groupId>org.openidentityplatform.commons.http-framework</groupId>
                <artifactId>core</artifactId>
                <version>${project.version}</version>
            </dependency>
            <dependency>
                <groupId>org.openidentityplatform.commons.http-framework</groupId>
                <artifactId>servlet</artifactId>
                <version>${project.version}</version>
            </dependency>
            <dependency>
                <groupId>org.openidentityplatform.commons.http-framework</groupId>
                <artifactId>grizzly</artifactId>
                <version>${project.version}</version>
            </dependency>
            <dependency>
                <groupId>org.openidentityplatform.commons.http-framework</groupId>
                <artifactId>oauth2</artifactId>
                <version>${project.version}</version>
            </dependency>
            <dependency>
                <groupId>org.openidentityplatform.commons.json-crypto</groupId>
                <artifactId>core</artifactId>
                <version>${project.version}</version>
            </dependency>
            <dependency>
                <groupId>org.openidentityplatform.commons.json-crypto</groupId>
                <artifactId>cli</artifactId>
                <version>${project.version}</version>
            </dependency>
            <dependency>
                <groupId>org.openidentityplatform.commons</groupId>
                <artifactId>json-patch</artifactId>
                <version>${project.version}</version>
            </dependency>
            <dependency>
                <groupId>org.openidentityplatform.commons.json-ref</groupId>
                <artifactId>core</artifactId>
                <version>${project.version}</version>
            </dependency>
            <dependency>
                <groupId>org.openidentityplatform.commons.json-ref</groupId>
                <artifactId>jackson</artifactId>
                <version>${project.version}</version>
            </dependency>
            <dependency>
                <groupId>org.openidentityplatform.commons.json-schema</groupId>
                <artifactId>core</artifactId>
                <version>${project.version}</version>
            </dependency>
            <dependency>
                <groupId>org.openidentityplatform.commons.json-schema</groupId>
                <artifactId>cli</artifactId>
                <version>${project.version}</version>
            </dependency>
            <dependency>
                <groupId>org.openidentityplatform.commons</groupId>
                <artifactId>json-web-token</artifactId>
                <version>${project.version}</version>
            </dependency>
            <dependency>
                <groupId>org.openidentityplatform.commons</groupId>
                <artifactId>json-resource-descriptor</artifactId>
                <version>${project.version}</version>
            </dependency>
            <dependency>
                <groupId>org.openidentityplatform.commons</groupId>
                <artifactId>json-resource</artifactId>
                <version>${project.version}</version>
            </dependency>
            <dependency>
                <groupId>org.openidentityplatform.commons</groupId>
                <artifactId>json-resource</artifactId>
                <version>${project.version}</version>
                <type>test-jar</type>
            </dependency>
            <dependency>
                <groupId>org.openidentityplatform.commons</groupId>
                <artifactId>json-resource-http</artifactId>
                <version>${project.version}</version>
            </dependency>
            <dependency>
                <groupId>org.openidentityplatform.commons</groupId>
                <artifactId>json-resource-examples</artifactId>
                <version>${project.version}</version>
            </dependency>
            <dependency>
                <groupId>org.openidentityplatform.commons</groupId>
                <artifactId>api-descriptor</artifactId>
                <version>${project.version}</version>
            </dependency>
            <dependency>
                <groupId>org.openidentityplatform.commons.authn-filter.jaspi-modules</groupId>
                <artifactId>iwa-module</artifactId>
                <version>${project.version}</version>
            </dependency>
            <dependency>
                <groupId>org.openidentityplatform.commons.authn-filter.jaspi-modules</groupId>
                <artifactId>jwt-session-module</artifactId>
                <version>${project.version}</version>
            </dependency>
            <dependency>
                <groupId>org.openidentityplatform.commons.authn-filter.jaspi-modules</groupId>
                <artifactId>openam-session-module</artifactId>
                <version>${project.version}</version>
            </dependency>
            <dependency>
                <groupId>org.openidentityplatform.commons.authn-filter.jaspi-modules</groupId>
                <artifactId>openid-connect-module</artifactId>
                <version>${project.version}</version>
            </dependency>
            <dependency>
                <groupId>org.openidentityplatform.commons.authn-filter</groupId>
                <artifactId>jaspi-runtime</artifactId>
                <version>${project.version}</version>
            </dependency>
            <dependency>
                <groupId>org.openidentityplatform.commons.auth-filters.authz-filter</groupId>
                <artifactId>framework</artifactId>
                <version>${project.version}</version>
            </dependency>
            <dependency>
                <groupId>org.openidentityplatform.commons.auth-filters.authz-filter</groupId>
                <artifactId>framework-api</artifactId>
                <version>${project.version}</version>
            </dependency>
            <dependency>
                <groupId>org.openidentityplatform.commons</groupId>
                <artifactId>oauth2-module</artifactId>
                <version>${project.version}</version>
            </dependency>
            <dependency>
                <groupId>org.openidentityplatform.commons</groupId>
                <artifactId>oauth2-restlet</artifactId>
                <version>${project.version}</version>
            </dependency>
            <dependency>
                <groupId>org.openidentityplatform.commons.audit</groupId>
                <artifactId>core</artifactId>
                <version>${project.version}</version>
            </dependency>
            <dependency>
                <groupId>org.openidentityplatform.commons.audit</groupId>
                <artifactId>json</artifactId>
                <version>${project.version}</version>
            </dependency>
            <dependency>
                <groupId>org.openidentityplatform.commons.audit</groupId>
                <artifactId>handler-csv</artifactId>
                <version>${project.version}</version>
            </dependency>
            <dependency>
                <groupId>org.openidentityplatform.commons.audit</groupId>
                <artifactId>handler-elasticsearch</artifactId>
                <version>${project.version}</version>
            </dependency>
            <dependency>
                <groupId>org.openidentityplatform.commons.audit</groupId>
                <artifactId>handler-jdbc</artifactId>
                <version>${project.version}</version>
            </dependency>
            <dependency>
                <groupId>org.openidentityplatform.commons.audit</groupId>
                <artifactId>handler-jms</artifactId>
                <version>${project.version}</version>
            </dependency>
            <dependency>
                <groupId>org.openidentityplatform.commons.audit</groupId>
                <artifactId>handler-syslog</artifactId>
                <version>${project.version}</version>
            </dependency>
            <dependency>
                <groupId>org.openidentityplatform.commons.audit</groupId>
                <artifactId>handler-splunk</artifactId>
                <version>${project.version}</version>
            </dependency>
             <dependency>
                <groupId>org.openidentityplatform.commons.audit</groupId>
                <artifactId>handler-json</artifactId>
                <version>${project.version}</version>
            </dependency>          
            <dependency>
                <groupId>org.openidentityplatform.commons.selfservice</groupId>
                <artifactId>core</artifactId>
                <version>${project.version}</version>
            </dependency>
            <dependency>
                <groupId>org.openidentityplatform.commons.selfservice</groupId>
                <artifactId>stages</artifactId>
                <version>${project.version}</version>
            </dependency>
            <dependency>
                <groupId>org.openidentityplatform.commons.selfservice</groupId>
                <artifactId>json</artifactId>
                <version>${project.version}</version>
            </dependency>
            <dependency>
                <groupId>org.openidentityplatform.commons</groupId>
                <artifactId>security</artifactId>
                <version>${project.version}</version>
            </dependency>
            <dependency>
                <groupId>org.openidentityplatform.commons</groupId>
                <artifactId>cassandra-embedded</artifactId>
                <version>${project.version}</version>
            </dependency>
            <dependency>
                <groupId>org.openidentityplatform.commons</groupId>
                <artifactId>json-fluent</artifactId>
                <version>${project.version}</version>
            </dependency>
            <dependency>
                <groupId>org.openidentityplatform.commons.script</groupId>
                <artifactId>javascript</artifactId>
                <version>${project.version}</version>
            </dependency>
            <dependency>
                <groupId>org.openidentityplatform.commons.script</groupId>
                <artifactId>groovy</artifactId>
                <version>${project.version}</version>
            </dependency>
            <dependency>
                <groupId>org.openidentityplatform.commons.launcher</groupId>
                <artifactId>launcher</artifactId>
                <version>${project.version}</version>
            </dependency>
            <dependency>
                <groupId>org.openidentityplatform.commons.launcher</groupId>
                <artifactId>launcher-zip</artifactId>
                <type>zip</type>
                <version>${project.version}</version>
            </dependency>
            <dependency>
                <groupId>org.openidentityplatform.commons.script</groupId>
                <artifactId>common</artifactId>
                <version>${project.version}</version>
            </dependency>
            <dependency>
		        <groupId>org.asciidoctor</groupId>
		        <artifactId>asciidoctorj</artifactId>
		        <version>2.5.3</version>
		        <exclusions>
		          <exclusion>
		            <groupId>com.beust</groupId>
		            <artifactId>jcommander</artifactId>
		          </exclusion>
		        </exclusions>
		      </dependency>
		            
		    <dependency>
		      <groupId>org.openidentityplatform.commons.ui</groupId>
		      <artifactId>commons</artifactId>
		      <type>zip</type>
		      <classifier>www</classifier>
		      <version>${project.version}</version>
		    </dependency>
            <dependency>
<<<<<<< HEAD
                <groupId>jakarta.servlet</groupId>
                <artifactId>jakarta.servlet-api</artifactId>
                <version>5.0.0</version>
=======
                <groupId>javax.servlet</groupId>
                <artifactId>javax.servlet-api</artifactId>
                <version>${servlet-api.version}</version>
>>>>>>> d6f6296e
                <scope>provided</scope>
            </dependency>

            <dependency>
                <groupId>io.swagger</groupId>
                <artifactId>swagger-models</artifactId>
                <version>${swagger.version}</version>
                <exclusions>
                    <exclusion>
                        <groupId>io.swagger</groupId>
                        <artifactId>swagger-annotations</artifactId>
                    </exclusion>
                </exclusions>
            </dependency>

            <dependency>
                <groupId>io.swagger</groupId>
                <artifactId>swagger-core</artifactId>
                <version>${swagger.version}</version>
                <exclusions>
                    <exclusion>
                        <groupId>com.fasterxml.jackson.core</groupId>
                        <artifactId>jackson-annotations</artifactId>
                    </exclusion>
                    <exclusion>
                        <groupId>com.fasterxml.jackson.core</groupId>
                        <artifactId>jackson-databind</artifactId>
                    </exclusion>
                    <exclusion>
                        <groupId>com.fasterxml.jackson.datatype</groupId>
                        <artifactId>jackson-datatype-joda</artifactId>
                    </exclusion>
                    <exclusion>
                        <groupId>com.fasterxml.jackson.dataformat</groupId>
                        <artifactId>jackson-dataformat-yaml</artifactId>
                    </exclusion>
                </exclusions>
            </dependency>
            
            <dependency>
                <groupId>org.openidentityplatform.commons</groupId>
                <artifactId>geo</artifactId>
                <version>${project.version}</version>
            </dependency>
            
            <dependency>
                <groupId>org.openidentityplatform.commons</groupId>
                <artifactId>httpdump</artifactId>
                <version>${project.version}</version>
            </dependency>
            
            <dependency>
                <groupId>org.openidentityplatform.commons.i18n-framework</groupId>
                <artifactId>core</artifactId>
                <version>${project.version}</version>
            </dependency>
            <dependency>
                <groupId>org.openidentityplatform.commons.i18n-framework</groupId>
                <artifactId>slf4j</artifactId>
                <version>${project.version}</version>
            </dependency>
            <dependency>
                <groupId>org.openidentityplatform.commons</groupId>
                <artifactId>build-tools</artifactId>
                <version>${project.version}</version>
            </dependency>
             <dependency>
                <groupId>org.openidentityplatform.commons.persistit</groupId>
                <artifactId>core</artifactId>
                <version>${project.version}</version>
            </dependency>
            
            <dependency>
                <groupId>org.openidentityplatform.commons.bloomfilter</groupId>
                <artifactId>core</artifactId>
                <version>${project.version}</version>
            </dependency>
            <dependency>
                <groupId>org.openidentityplatform.commons.bloomfilter</groupId>
                <artifactId>monitoring</artifactId>
                <version>${project.version}</version>
            </dependency>
            
            <dependency>
		        <groupId>com.maxmind.geoip2</groupId>
		        <artifactId>geoip2</artifactId>
		        <version>2.13.0</version>
		        <exclusions>
		          <exclusion>
		            <groupId>org.apache.httpcomponents</groupId>
		            <artifactId>httpcore</artifactId>
		          </exclusion>
		          <exclusion>
		            <groupId>org.apache.httpcomponents</groupId>
		            <artifactId>httpclient</artifactId>
		          </exclusion>
		        </exclusions>
		      </dependency>
			<dependency>
				<groupId>com.sun.xml.fastinfoset</groupId>
				<artifactId>FastInfoset</artifactId>
				<version>1.2.17</version>
			</dependency>
            <dependency>
                <groupId>javax.xml.bind</groupId>
                <artifactId>jaxb-api</artifactId>
                <version>2.3.1</version>
            </dependency>
            <dependency>
                <groupId>com.sun.xml.bind</groupId>
                <artifactId>jaxb-core</artifactId>
                <version>2.3.0.1</version>
            </dependency>
            <dependency>
                <groupId>com.sun.xml.bind</groupId>
                <artifactId>jaxb-impl</artifactId>
                <version>2.3.2</version>
            </dependency>
            <dependency>
                <groupId>com.sun.xml.bind</groupId>
                <artifactId>jaxb1-impl</artifactId>
                <version>2.2.5.1</version>
            </dependency>
		    <dependency>
		        <groupId>com.google.code.findbugs</groupId>
		        <artifactId>jsr305</artifactId>
		        <version>3.0.2</version>
		    </dependency>
		    <dependency>
			    <groupId>org.apache.commons</groupId>
			    <artifactId>commons-lang3</artifactId>
			    <version>3.18.0</version>
			</dependency>
			<dependency>
			   <groupId>commons-io</groupId>
			   <artifactId>commons-io</artifactId>
			   <version>2.16.1</version>
			 </dependency>
            <dependency>
                <groupId>commons-fileupload</groupId>
                <artifactId>commons-fileupload</artifactId>
                <version>1.6.0</version>
            </dependency>
            <dependency>
                <groupId>org.apache.commons</groupId>
                <artifactId>commons-text</artifactId>
                <version>1.12.0</version>
            </dependency>
			 <dependency>
               <groupId>org.json</groupId>
               <artifactId>json</artifactId>
               <version>20231013</version>
             </dependency>
		    <dependency>
			    <groupId>junit</groupId>
			    <artifactId>junit</artifactId>
			    <version>4.13.1</version>
			    <scope>test</scope>
			</dependency>
			<dependency>
		      <groupId>org.codehaus.groovy</groupId>
		      <artifactId>groovy-all</artifactId>
		      <version>2.4.21</version>
		    </dependency>
            <dependency>
                <groupId>org.eclipse.jetty</groupId>
                <artifactId>jetty-servlet</artifactId>
                <version>${jetty.version}</version>
            </dependency>
            <dependency>
                <groupId>org.eclipse.jetty</groupId>
                <artifactId>jetty-server</artifactId>
                <version>${jetty.version}</version>
            </dependency>
            <dependency>
                <groupId>org.eclipse.jetty.websocket</groupId>
                <artifactId>websocket-server</artifactId>
                <version>${jetty.version}</version>
            </dependency>

            <!-- Grizzly Dependencies -->
            <dependency>
                <groupId>org.glassfish.grizzly</groupId>
                <artifactId>grizzly-framework</artifactId>
                <version>${grizzly-framework.version}</version>
            </dependency>
            <dependency>
                <groupId>org.glassfish.grizzly</groupId>
                <artifactId>grizzly-http-server</artifactId>
                <version>${grizzly-framework.version}</version>
            </dependency>
            <dependency>
                <groupId>org.glassfish.grizzly</groupId>
                <artifactId>grizzly-http-servlet</artifactId>
                <version>${grizzly-framework.version}</version>
            </dependency>
            <dependency>
                <groupId>org.glassfish.grizzly</groupId>
                <artifactId>grizzly-websockets</artifactId>
                <version>${grizzly-framework.version}</version>
            </dependency>
		</dependencies>
	</dependencyManagement>
    <build><finalName>${project.groupId}.${project.artifactId}</finalName>
        <pluginManagement>
            <!--    mvn versions:display-plugin-updates
                    mvn versions:display-dependency-updates
                    mvn versions:use-latest-versions
            -->
            <plugins>
                <!-- set versions of common plugins for reproducibility, ordered alphabetically -->
                <plugin>
                    <groupId>org.apache.maven.plugins</groupId>
                    <artifactId>maven-plugin-plugin</artifactId>
                    <version>2.4.3</version>
                </plugin>
                <plugin>
                    <groupId>org.codehaus.cargo</groupId>
                    <artifactId>cargo-maven3-plugin</artifactId>
                    <version>1.9.8</version>
                </plugin>
                <plugin>
                    <groupId>org.openidentityplatform.commons</groupId>
                    <artifactId>maven-external-dependency-plugin</artifactId>
                    <version>${project.version}</version>
                </plugin>
                <plugin>
                    <groupId>org.codehaus.mojo</groupId>
                    <artifactId>cobertura-maven-plugin</artifactId>
                    <version>${coberturaPluginVersion}</version>
                </plugin>
                <plugin>
                    <groupId>org.codehaus.mojo</groupId>
                    <artifactId>findbugs-maven-plugin</artifactId>
                    <version>${findbugsPluginVersion}</version>
                </plugin>
                <plugin>
                    <groupId>org.apache.maven.plugins</groupId>
                    <artifactId>maven-antrun-plugin</artifactId>
                    <version>1.7</version>
                </plugin>
                <plugin>
                    <groupId>org.apache.maven.plugins</groupId>
                    <artifactId>maven-assembly-plugin</artifactId>
                    <version>${mavenAssemblyPluginVersion}</version>
                </plugin>
                <plugin>
                    <groupId>org.apache.felix</groupId>
                    <artifactId>maven-bundle-plugin</artifactId>
                    <version>3.5.1</version>
                    <configuration>
                        <instructions>
                            <Implementation-Build>${ci.build.number}</Implementation-Build>
                            <SCM-Revision>${ci.scm.revision}</SCM-Revision>
                        </instructions>
                    </configuration>
                </plugin>
                <plugin>
                    <groupId>org.apache.maven.plugins</groupId>
                    <artifactId>maven-checkstyle-plugin</artifactId>
                    <version>${checkstylePluginVersion}</version>
                    <dependencies>
                        <dependency>
                            <groupId>org.openidentityplatform</groupId>
                            <artifactId>build-tools</artifactId>
                            <version>${forgerockBuildToolsVersion}</version>
                        </dependency>
                        <dependency>
                            <groupId>com.puppycrawl.tools</groupId>
                            <artifactId>checkstyle</artifactId>
                            <version>[8.29,)</version>
                        </dependency>
                    </dependencies>

                </plugin>
                <plugin>
                    <groupId>org.apache.maven.plugins</groupId>
                    <artifactId>maven-clean-plugin</artifactId>
                    <version>${mavenCleanPluginVersion}</version>
                </plugin>
                <plugin>
                	<groupId>org.apache.maven.plugins</groupId>
                	<artifactId>maven-war-plugin</artifactId>
                	<version>3.2.2</version>
                </plugin>
                <plugin>
                    <groupId>org.apache.maven.plugins</groupId>
                    <artifactId>maven-compiler-plugin</artifactId>
                    <version>${mavenCompilerPluginVersion}</version>
                    <configuration>
                        <encoding>${project.build.sourceEncoding}</encoding>
                        <compilerArgument>-Xlint:all</compilerArgument>
                        <showWarnings>true</showWarnings>
                        <showDeprecation>true</showDeprecation>
                    </configuration>
                </plugin>
                <plugin>
                    <groupId>org.apache.maven.plugins</groupId>
                    <artifactId>maven-dependency-plugin</artifactId>
                    <version>${mavenDependencyPluginVersion}</version>
                </plugin>
                <plugin>
                    <groupId>org.apache.maven.plugins</groupId>
                    <artifactId>maven-deploy-plugin</artifactId>
                    <version>3.0.0-M1</version>
                </plugin>
                <plugin>
                    <groupId>org.apache.maven.plugins</groupId>
                    <artifactId>maven-docck-plugin</artifactId>
                    <version>1.0</version>
                </plugin>
                <plugin>
                    <groupId>org.apache.maven.plugins</groupId>
                    <artifactId>maven-eclipse-plugin</artifactId>
                    <version>2.9</version>
                </plugin>
                <plugin>
                    <groupId>org.apache.maven.plugins</groupId>
                    <artifactId>maven-enforcer-plugin</artifactId>
                    <version>${mavenEnforcerPluginVersion}</version>
                </plugin>
                <plugin>
                    <groupId>org.apache.maven.plugins</groupId>
                    <artifactId>maven-gpg-plugin</artifactId>
                    <version>1.4</version>
                </plugin>
                <plugin>
                    <groupId>org.apache.maven.plugins</groupId>
                    <artifactId>maven-install-plugin</artifactId>
                    <version>${mavenInstallPluginVersion}</version>
                </plugin>
                <plugin>
                    <groupId>org.apache.maven.plugins</groupId>
                    <artifactId>maven-invoker-plugin</artifactId>
                    <version>1.7</version>
                </plugin>
                <plugin>
                    <groupId>org.apache.maven.plugins</groupId>
                    <artifactId>maven-jar-plugin</artifactId>
                    <version>${mavenJarPluginVersion}</version>
                </plugin>
                <plugin>
                    <groupId>org.apache.maven.plugins</groupId>
                    <artifactId>maven-jarsigner-plugin</artifactId>
                    <version>1.2</version>
                </plugin>
                <plugin>
                    <!--  See generate-javadoc profile - the configuration here
                          must be aligned with the report configuration
                          specified in the profile -->
                    <groupId>org.apache.maven.plugins</groupId>
                    <artifactId>maven-javadoc-plugin</artifactId>
                    <version>${javadocPluginVersion}</version>
<!--                     <dependencies> -->
<!--                         <dependency> -->
<!--                             <groupId>org.openidentityplatform</groupId> -->
<!--                             <artifactId>build-tools</artifactId> -->
<!--                             <version>${forgerockBuildToolsVersion}</version> -->
<!--                         </dependency> -->
<!--                     </dependencies> -->
                    <configuration>
                    	<source>1.8</source>
                        <author>false</author>
                        <quiet>true</quiet>
                        <windowtitle>${javadocWindowTitle}</windowtitle>
                        <doctitle>${javadocDocTitle}</doctitle>
                        <header><![CDATA[<b>${javadocDocTitle}</b>]]></header>
                        <footer><![CDATA[<b>${javadocDocTitle}</b>]]></footer>
                        <show>protected</show>
<!--                         <excludePackageNames>com.*</excludePackageNames> -->
                        <stylesheetfile>${javadocStylesheet}</stylesheetfile>
                    </configuration>
                </plugin>
                <plugin>
                    <groupId>org.apache.maven.plugins</groupId>
                    <artifactId>maven-pmd-plugin</artifactId>
                    <version>${pmdPluginVersion}</version>
                </plugin>
                <plugin>
                    <groupId>org.apache.maven.plugins</groupId>
                    <artifactId>maven-project-info-reports-plugin</artifactId>
                    <version>2.6</version>
                </plugin>
                <plugin>
			        <groupId>org.apache.maven.plugins</groupId>
			        <artifactId>maven-release-plugin</artifactId>
			        <version>3.0.0-M7</version>
			        <configuration>
			        	<signTag>true</signTag>
			        	<tagNameFormat>@{project.version}</tagNameFormat>
			        	<allowTimestampedSnapshots>false</allowTimestampedSnapshots>
			        </configuration>
			    </plugin>
                <plugin>
                    <groupId>org.apache.maven.plugins</groupId>
                    <artifactId>maven-remote-resources-plugin</artifactId>
                    <version>${mavenRemoteResourcesPluginVersion}</version>
                </plugin>
                <plugin>
                    <groupId>org.apache.maven.plugins</groupId>
                    <artifactId>maven-resources-plugin</artifactId>
                    <version>${mavenResourcesPluginVersion}</version>
                    <configuration>
                        <encoding>${project.build.sourceEncoding}</encoding>
                    </configuration>
                </plugin>
                <plugin>
                    <groupId>org.apache.maven.plugins</groupId>
                    <artifactId>maven-scm-plugin</artifactId>
                    <version>${mavenSCMPluginVersion}</version>
                    <configuration>
                        <tag>${project.artifactId}-${project.version}</tag>
                    </configuration>
                </plugin>
                <plugin>
                    <groupId>org.apache.maven.plugins</groupId>
                    <artifactId>maven-shade-plugin</artifactId>
                    <version>3.6.0</version>
                </plugin>
                <plugin>
                    <groupId>org.apache.maven.plugins</groupId>
                    <artifactId>maven-site-plugin</artifactId>
                    <version>3.3</version>
                    <configuration>
                        <outputEncoding>${project.build.sourceEncoding}</outputEncoding>
                    </configuration>
                    <dependencies>
                        <dependency>
                            <groupId>org.apache.maven.wagon</groupId>
                            <artifactId>wagon-ssh</artifactId>
                            <version>2.2</version>
                        </dependency>
                    </dependencies>
                </plugin>
                <plugin>
                    <groupId>org.apache.maven.plugins</groupId>
                    <artifactId>maven-source-plugin</artifactId>
                    <version>${mavenSourcePluginVersion}</version>
                </plugin>
                <plugin>
                    <groupId>org.apache.maven.plugins</groupId>
                    <artifactId>maven-surefire-plugin</artifactId>
                    <version>3.1.2</version>
<!--                     <dependencies> -->
<!--                         <dependency> -->
<!--                             <groupId>org.openidentityplatform</groupId> -->
<!--                             <artifactId>build-tools</artifactId> -->
<!--                             <version>${forgerockBuildToolsVersion}</version> -->
<!--                         </dependency> -->
<!--                     </dependencies> -->
                </plugin>
                <plugin>
                    <groupId>org.apache.maven.plugins</groupId>
                    <artifactId>maven-failsafe-plugin</artifactId>
                    <version>3.0.0-M3</version>
                </plugin>
                <plugin>
                    <groupId>org.codehaus.plexus</groupId>
                    <artifactId>plexus-maven-plugin</artifactId>
                    <version>1.3.8</version>
                </plugin>
                <plugin>
                    <!--This plugin's configuration is used to store Eclipse m2e settings
                        only. It has no influence on the Maven build itself. It's really
                        annoying that we have to do this. The alternative is that each
                        developer who uses Eclipse must manually configure M2E. -->
                    <groupId>org.eclipse.m2e</groupId>
                    <artifactId>lifecycle-mapping</artifactId>
                    <version>1.0.0</version>
                    <configuration>
                        <lifecycleMappingMetadata>
                            <pluginExecutions>
                                <pluginExecution>
                                    <pluginExecutionFilter>
                                        <groupId>org.apache.maven.plugins</groupId>
                                        <artifactId>maven-dependency-plugin</artifactId>
                                        <versionRange>[2.6,)</versionRange>
                                        <goals>
                                            <goal>unpack</goal>
                                        </goals>
                                    </pluginExecutionFilter>
                                    <action>
                                        <ignore />
                                    </action>
                                </pluginExecution>
                                <pluginExecution>
                                    <pluginExecutionFilter>
                                        <groupId>org.openidentityplatform.commons.i18n-framework</groupId>
                                        <artifactId>maven-plugin</artifactId>
                                        <versionRange>[1.2.0,)</versionRange>
                                        <goals>
                                            <goal>generate-messages</goal>
                                            <goal>generate-test-messages</goal>
                                        </goals>
                                    </pluginExecutionFilter>
                                    <action>
                                        <execute>
                                            <runOnIncremental>true</runOnIncremental>
                                            <runOnConfiguration>true</runOnConfiguration>
                                        </execute>
                                    </action>
                                </pluginExecution>
                                <pluginExecution>
                                    <pluginExecutionFilter>
                                        <groupId>org.apache.maven.plugins</groupId>
                                        <artifactId>maven-enforcer-plugin</artifactId>
                                        <versionRange>[1.0,)</versionRange>
                                        <goals>
                                            <goal>enforce</goal>
                                        </goals>
                                    </pluginExecutionFilter>
                                    <action>
                                        <ignore />
                                    </action>
                                </pluginExecution>
                                <pluginExecution>
                                    <pluginExecutionFilter>
                                        <groupId>org.codehaus.mojo</groupId>
                                        <artifactId>build-helper-maven-plugin</artifactId>
                                        <versionRange>[1.4,)</versionRange>
                                        <goals>
                                            <goal>reserve-network-port</goal>
                                        </goals>
                                    </pluginExecutionFilter>
                                    <action>
                                        <ignore />
                                    </action>
                                </pluginExecution>
                                <pluginExecution>
                                  <pluginExecutionFilter>
                                    <groupId>org.codehaus.mojo</groupId>
                                    <artifactId>xml-maven-plugin</artifactId>
                                    <versionRange>1.0</versionRange>
                                    <goals>
                                      <goal>transform</goal>
                                      <goal>validate</goal>
                                    </goals>
                                  </pluginExecutionFilter>
                                  <action>
                                    <execute>
                                      <runOnIncremental>true</runOnIncremental>
                                      <runOnConfiguration>true</runOnConfiguration>
                                    </execute>
                                  </action>
                                </pluginExecution>
                                <pluginExecution>
                                  <pluginExecutionFilter>
                                    <groupId>org.codehaus.mojo</groupId>
                                    <artifactId>buildnumber-maven-plugin</artifactId>
                                    <versionRange>[0,)</versionRange>
                                    <goals>
                                      <goal>create</goal>
                                    </goals>
                                  </pluginExecutionFilter>
                                  <action>
                                    <execute>
                                      <runOnConfiguration>true</runOnConfiguration>
                                      <runOnIncremental>true</runOnIncremental>
                                    </execute>
                                  </action>
                                </pluginExecution>
                            </pluginExecutions>
                        </lifecycleMappingMetadata>
                    </configuration>
                </plugin>
                <plugin>
                    <!-- Check Open Source licenses for all the dependencies -->
                    <groupId>org.codehaus.mojo</groupId>
                    <artifactId>license-maven-plugin</artifactId>
                    <version>${licenseMavenPluginVersion}</version>
                    <configuration>
                        <useMissingFile>true</useMissingFile>
                        <fileTemplate>/org/codehaus/mojo/license/third-party-file-groupByLicense.ftl</fileTemplate>
                        <failIfWarning>true</failIfWarning>
                        <excludedScopes>test,provided</excludedScopes>
                        <licenseMerges>
                            <licenseMerge>
                                Apache Software License, Version 2.0|
                                The Apache Software License, Version 2.0|
                                Apache v2|Apache 2|ASL, version 2|
                                Apache 2.0|
                                Apache License|
                                Apache license|
                                Apache-2.0|
                                ALv2|
                                Apache 2.0 license|
                                Apache 2.0 License|
                                Apache License Version 2.0|
                                Apache License, Version 2.0|
                                Apache Software License - Version 2.0|
                                Apache License 2.0
                            </licenseMerge>
                            <licenseMerge>
                                Common Development and Distribution License 1.0|
                                CDDL 1.0|
                                COMMON DEVELOPMENT AND DISTRIBUTION LICENSE (CDDL) Version 1.0|
                                CDDL|
                                CDDL-1.0|
                                CDDL 1.0 license|
                                CDDL 1.0 License|
                                CDDL License, Version 1.0|
                                Common Development and Distribution License (CDDL) v1.0|
                                CDDL License
                            </licenseMerge>
                            <licenseMerge>
                                Common Development and Distribution License 1.1|
                                CDDL 1.1|
                                CDDL-1.1|
                                CDDL 1.1 license|
                                CDDL 1.1 License|
                                CDDL License, Version 1.1|
                                Common Development and Distribution License (CDDL) v1.1
                            </licenseMerge>
                            <licenseMerge>
                                The MIT License|
                                The MIT license|
                                MIT License|
                                MIT license|
                                MIT
                            </licenseMerge>
                            <licenseMerge>
                                The GNU Lesser General Public License, version 2.1|
                                LGPL 2.1 license|
                                LGPL 2.1 License|
                                LGPL, version 2.1|
                                LGPL version 2.1|
                                GNU Lesser General Public License, Version 2.1
                            </licenseMerge>
                            <licenseMerge>
                                The GNU Lesser General Public License, version 2.0 with Classpath Exception|
                                GPL2 w/ CPE|
                                GPLv2+CE|
                                GPLv2 with classpath exception
                            </licenseMerge>
                            <licenseMerge>
                                The GNU Lesser General Public License, version 3.0|
                                LGPL 3.0 license|
                                LGPL, 3.0 license|
                                LGPL, version 3.0|
                                LGPL version 3.0|
                                GNU Lesser General Public License, Version 3.0
                            </licenseMerge>
                            <licenseMerge>
                                BSD|
                                BSD License|
                                BSD license|
                                BSD-style license|
                                The BSD License|
                                The BSD license
                            </licenseMerge>
                            <licenseMerge>
                                Dual licensed (CDDL and GPL)|
                                CDDL+GPL|
                                CDDL+GPL License|
                                CDDL+GPL license
                            </licenseMerge>
                            <licenseMerge>
                                Dual licensed (CDDL and GPLv2+CE)|
                                CDDL/GPLv2+CE|
                                CDDL + GPLv2 with classpath exception
                            </licenseMerge>
                        </licenseMerges>
                    </configuration>
                </plugin>
                <plugin>
                    <groupId>org.openidentityplatform.commons</groupId>
                    <artifactId>doc-maven-plugin</artifactId>
                    <version>${project.version}</version>
                </plugin>
            </plugins>
        </pluginManagement>
        <plugins>
        	<plugin>
               <groupId>org.apache.maven.plugins</groupId>
                <artifactId>maven-source-plugin</artifactId>
                <executions>
		          <execution>
		            <id>attach-sources</id>
		            <phase>verify</phase>
		            <goals>
		              <goal>jar-no-fork</goal>
		            </goals>
		          </execution>
		        </executions>
            </plugin>
             <plugin>
			  <groupId>org.apache.maven.plugins</groupId>
			  <artifactId>maven-javadoc-plugin</artifactId>
			  <executions>
			    <execution>
			      <id>attach-javadocs</id>
			      <goals>
			        <goal>jar</goal>
			      </goals>
			    </execution>
			  </executions>
			  <configuration>
			  	<doclint>none</doclint>
			  </configuration>
			</plugin>
            <plugin>
                <groupId>org.sonatype.central</groupId>
                <artifactId>central-publishing-maven-plugin</artifactId>
                <version>0.8.0</version>
                <extensions>true</extensions>
                <configuration>
                    <publishingServerId>ossrh</publishingServerId>
                    <autoPublish>true</autoPublish>
                    <waitMaxTime>5400</waitMaxTime>
                </configuration>
            </plugin>
        </plugins>
    </build>
    <profiles>
	    <profile>
	        <id>release-sign-artifacts</id>
	        <activation>
	            <property>
			        <name>gpg.passphrase</name>
			    </property>
	        </activation>
	        <build>
	            <plugins>
	                <plugin>
				      <groupId>org.apache.maven.plugins</groupId>
				      <artifactId>maven-gpg-plugin</artifactId>
				      <version>1.6</version>
				      <configuration>
                      	<passphrase>${gpg.passphrase}</passphrase>
                        <useAgent>true</useAgent>
                      </configuration>
				      <executions>
				        <execution>
				          <id>sign-artifacts</id>
				          <phase>verify</phase>
				          <goals>
				            <goal>sign</goal>
				          </goals>
				          <configuration>
				                <gpgArguments>
				                    <arg>--pinentry-mode</arg>
				                    <arg>loopback</arg>
				                </gpgArguments>
				            </configuration>
				        </execution>
				      </executions>
				    </plugin>
	            </plugins>
	        </build>
	    </profile>
        <profile>
            <id>set-compiler-release</id>
            <activation>
                <jdk>[9,)</jdk>
            </activation>
            <properties>
                <maven.compiler.release>11</maven.compiler.release>
            </properties>
        </profile>
	    <profile>
	      <id>jdk16.options</id>
	      <activation>
	        <jdk>[16,)</jdk>
	      </activation>
	      <properties>
	        <argLine>--add-opens java.base/java.lang=ALL-UNNAMED --add-opens java.base/java.lang.reflect=ALL-UNNAMED --add-opens java.base/java.util=ALL-UNNAMED --add-opens java.base/java.net=ALL-UNNAMED  --add-opens java.base/java.io=ALL-UNNAMED --add-opens java.base/java.util.regex=ALL-UNNAMED --add-opens java.base/java.security=ALL-UNNAMED --add-opens java.naming/javax.naming.spi=ALL-UNNAMED</argLine>
	      </properties>
	    </profile>
    </profiles>
    <reporting>
        <plugins>
            <plugin>
                <groupId>org.apache.maven.plugins</groupId>
                <artifactId>maven-project-info-reports-plugin</artifactId>
                <version>2.4</version>
                <reportSets>
                    <reportSet>
                        <reports>
                            <report>index</report>
                            <report>dependency-management</report>
                            <report>issue-tracking</report>
                            <report>license</report>
                            <report>scm</report>
                            <report>plugin-management</report>
                            <report>distribution-management</report>
                            <report>summary</report>
                        </reports>
                    </reportSet>
                </reportSets>
            </plugin>
        </plugins>
    </reporting>

</project><|MERGE_RESOLUTION|>--- conflicted
+++ resolved
@@ -206,14 +206,9 @@
         <slf4j.version>1.7.36</slf4j.version>
         <swagger.version>1.6.11</swagger.version>
         <rhino.version>1.7.14</rhino.version>
-<<<<<<< HEAD
         <jetty.version>11.0.25</jetty.version>
         <grizzly-framework.version>3.0.1</grizzly-framework.version>
-=======
-        <jetty.version>9.4.57.v20241219</jetty.version>
-        <grizzly-framework.version>2.3.35</grizzly-framework.version>
         <servlet-api.version>3.1.0</servlet-api.version>
->>>>>>> d6f6296e
     </properties>
 
     <prerequisites>
@@ -708,15 +703,9 @@
 		      <version>${project.version}</version>
 		    </dependency>
             <dependency>
-<<<<<<< HEAD
                 <groupId>jakarta.servlet</groupId>
                 <artifactId>jakarta.servlet-api</artifactId>
-                <version>5.0.0</version>
-=======
-                <groupId>javax.servlet</groupId>
-                <artifactId>javax.servlet-api</artifactId>
                 <version>${servlet-api.version}</version>
->>>>>>> d6f6296e
                 <scope>provided</scope>
             </dependency>
 
