--- conflicted
+++ resolved
@@ -115,10 +115,7 @@
 
     <dependencyManagement>
         <dependencies>
-<<<<<<< HEAD
             <!-- core framework libraries -->
-=======
->>>>>>> 270dc877
             <dependency>
                 <groupId>org.forgerock.commons.ui.libs</groupId>
                 <artifactId>jquery</artifactId>
