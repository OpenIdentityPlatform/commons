--- conflicted
+++ resolved
@@ -1,11 +1,6 @@
 package org.forgerock.commons.ui.functionaltests.helpers;
 
-<<<<<<< HEAD
-import javax.inject.Inject;
-
-=======
 import org.forgerock.commons.ui.functionaltests.webdriver.WebDriverFactory;
->>>>>>> 2423add0
 import org.openqa.selenium.*;
 import org.openqa.selenium.interactions.Actions;
 import org.openqa.selenium.support.ui.ExpectedCondition;
@@ -20,17 +15,9 @@
 		NAME, ID, CLASS, LINK_TEXT, XPATH, TAG, CSS
 	}
 
-<<<<<<< HEAD
-	@Inject
-	private WebDriver driver;
-	
-	@Inject
-    private WebDriverWait webDriverWait;
-=======
 	private WebDriver driver = WebDriverFactory.getWebDriver();
 	
     private WebDriverWait webDriverWait = WebDriverFactory.getWebDriverWait();
->>>>>>> 2423add0
 
 	/**
 	 * Returns an element. El is an id of root element.
@@ -57,10 +44,6 @@
 		throw new RuntimeException("Incorrect element type");
 	}
 
-<<<<<<< HEAD
-	public void waitForElement(String el, String value, ElementType type) {
-		getElement(el, value, type);
-=======
 	public void waitForElement(final String el, final String value, final ElementType type) {
 		new AssertionWithTimeout() {
 			
@@ -74,7 +57,6 @@
 				return getElement(el, value, type) != null;
 			}
 		};
->>>>>>> 2423add0
 	}
 
 	/**
@@ -112,11 +94,7 @@
 	}
 
 	public abstract class AssertionWithTimeout {
-<<<<<<< HEAD
-
-=======
 		
->>>>>>> 2423add0
 		public final void checkAssertion() {
 			try {
 				webDriverWait.until(new ExpectedCondition<Boolean>() {
