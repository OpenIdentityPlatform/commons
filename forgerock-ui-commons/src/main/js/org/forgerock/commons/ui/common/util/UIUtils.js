/**
 * The contents of this file are subject to the terms of the Common Development and
 * Distribution License (the License). You may not use this file except in compliance with the
 * License.
 *
 * You can obtain a copy of the License at legal/CDDLv1.0.txt. See the License for the
 * specific language governing permission and limitations under the License.
 *
 * When distributing Covered Software, include this CDDL Header Notice in each file and include
 * the License file at legal/CDDLv1.0.txt. If applicable, add the following below the CDDL
 * Header, with the fields enclosed by brackets [] replaced by your own identifying
 * information: "Portions copyright [year] [name of copyright owner]".
 *
 * Portions copyright 2011-2015 ForgeRock AS.
 */

/*global define, i18n, sessionStorage */

define("org/forgerock/commons/ui/common/util/UIUtils", [
    "jquery",
    "underscore",
    "require",
    "handlebars",
    "i18next",
    "org/forgerock/commons/ui/common/main/AbstractConfigurationAware",
    "org/forgerock/commons/ui/common/util/ModuleLoader",
    "org/forgerock/commons/ui/common/main/Router",
<<<<<<< HEAD
    "org/forgerock/commons/ui/common/util/typeextentions/String"
], function ($, _, require, Handlebars, i18next, AbstractConfigurationAware, ModuleLoader, Router, String) {
=======
    "org/forgerock/commons/ui/common/util/DateUtil"
], function ($, _, require, String, AbstractConfigurationAware, Handlebars, BootstrapDialog, i18next, Router, dateUtil) {
>>>>>>> e1a5021f
    /**
     * @exports org/forgerock/commons/ui/common/util/UIUtils
     */
    var obj = new AbstractConfigurationAware();

    // these functions used to exist in this module, but they were moved to the
    // Router module (they are all route-related, rather than UI)
    // this remains so that old code doesn't just break;
    _.each([
        "getUrl",
        "getCurrentUrlBasePart",
        "getURIFragmentQueryString",
        "getURIQueryString",
        "getCurrentHash",
        "getURIFragment",
        "getCurrentUrlQueryParameters",
        "getCompositeQueryString",
        "getCurrentPathName",
        "setUrl",
        "normalizeSubPath",
        "convertCurrentUrlToJSON",
        "convertQueryParametersToJSON",
        "getParamByName"
    ], function (f) {
        obj[f] = function () {
            console.warn("Deprecated use of UIUtils." + f + "; Update code to use Router." + f);
            return Router[f].apply(this, arguments);
        };
    });

    // TODO: Remove it when jqgrid is not used in both AM and IDM
    obj.commonJQGridFormatters = {
        objectFormatter: function (cellvalue, options, rowObject) {
            if (!cellvalue) {
                return "";
            }

            var result = "<dl>",
                prop;
            for (prop in cellvalue) {

                if (_.isString(cellvalue[prop])){
                    result += "<dt>" + prop + "</dt><dd>" + cellvalue[prop] + "</dd>";
                } else{
                    result += "<dt>" + prop + "</dt><dd>" + JSON.stringify(cellvalue[prop]) + "</dd>";
                }
            }

            result += "</dl>";

            return result;
        },
        arrayFormatter: function (cellvalue, options, rowObject) {
            if (!cellvalue) {
                return "";
            }

            var result = "<ul>",
                i,
                len = cellvalue.length;
            for (i = 0; i < len; i++) {

                if (_.isString(cellvalue[i])){
                    result += "<li>" + cellvalue[i] + "</li>";
                } else{
                    result += "<li>" + JSON.stringify(cellvalue[i]) + "</li>";
                }
            }

            result += "</ul>";

            return result;
        },

        dateFormatter: function (cellvalue, options, rowObject) {
            if (!cellvalue) {
                return "";
            }

            return Handlebars.helpers.date(cellvalue);
        }
    };

<<<<<<< HEAD
=======
    // TODO: Remove it when jqgrid is not used in both AM and IDM
    obj.buildJQGrid = function (view, id, options, additional, callback) {
        options = options ? options : {};

        if (!id || !view || !options.url) {
            return null;
        }

        var grid = view.$el.find("#" + id),
            cm = options.colModel,
            showSearch,
            saveColumnState = function (perm) {
                var colModel = this.jqGrid("getGridParam", "colModel"), i, l = colModel.length, colItem, cmName,
                    postData = this.jqGrid("getGridParam", "postData"),
                    gridState = {
                        search: this.jqGrid("getGridParam", "search"),
                        rowNum: this.jqGrid("getGridParam", "rowNum"),
                        page: this.jqGrid("getGridParam", "page"),
                        sortname: this.jqGrid("getGridParam", "sortname"),
                        sortorder: this.jqGrid("getGridParam", "sortorder"),
                        permutation: perm,
                        colStates: {}
                    },
                    colStates = gridState.colStates;

                for (i = 0; i < l; i++) {
                    colItem = colModel[i];
                    cmName = colItem.name;
                    if (cmName !== "rn" && cmName !== "cb" && cmName !== "subgrid") {
                        colStates[cmName] = {
                            width: colItem.width,
                            hidden: colItem.hidden
                        };
                    }
                }
                sessionStorage.setItem(additional.storageKey + "-grid-state", JSON.stringify(gridState));
            },
            gridState,
            restoreColumnState = function (colModel) {
                var colItem, i, l = colModel.length, colStates, cmName,
                    gridState = JSON.parse(sessionStorage.getItem(additional.storageKey + "-grid-state"));

                if (gridState) {
                    colStates = gridState.colStates;
                    for (i = 0; i < l; i++) {
                        colItem = colModel[i];
                        cmName = colItem.name;
                        if (cmName !== "rn" && cmName !== "cb" && cmName !== "subgrid") {
                            colModel[i] = $.extend(true, {}, colModel[i], colStates[cmName]);
                        }
                    }
                }
                return gridState;
            },
            defaultOptions = {
                datatype: "json",
                loadBeforeSend: function (jqXHR) {
                    jqXHR.setRequestHeader("Accept-API-Version", "protocol=1.0,resource=1.0");
                },
                colNames: [],
                colModel: [],
                height: "auto",
                width: "none",
                jsonReader: {
                    root: function (obj) {
                        return obj.result;
                    },
                    total: function (obj) {  // total number of pages
                        var postedData = grid.jqGrid("getGridParam", "postData"),
                            records = postedData._pagedResultsOffset + obj.remainingPagedResults + obj.resultCount,
                            pageSize = postedData._pageSize,
                            pages = Math.floor(records / pageSize);

                        if (records % pageSize > 0) {
                            pages += 1;
                        }

                        sessionStorage.setItem(additional.storageKey + "-pages-number", pages);
                        return pages;
                    },
                    records: function (obj) {  // total number of records
                        return grid.jqGrid("getGridParam", "postData")._pagedResultsOffset + obj.remainingPagedResults +
                            obj.resultCount;
                    },
                    userdata: function (obj) {
                        return { remaining: obj.remainingPagedResults };
                    },
                    repeatitems: false
                },
                prmNames: {
                    nd: null,
                    sort: "_sortKeys",
                    search: "_queryFilter",
                    rows: "_pageSize" // number of records to fetch
                },
                serializeGridData: function (postedData) {
                    var i, length, filter = "", colNames, postedFilters, filterDataToDate,
                        searchOperator = additional.searchOperator || "co";

                    if (additional.serializeGridData) {
                        filter = additional.serializeGridData.call(this, postedData);
                    }

                    colNames = _.pluck(grid.jqGrid("getGridParam", "colModel"), "name");
                    _.each(colNames, function (element, index, list) {
                        if (postedData[element]) {
                            if (filter.length > 0) {
                                filter += " AND ";
                            }
                            filter = filter.concat(element, " " + searchOperator + ' "', postedData[element], '"');
                        }
                        delete postedData[element];
                    });

                    if (additional.searchFilter) {
                        for (i = 0, length = additional.searchFilter.length; i < length; i++) {
                            if (filter.length > 0) {
                                filter += " AND ";
                            }
                            filter = filter.concat(additional.searchFilter[i].field, " ", additional.searchFilter[i].op, ' "', additional.searchFilter[i].val, '"');
                        }
                    }

                    // search window filters
                    if (postedData.filters) {
                        postedFilters = JSON.parse(postedData.filters);
                        for (i = 0, length = postedFilters.rules.length; i < length; i++) {
                            if (postedFilters.rules[i].data) {
                                if (filter.length > 0) {
                                    filter += " AND ";
                                }
                                filterDataToDate = new Date(postedFilters.rules[i].data);
                                if (dateUtil.isDateValid(filterDataToDate)) {
                                    filter = filter.concat(postedFilters.rules[i].field, " ", postedFilters.rules[i].op, " ", filterDataToDate.getTime().toString());
                                } else {
                                    filter = filter.concat(postedFilters.rules[i].field, " ", postedFilters.rules[i].op, ' "*', postedFilters.rules[i].data, '*"');
                                }
                            }
                        }
                    }

                    postedData._queryFilter = filter === "" ? true : filter;

                    postedData._pagedResultsOffset = postedData._pageSize * (postedData.page - 1);
                    delete postedData.page;

                    if (postedData._sortKeys) {
                        if (postedData.sord === "desc") {
                            postedData._sortKeys = "-" + postedData._sortKeys;
                        }
                    }
                    delete postedData.sord;

                    return $.param(postedData);
                },
                loadComplete: function (data) {
                    saveColumnState.call( grid, grid[0].p.permutation);
                    //because of the bug in the used version of jquery.jqGrid-4.5.4-min.js we need to set selected option manually
                    view.$el.find(".ui-pg-selbox option[value=" + grid[0].p.rowNum + "]").prop("selected", true);
                    _.extend(view.data[id], data);
                },
                onPaging: function () {
                    var totalPagesNum = JSON.parse(sessionStorage.getItem(additional.storageKey + "-pages-number")),
                        inputVal = $($(this).jqGrid("getGridParam", "pager")).find("input").val();
                    if (totalPagesNum !== null && /[0-9]+/.test(inputVal) && totalPagesNum < parseInt(inputVal, 10)) {
                        $(this).trigger("reloadGrid", {page: 1});
                        return "stop";
                    }
                },
                pager: null,
                rowNum: 10,
                page: 1,
                viewrecords: true,
                rowList: [10, 20, 30]
            };
        gridState = restoreColumnState(cm);

        $.extend(true, defaultOptions, options);
        if (gridState) {
            $.extend(true, defaultOptions, gridState);
        }
        grid.jqGrid(defaultOptions);

        if (additional.search) {
            grid.jqGrid("filterToolbar", {searchOnEnter: false, defaultSearch: "eq"});
        }

        showSearch = !!options.search;
        grid.navGrid(options.pager, {edit: false, add: false, del: false, search: showSearch, refresh: false},
                     {},{},{},{multipleSearch: true, closeOnEscape: true, closeAfterSearch: true});

        if(!additional.suppressColumnChooser){
            grid.navButtonAdd(options.pager,{
                caption:"Columns",
                buttonicon:"ui-icon-add",
                position: "first",
                onClickButton: function(){
                    grid.jqGrid("columnChooser", {
                        modal : true,
                        width : additional.columnChooserOptions.width, height : additional.columnChooserOptions.height,
                        done: function (perm){
                            if (perm) {
                                saveColumnState.call(this, perm);
                            }
                            grid.trigger("jqGridAfterLoadComplete.setFrozenColumns");
                        }});
                }
            });
        }

        grid.on("jqGridAfterGridComplete", function () {
            if (callback) {
                callback();
            }
        });

        grid.on("jqGridAfterLoadComplete.setFrozenColumns", function () {
            var table = view.$el.find("#" + id), row, height;
            view.$el.find("#" + id + "_frozen").find("tr").each(function () {
                if ($.jgrid.jqID(this.id)) {
                    row = table.find("#" + $.jgrid.jqID(this.id));
                    height = row.outerHeight();
                    $(this).find("td").height(height);
                    row.find("td").height(height);
                }
            });
        });

        return grid;
    };

>>>>>>> e1a5021f
    obj.templates = {};

    obj.renderTemplate = function(templateUrl, el, data, clb, mode, validation) {
        obj.fillTemplateWithData(templateUrl, data, function(tpl) {
            // if we were passed a validation function and it returns false, abort
            if (validation && !validation()) {
                return false;
            }

            if (mode === "append") {
                el.append(tpl);
            } else {
                el.html(tpl);
            }

            if (clb) {
                clb();
            }
        });
    };

    obj.fillTemplateWithData = function(templateUrl, data, callback) {
        if (templateUrl) {
            if (obj.templates[templateUrl]) {
                var code = Handlebars.compile(obj.templates[templateUrl])(data);

                if (callback) {
                    callback(code);
                }

                return code;
            } else {
                $.ajax({
                    type: "GET",
                    url: require.toUrl(templateUrl),
                    dataType: "html",
                    success: function(template) {
                        if (data === "unknown" || data === null) {
                            //don't fill the template
                            if (callback) {
                                callback(template);
                            }
                        } else {
                            obj.templates[templateUrl] = template;

                            //fill the template
                            if (callback) {
                                callback(Handlebars.compile(template)(data));
                            }
                        }
                    },
                    error: callback
                });
            }
        }
    };

    /**
     * Preloads templates for their later usage.
     * @param {(string|string[])} urls - Urls to be preloaded, can be either a string or an array.
     */
    obj.preloadTemplates = function(urls) {
        if (typeof urls === "string") {
            urls = [urls];
        }

        _.each(urls, function(url) {
            obj.reloadTemplate(url).done(function (data) {
                obj.templates[url] = data;
            }).fail(function() {
                console.error("Template \"" + url + "\" failed to loaded");
            });
        });
    };

    obj.reloadTemplate = function(url) {
        return $.ajax({
            type: "GET",
            url: require.toUrl(url),
            dataType: "html"
        });
    };

    /**
     * Loads all the templates defined in the "templateUrls" attribute of this module's configuration.
     */
    obj.preloadInitialTemplates = function() {
        obj.preloadTemplates(obj.configuration.templateUrls);
    };

    /**
     * Loads a Handlebars partial.
     * <p>
     * The registered name for the partial is inferred from the URL specified. e.g.
     * "partials/headers/_Title.html" => "headers/_Title"
     * <p>
     * Will not reload and register partials that are already loaded and registered
     * @param  {String} url URL of partial to load in the format "partials/<path_to_partial>.html"
     * @return {Promise.<Object>|false} Load promise or false if partial is already loaded
     */
    obj.preloadPartial = function(url) {
        var name = url.replace(/(^partials\/)|(\.html$)/g, "");

        if (Handlebars.partials[name]) { return false; }

        return obj.reloadTemplate(url).done(function (data) {
            Handlebars.registerPartial(name, Handlebars.compile(data));
        }).fail(function() {
            console.error("Partial \"" + url + "\" failed to loaded");
        });
    };

    /**
     * Loads all the Handlebars partials defined in the "partialUrls" attribute of this module's configuration
     */
    obj.preloadInitialPartials = function() {
        _.each(obj.configuration.partialUrls, function(url) {
            obj.preloadPartial(url);
        });
    };

    $.fn.emptySelect = function() {
        return this.each(function() {
            if (this.tagName === "SELECT") {
                this.options.length = 0;
            }
        });
    };

    $.fn.loadSelect = function(optionsDataArray) {
        return this.emptySelect().each(function() {
            if (this.tagName === "SELECT") {
                var i, option, selectElement = this;
                for(i=0;i<optionsDataArray.length;i++){
                    option = new Option(optionsDataArray[i].value, optionsDataArray[i].key);
                    selectElement.options[selectElement.options.length] = option;
                }
            }
        });
    };

    $.event.special.delayedkeyup = {
        setup: function( data, namespaces ) {
            $(this).bind("keyup", $.event.special.delayedkeyup.handler);
        },

        teardown: function( namespaces ) {
            $(this).unbind("keyup", $.event.special.delayedkeyup.handler);
        },

        handler: function( event ) {
            var self = this, args = arguments;

            event.type = "delayedkeyup";

            $.doTimeout("delayedkeyup", 250, function() {
                $.event.handle.apply(self, args);
            });
        }
    };

    Handlebars.registerHelper("t", function(i18nKey) {
        var params = {
            postProcess: "sprintf",
            sprintf: _.map(_.toArray(arguments).slice(1, -1),
            Handlebars.Utils.escapeExpression)
        },
        result;

        result = i18n.t(i18nKey, params);

        return new Handlebars.SafeString(result);
     });

    Handlebars.registerHelper("url", function(routeKey) {
        var result;
        if (_.isArray(arguments[1])) {
            result = "#" + Router.getLink(Router.configuration.routes[routeKey], arguments[1]);
        } else {
            result = "#" + Router.getLink(Router.configuration.routes[routeKey], _.toArray([arguments[1]]));
        }

        //Don't return a safe string to prevent XSS.
        return result;
    });

<<<<<<< HEAD
=======
    //format ISO8601; example: 2012-10-29T10:49:49.419+01:00
    Handlebars.registerHelper("date", function(unformattedDate, datePattern) {
        var date = dateUtil.parseDateString(unformattedDate), formattedDate;

        if(!dateUtil.isDateValid(date)) {
            return "";
        }

        if (datePattern && _.isString(datePattern)) {
            formattedDate = dateUtil.formatDate(date,datePattern);
        } else {
            formattedDate = dateUtil.formatDate(date);
        }

        return new Handlebars.SafeString(formattedDate);
    });

>>>>>>> e1a5021f
    //map should have format key : value
    Handlebars.registerHelper("selectm", function(map, elementName, selectedKey, selectedValue, multiple, height) {
        var result, prePart, postPart, content = "", isSelected, entityName;

        prePart = "<select";

        if (elementName && _.isString(elementName)) {
            prePart += ' name="' + elementName + '"';
        }

        if(multiple) {
            prePart += ' multiple="multiple"';
        }

        if(height) {
            prePart += ' style="height: '+ height +'px"';
        }

        prePart += '>';

        postPart = '</select> ';

        for (entityName in map) {
            isSelected = false;
            if (selectedValue && _.isString(selectedValue)) {
                if (selectedValue === map[entityName]) {
                    isSelected = true;
                }
            } else {
                if (selectedKey && selectedKey === entityName) {
                    isSelected = true;
                }
            }

            if (isSelected) {
                content += '<option value="' + entityName + '" selected="true">' + $.t(map[entityName]) + '</option>';
            } else {
                content += '<option value="' + entityName + '">' + $.t(map[entityName]) + '</option>';
            }
        }

        result = prePart + content + postPart;
        return new Handlebars.SafeString(result);
    });

    Handlebars.registerHelper("staticSelect", function(value, options){
        var selected = $("<select />").html(options.fn(this));
        selected.find("[value=" + value + "]").attr({"selected":"selected"});

        return selected.html();
    });

    Handlebars.registerHelper('select', function(map, elementName, selectedKey, selectedValue, additionalParams) {
        var result, prePart, postPart, content = "", isSelected, entityName, entityKey;

        if (map && _.isString(map)) {
            map = JSON.parse(map);
        }

        if (elementName && _.isString(elementName)) {
            prePart = '<select name="' + elementName + '" ' + additionalParams + '>';
        } else{
            prePart = '<select>';
        }

        postPart = '</select> ';

        for (entityName in map) {
            isSelected = false;
            if (selectedValue && _.isString(selectedValue) && selectedValue !== '') {
                if (selectedValue === map[entityName]) {
                    isSelected = true;
                }
            } else {
                if (selectedKey && selectedKey !== '' && selectedKey === entityName) {
                    isSelected = true;
                }
            }

            if (entityName === '__null') {
                entityKey = '';
            } else {
                entityKey = entityName;
            }

            if (isSelected) {
                content += '<option value="' + entityKey + '" selected="true">' + $.t(map[entityName]) + '</option>';
            } else {
                content += '<option value="' + entityKey + '">' + $.t(map[entityName]) + '</option>';
            }
        }

        result = prePart + content + postPart;
        return new Handlebars.SafeString(result);
    });

    Handlebars.registerHelper('p', function(countValue, options) {
        var params, result;
        params = { count: countValue };
        result = i18n.t(options.hash.key, params);
        return new Handlebars.SafeString(result);
     });


    Handlebars.registerHelper('equals', function(val, val2, options) {
        if(val === val2){
            return options.fn(this);
        }
    });

    Handlebars.registerHelper('checkbox', function(map, name, options) {
        var ret = "<div class='checkboxList' id='"+name+"'><ol>", idx,
            sortedMap = _.chain(map)
                            .pairs()
                            .sortBy(function (arr) { return arr[1]; })
                            .value();

        for(idx=0;idx<sortedMap.length;idx++) {
            ret += '<li><input type="checkbox" name="'+ name +'" value="'+ sortedMap[idx][0] +'" id="'+ name +'_'+ encodeURIComponent(sortedMap[idx][0]) +'"><label for="'+ name +'_'+ encodeURIComponent(sortedMap[idx][0]) +'">' + sortedMap[idx][1] + '</label></li>';
        }

        ret += "</ol></div>";

        return new Handlebars.SafeString(ret);
    });

    Handlebars.registerHelper('siteImages', function(images, options) {
        var ret = "", i;

        for(i = 0; i < images.length; i++) {
            ret += '<img class="item" src="' + encodeURI(images[i]) +'" data-site-image="'+ encodeURI(images[i]) +'" />';
        }

        return new Handlebars.SafeString(ret);
    });

    Handlebars.registerHelper("each_with_index", function(array, fn) {
        var buffer = "",
            item,
            k=0,
            i=0,
            j=0;

        for (i = 0, j = array.length; i < j; i++) {
            if (array[i]) {
                item = {};
                item.value = array[i];

                // stick an index property onto the item, starting with 0
                item.index = k;

                item.first = (k === 0);
                item.last = (k === array.length);

                // show the inside of the block
                buffer += fn.fn(item);

                k++;
            }
        }

        // return the finished buffer
        return buffer;

    });

    Handlebars.registerHelper('camelCaseToTitle', function(string) {
        var newString = string.replace(/([a-z])([A-Z])/g, '$1 $2');
        return new Handlebars.SafeString(newString[0].toUpperCase() + newString.slice(1));
    });

    Handlebars.registerHelper('stringify', function(string, spaces) {
        spaces = spaces ? spaces : 0 ;
        var newString = JSON.stringify(string, null, spaces);
        return newString;
    });

    Handlebars.registerHelper('ifObject', function(item, options) {
        if(typeof item === 'object') {
            return options.fn(this);
        } else {
            return options.inverse(this);
        }
    });

    /**
     * Handlebars 'routeTo' helper
     * Creates a routing hash will all arguments passed through #encodeURIComponent
     */
    Handlebars.registerHelper('routeTo', function (routeKey) {
        var result = '#',
            args = _.toArray(arguments).slice(1, -1);
        args = _.map(args, function (arg) {
            return encodeURIComponent(arg);
        });

        result += Router.getLink(Router.configuration.routes[routeKey], args);

        return new Handlebars.SafeString(result);
    });

    /**
     * Handlebars "partial" helper
     * @example
     * {{partial this.partialName this}}
     */
    Handlebars.registerHelper("partial", function(name, context) {
        var partial = Handlebars.partials[name];

        if(!partial) {
            console.error("Handlebars \"partial\" helper unable to find partial \"" + name + "\"");
        } else {
            return new Handlebars.SafeString(partial(context));
        }
    });

    obj.loadSelectOptions = function(data, el, empty, callback) {
        if( empty === undefined || empty === true ) {
            data = [ {
                "key" : "",
                "value" : $.t("common.form.pleaseSelect")
            } ].concat(data);
            }

        el.loadSelect(data);

        if(callback) {
            callback(data);
        }
    };


    obj.jqConfirm = function(message, confirmCallback, width){
        ModuleLoader.load("bootstrap-dialog").then(function (BootstrapDialog) {
            BootstrapDialog.show({
                title: $.t('common.form.confirm'),
                type: BootstrapDialog.TYPE_DEFAULT,
                message: message,
                buttons: [
                    {
                        label: $.t('common.form.cancel'),
                        action: function(dialog){
                            dialog.close();
                        }
                    },
                    {
                        label: $.t('common.form.ok'),
                        cssClass: "btn-primary",
                        action: function(dialog) {
                            if(confirmCallback) {
                                confirmCallback();
                            }
                            dialog.close();
                        }
                    }
                ]
            });
        });
     };

    obj.responseMessageMatch = function(error, string){
        var responseMessage = JSON.parse(error).message;
        return responseMessage.indexOf(string) > -1;
    };

    // Registering global mixins

    _.mixin({

        /**
        * findByValues takes a collection and returns a subset made up of objects where the given property name matches a value in the list.
        * @returns {Array} subset of made up of {Object} where there is no match between the given property name and the values in the list.
        * @example
        *
        *    var collections = [
        *        {id: 1, stack: 'am'},
        *        {id: 2, stack: 'dj'},
        *        {id: 3, stack: 'idm'},
        *        {id: 4, stack: 'api'},
        *        {id: 5, stack: 'rest'}
        *    ];
        *
        *    var filtered = _.findByValues(collections, "id", [1,3,4]);
        *
        *    filtered = [
        *        {id: 1, stack: 'am'},
        *        {id: 3, stack: 'idm'},
        *        {id: 4, stack: 'api'}
        *    ]
        *
        */
        "findByValues": function(collection, property, values) {
            return _.filter(collection, function(item) {
                return _.contains(values, item[property]);
            });
        },

        /**
        * Returns subset array from a collection
        * @returns {Array} subset of made up of {Object} where there is no match between the given property name and the values in the list.
        * @example
        *
        *    var filtered = _.removeByValues(collections, "id", [1,3,4]);
        *
        *    filtered = [
        *        {id: 2, stack: 'dj'},
        *        {id: 5, stack: 'rest'}
        *    ]
        *
        */
        "removeByValues": function(collection, property, values) {
            return _.reject(collection, function(item) {
                return _.contains(values, item[property]);
            });
        },

        /**
        * isUrl checks to see if string is a valid URL
        * @returns {Boolean}
        */
        "isUrl": function(string){
            var regexp = /(http|https):\/\/(\w+:{0,1}\w*@)?(\S+)(:[0-9]+)?(\/|\/([\w#!:.?+=&%@!\-\/]))?/;
            return regexp.test(string);
        }

    });

    return obj;
});<|MERGE_RESOLUTION|>--- conflicted
+++ resolved
@@ -25,13 +25,8 @@
     "org/forgerock/commons/ui/common/main/AbstractConfigurationAware",
     "org/forgerock/commons/ui/common/util/ModuleLoader",
     "org/forgerock/commons/ui/common/main/Router",
-<<<<<<< HEAD
     "org/forgerock/commons/ui/common/util/typeextentions/String"
 ], function ($, _, require, Handlebars, i18next, AbstractConfigurationAware, ModuleLoader, Router, String) {
-=======
-    "org/forgerock/commons/ui/common/util/DateUtil"
-], function ($, _, require, String, AbstractConfigurationAware, Handlebars, BootstrapDialog, i18next, Router, dateUtil) {
->>>>>>> e1a5021f
     /**
      * @exports org/forgerock/commons/ui/common/util/UIUtils
      */
@@ -115,240 +110,6 @@
         }
     };
 
-<<<<<<< HEAD
-=======
-    // TODO: Remove it when jqgrid is not used in both AM and IDM
-    obj.buildJQGrid = function (view, id, options, additional, callback) {
-        options = options ? options : {};
-
-        if (!id || !view || !options.url) {
-            return null;
-        }
-
-        var grid = view.$el.find("#" + id),
-            cm = options.colModel,
-            showSearch,
-            saveColumnState = function (perm) {
-                var colModel = this.jqGrid("getGridParam", "colModel"), i, l = colModel.length, colItem, cmName,
-                    postData = this.jqGrid("getGridParam", "postData"),
-                    gridState = {
-                        search: this.jqGrid("getGridParam", "search"),
-                        rowNum: this.jqGrid("getGridParam", "rowNum"),
-                        page: this.jqGrid("getGridParam", "page"),
-                        sortname: this.jqGrid("getGridParam", "sortname"),
-                        sortorder: this.jqGrid("getGridParam", "sortorder"),
-                        permutation: perm,
-                        colStates: {}
-                    },
-                    colStates = gridState.colStates;
-
-                for (i = 0; i < l; i++) {
-                    colItem = colModel[i];
-                    cmName = colItem.name;
-                    if (cmName !== "rn" && cmName !== "cb" && cmName !== "subgrid") {
-                        colStates[cmName] = {
-                            width: colItem.width,
-                            hidden: colItem.hidden
-                        };
-                    }
-                }
-                sessionStorage.setItem(additional.storageKey + "-grid-state", JSON.stringify(gridState));
-            },
-            gridState,
-            restoreColumnState = function (colModel) {
-                var colItem, i, l = colModel.length, colStates, cmName,
-                    gridState = JSON.parse(sessionStorage.getItem(additional.storageKey + "-grid-state"));
-
-                if (gridState) {
-                    colStates = gridState.colStates;
-                    for (i = 0; i < l; i++) {
-                        colItem = colModel[i];
-                        cmName = colItem.name;
-                        if (cmName !== "rn" && cmName !== "cb" && cmName !== "subgrid") {
-                            colModel[i] = $.extend(true, {}, colModel[i], colStates[cmName]);
-                        }
-                    }
-                }
-                return gridState;
-            },
-            defaultOptions = {
-                datatype: "json",
-                loadBeforeSend: function (jqXHR) {
-                    jqXHR.setRequestHeader("Accept-API-Version", "protocol=1.0,resource=1.0");
-                },
-                colNames: [],
-                colModel: [],
-                height: "auto",
-                width: "none",
-                jsonReader: {
-                    root: function (obj) {
-                        return obj.result;
-                    },
-                    total: function (obj) {  // total number of pages
-                        var postedData = grid.jqGrid("getGridParam", "postData"),
-                            records = postedData._pagedResultsOffset + obj.remainingPagedResults + obj.resultCount,
-                            pageSize = postedData._pageSize,
-                            pages = Math.floor(records / pageSize);
-
-                        if (records % pageSize > 0) {
-                            pages += 1;
-                        }
-
-                        sessionStorage.setItem(additional.storageKey + "-pages-number", pages);
-                        return pages;
-                    },
-                    records: function (obj) {  // total number of records
-                        return grid.jqGrid("getGridParam", "postData")._pagedResultsOffset + obj.remainingPagedResults +
-                            obj.resultCount;
-                    },
-                    userdata: function (obj) {
-                        return { remaining: obj.remainingPagedResults };
-                    },
-                    repeatitems: false
-                },
-                prmNames: {
-                    nd: null,
-                    sort: "_sortKeys",
-                    search: "_queryFilter",
-                    rows: "_pageSize" // number of records to fetch
-                },
-                serializeGridData: function (postedData) {
-                    var i, length, filter = "", colNames, postedFilters, filterDataToDate,
-                        searchOperator = additional.searchOperator || "co";
-
-                    if (additional.serializeGridData) {
-                        filter = additional.serializeGridData.call(this, postedData);
-                    }
-
-                    colNames = _.pluck(grid.jqGrid("getGridParam", "colModel"), "name");
-                    _.each(colNames, function (element, index, list) {
-                        if (postedData[element]) {
-                            if (filter.length > 0) {
-                                filter += " AND ";
-                            }
-                            filter = filter.concat(element, " " + searchOperator + ' "', postedData[element], '"');
-                        }
-                        delete postedData[element];
-                    });
-
-                    if (additional.searchFilter) {
-                        for (i = 0, length = additional.searchFilter.length; i < length; i++) {
-                            if (filter.length > 0) {
-                                filter += " AND ";
-                            }
-                            filter = filter.concat(additional.searchFilter[i].field, " ", additional.searchFilter[i].op, ' "', additional.searchFilter[i].val, '"');
-                        }
-                    }
-
-                    // search window filters
-                    if (postedData.filters) {
-                        postedFilters = JSON.parse(postedData.filters);
-                        for (i = 0, length = postedFilters.rules.length; i < length; i++) {
-                            if (postedFilters.rules[i].data) {
-                                if (filter.length > 0) {
-                                    filter += " AND ";
-                                }
-                                filterDataToDate = new Date(postedFilters.rules[i].data);
-                                if (dateUtil.isDateValid(filterDataToDate)) {
-                                    filter = filter.concat(postedFilters.rules[i].field, " ", postedFilters.rules[i].op, " ", filterDataToDate.getTime().toString());
-                                } else {
-                                    filter = filter.concat(postedFilters.rules[i].field, " ", postedFilters.rules[i].op, ' "*', postedFilters.rules[i].data, '*"');
-                                }
-                            }
-                        }
-                    }
-
-                    postedData._queryFilter = filter === "" ? true : filter;
-
-                    postedData._pagedResultsOffset = postedData._pageSize * (postedData.page - 1);
-                    delete postedData.page;
-
-                    if (postedData._sortKeys) {
-                        if (postedData.sord === "desc") {
-                            postedData._sortKeys = "-" + postedData._sortKeys;
-                        }
-                    }
-                    delete postedData.sord;
-
-                    return $.param(postedData);
-                },
-                loadComplete: function (data) {
-                    saveColumnState.call( grid, grid[0].p.permutation);
-                    //because of the bug in the used version of jquery.jqGrid-4.5.4-min.js we need to set selected option manually
-                    view.$el.find(".ui-pg-selbox option[value=" + grid[0].p.rowNum + "]").prop("selected", true);
-                    _.extend(view.data[id], data);
-                },
-                onPaging: function () {
-                    var totalPagesNum = JSON.parse(sessionStorage.getItem(additional.storageKey + "-pages-number")),
-                        inputVal = $($(this).jqGrid("getGridParam", "pager")).find("input").val();
-                    if (totalPagesNum !== null && /[0-9]+/.test(inputVal) && totalPagesNum < parseInt(inputVal, 10)) {
-                        $(this).trigger("reloadGrid", {page: 1});
-                        return "stop";
-                    }
-                },
-                pager: null,
-                rowNum: 10,
-                page: 1,
-                viewrecords: true,
-                rowList: [10, 20, 30]
-            };
-        gridState = restoreColumnState(cm);
-
-        $.extend(true, defaultOptions, options);
-        if (gridState) {
-            $.extend(true, defaultOptions, gridState);
-        }
-        grid.jqGrid(defaultOptions);
-
-        if (additional.search) {
-            grid.jqGrid("filterToolbar", {searchOnEnter: false, defaultSearch: "eq"});
-        }
-
-        showSearch = !!options.search;
-        grid.navGrid(options.pager, {edit: false, add: false, del: false, search: showSearch, refresh: false},
-                     {},{},{},{multipleSearch: true, closeOnEscape: true, closeAfterSearch: true});
-
-        if(!additional.suppressColumnChooser){
-            grid.navButtonAdd(options.pager,{
-                caption:"Columns",
-                buttonicon:"ui-icon-add",
-                position: "first",
-                onClickButton: function(){
-                    grid.jqGrid("columnChooser", {
-                        modal : true,
-                        width : additional.columnChooserOptions.width, height : additional.columnChooserOptions.height,
-                        done: function (perm){
-                            if (perm) {
-                                saveColumnState.call(this, perm);
-                            }
-                            grid.trigger("jqGridAfterLoadComplete.setFrozenColumns");
-                        }});
-                }
-            });
-        }
-
-        grid.on("jqGridAfterGridComplete", function () {
-            if (callback) {
-                callback();
-            }
-        });
-
-        grid.on("jqGridAfterLoadComplete.setFrozenColumns", function () {
-            var table = view.$el.find("#" + id), row, height;
-            view.$el.find("#" + id + "_frozen").find("tr").each(function () {
-                if ($.jgrid.jqID(this.id)) {
-                    row = table.find("#" + $.jgrid.jqID(this.id));
-                    height = row.outerHeight();
-                    $(this).find("td").height(height);
-                    row.find("td").height(height);
-                }
-            });
-        });
-
-        return grid;
-    };
-
->>>>>>> e1a5021f
     obj.templates = {};
 
     obj.renderTemplate = function(templateUrl, el, data, clb, mode, validation) {
@@ -535,26 +296,6 @@
         return result;
     });
 
-<<<<<<< HEAD
-=======
-    //format ISO8601; example: 2012-10-29T10:49:49.419+01:00
-    Handlebars.registerHelper("date", function(unformattedDate, datePattern) {
-        var date = dateUtil.parseDateString(unformattedDate), formattedDate;
-
-        if(!dateUtil.isDateValid(date)) {
-            return "";
-        }
-
-        if (datePattern && _.isString(datePattern)) {
-            formattedDate = dateUtil.formatDate(date,datePattern);
-        } else {
-            formattedDate = dateUtil.formatDate(date);
-        }
-
-        return new Handlebars.SafeString(formattedDate);
-    });
-
->>>>>>> e1a5021f
     //map should have format key : value
     Handlebars.registerHelper("selectm", function(map, elementName, selectedKey, selectedValue, multiple, height) {
         var result, prePart, postPart, content = "", isSelected, entityName;
