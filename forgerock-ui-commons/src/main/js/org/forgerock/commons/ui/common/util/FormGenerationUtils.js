--- conflicted
+++ resolved
@@ -119,13 +119,8 @@
             label = this.generateLabel(elementDisplayName);
         }
 
-<<<<<<< HEAD
-        if (value && value.startsWith("{{variables.")) {
-            value = "{{date " + value.substring(2).removeLastChars(2) + " '" + dateFormat + "'}}";
-=======
         if (value && value.match(new RegExp("^\\{\\{variables\\."))) {
             value = "{{date " + value.substring(2).slice(-2) + " '" + dateFormat + "'}}";
->>>>>>> 7d3dabb2
         }
 
         dateFormatInput = this.generateInput("dateFormat", dateFormat, false, false, false);
@@ -147,13 +142,8 @@
         additionalParams = !isReadable ? additionalParams + ' style="display: none" ' : additionalParams;
 
         selectedKey = value ? value : '__null';
-<<<<<<< HEAD
-        if (selectedKey.startsWith("{{variables.")) {
-            selectedKey = selectedKey.substring(2).removeLastChars(2);
-=======
         if (selectedKey.match(new RegExp("^\\{\\{variables\\."))) {
             selectedKey = selectedKey.substring(2).slice(-2);
->>>>>>> 7d3dabb2
         } else {
             selectedKey = "'" + selectedKey + "'";
         }
