--- conflicted
+++ resolved
@@ -71,12 +71,15 @@
          * close action is added.
          */
         show: function(callback) {
-<<<<<<< HEAD
-            var buttonClass;
-=======
 
-            this.data.actions = this.actions;
->>>>>>> a0f789b2
+            this.data.actions = _.map(this.actions, function (a) {
+                if (a.type === "submit") {
+                    a.buttonClass = "btn-primary";
+                } else {
+                    a.buttonClass = "btn-default";
+                }
+                return a;
+            });
 
             this.setElement($("#dialogs"));
             this.parentRender(_.bind(function() {
@@ -85,22 +88,7 @@
                 this.setElement(this.$el.find(".dialogContainer:last"));
 
                 $("#dialog-background").addClass('show');
-<<<<<<< HEAD
-                $("#dialog-background").off('click').on('click', _.bind(this.close, this));
-
-                _.each(this.actions, _.bind(function(a) {
-
-                    if(a.type ==="submit") {
-                        buttonClass = "btn-primary";
-                    } else {
-                        buttonClass = "btn-default";
-                    }
-
-                    this.$el.find(".dialogActions").append("<input type='"+ a.type +"' name='"+ a.name +"' value='"+ a.name +"' class='btn " +buttonClass +" pull-right' />");
-                }, this));
-=======
                 this.$el.off('click').on('click', _.bind(this.close, this));
->>>>>>> a0f789b2
 
                 this.loadContent(callback);
                 this.delegateEvents();
@@ -129,17 +117,9 @@
         close: function(e) {
             if (e) {
                 e.preventDefault();
-                // return if not a button press
-                if (e.target !== e.currentTarget  ) {
-                    return;
-                }
             }
 
-<<<<<<< HEAD
-            if($(".dialogContainer").length < 2) {
-=======
             if ($(".dialogContainer").length < 2) {
->>>>>>> a0f789b2
                 $("#dialog-background").removeClass('show');
                 $("#dialogs").removeClass('show');
                 $("#dialogs").hide();
@@ -149,7 +129,6 @@
 
             this.$el.remove();
         },
-
 
         addAction: function(name, type) {
             if(!this.getAction(name)) {
