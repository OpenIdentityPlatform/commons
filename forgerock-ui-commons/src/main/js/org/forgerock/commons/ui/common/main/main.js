--- conflicted
+++ resolved
@@ -36,10 +36,6 @@
 	"./ViewManager",
 	"./SpinnerManager",
 	"./ErrorsHandler",
-<<<<<<< HEAD
-	"./SessionManager"
-=======
 	"./SessionManager",
 	"./i18nManager"
->>>>>>> 2423add0
 ]);