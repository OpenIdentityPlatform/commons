/**
 * DO NOT ALTER OR REMOVE COPYRIGHT NOTICES OR THIS HEADER.
 *
 * Copyright (c) 2011-2012 ForgeRock AS. All rights reserved.
 *
 * The contents of this file are subject to the terms
 * of the Common Development and Distribution License
 * (the License). You may not use this file except in
 * compliance with the License.
 *
 * You can obtain a copy of the License at
 * http://forgerock.org/license/CDDLv1.0.html
 * See the License for the specific language governing
 * permission and limitations under the License.
 *
 * When distributing Covered Code, include this CDDL
 * Header Notice in each file and include the License file
 * at http://forgerock.org/license/CDDLv1.0.html
 * If applicable, add the following below the CDDL Header,
 * with the fields enclosed by brackets [] replaced by
 * your own identifying information:
 * "Portions Copyrighted [year] [name of copyright owner]"
 */

/*global define, Backbone, _, window */

/**
 * @author mbilski
 */
define("org/forgerock/commons/ui/common/main/Router", [
    "org/forgerock/commons/ui/common/main/EventManager", 
    "org/forgerock/commons/ui/common/util/Constants",
    "org/forgerock/commons/ui/common/main/Configuration",
    "org/forgerock/commons/ui/common/main/AbstractConfigurationAware"
], function(eventManager, constants, conf, AbstractConfigurationAware) {
    var obj = new AbstractConfigurationAware();
    
    obj.bindedRoutes = {};
    
    obj.init = function() {
        console.debug("Router init");
        
        var Router = Backbone.Router.extend({
            initialize: function(routes) {
                var route, url;
                
                for(route in routes) {                     
                    url = routes[route].url;
                    this.route(url, route, _.bind(this.processRoute, {key: route}));
                    obj.bindedRoutes[route] = _.bind(this.processRoute, {key: route});
                }
            },
            processRoute : function() {
<<<<<<< HEAD
=======
                
>>>>>>> 2423add0
                var route = obj.configuration.routes[this.key], baseView, i, args;
                
                args = _.toArray(arguments);
                
                if(route.excludedRole) {
                    if(conf.loggedUser && conf.loggedUser.roles.indexOf(route.excludedRole) !== -1) {
                        eventManager.sendEvent(constants.EVENT_UNAUTHORIZED);
                        return;
                    }
                }                
                
                if(route.role) {
                    if(!conf.loggedUser || conf.loggedUser.roles.indexOf(route.role) === -1) {
                        eventManager.sendEvent(constants.EVENT_UNAUTHORIZED);
                        return;
                    }
                }
                
                if(route.event) {
                    eventManager.sendEvent(route.event, args);
                } else if(route.dialog) {
                    route.baseView = obj.configuration.routes[route.base];
                    
                    eventManager.sendEvent(constants.EVENT_SHOW_DIALOG, {route: route, args: args, base: route.base});
                } else if(route.view) {
                    eventManager.sendEvent(constants.EVENT_CHANGE_VIEW, {route: route, args: args});
                }
            }
        });        
        
        obj.router = new Router(obj.configuration.routes);
        Backbone.history.start();
    };
    
    obj.routeTo = function(routeName, params) {
        var link;
        
        if(params && params.args) {
            link = obj.getLink(obj.configuration.routes[routeName], params.args);
        } else {
            link = obj.configuration.routes[routeName].url;
        }
        
        if(window.location.hash === link) {
            console.log("Hard route");
            obj.bindedRoutes[routeName]();
        }
        
        params.replace = false;
        obj.router.navigate(link, params);
    };
    
    obj.execRouteHandler = function(routeName) {
        obj.bindedRoutes[routeName]();
    };
    
    obj.navigate = function(link, params) {
        obj.router.navigate(link, params);
    };
    
    obj.getLink = function(route, args) {
        var i, pattern;
        
        if(!_.isRegExp(route.url)) {
            pattern = route.url.replace(/:[A-Za-z@.]+/, "?");
        } else {
            pattern = route.pattern;
        }
        
        if(args) {            
            for(i = 0; i < args.length; i++) {
                pattern = pattern.replace("?", args[i]);
            }
            
            pattern = pattern.replace(/\?/g, "");
        }
        
        return pattern;
    };

    return obj;

});    <|MERGE_RESOLUTION|>--- conflicted
+++ resolved
@@ -51,10 +51,7 @@
                 }
             },
             processRoute : function() {
-<<<<<<< HEAD
-=======
                 
->>>>>>> 2423add0
                 var route = obj.configuration.routes[this.key], baseView, i, args;
                 
                 args = _.toArray(arguments);
