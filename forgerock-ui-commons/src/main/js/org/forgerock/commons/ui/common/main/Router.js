/**
 * DO NOT ALTER OR REMOVE COPYRIGHT NOTICES OR THIS HEADER.
 *
 * Copyright (c) 2011-2015 ForgeRock AS. All rights reserved.
 *
 * The contents of this file are subject to the terms
 * of the Common Development and Distribution License
 * (the License). You may not use this file except in
 * compliance with the License.
 *
 * You can obtain a copy of the License at
 * http://forgerock.org/license/CDDLv1.0.html
 * See the License for the specific language governing
 * permission and limitations under the License.
 *
 * When distributing Covered Code, include this CDDL
 * Header Notice in each file and include the License file
 * at http://forgerock.org/license/CDDLv1.0.html
 * If applicable, add the following below the CDDL Header,
 * with the fields enclosed by brackets [] replaced by
 * your own identifying information:
 * "Portions Copyrighted [year] [name of copyright owner]"
 */

/*global define, Backbone, _, window */
/*jslint regexp: false*/

define("org/forgerock/commons/ui/common/main/Router", [
    "underscore",
    "org/forgerock/commons/ui/common/main/EventManager",
    "org/forgerock/commons/ui/common/util/Constants",
    "org/forgerock/commons/ui/common/main/Configuration",
    "org/forgerock/commons/ui/common/main/AbstractConfigurationAware",
    "org/forgerock/commons/ui/common/util/typeextentions/String"
], function(_, eventManager, constants, conf, AbstractConfigurationAware) {
    /**
     * @exports org/forgerock/commons/ui/common/main/Router
     */

    var obj = new AbstractConfigurationAware();

    obj.bindedRoutes = {};
    obj.currentRoute = {};


    obj.getUrl = function() {
        return window.location.href;
    };

    obj.getCurrentUrlBasePart = function() {
        return window.location.protocol + "//" + window.location.host;
    };

    /**
     * Returns the query string from the fragment component
     * @returns {String} Unescaped query string or empty string if no query string was found
     */
    obj.getURIFragmentQueryString = function() {
      var fragment = obj.getURIFragment(),
          queryString = '';

      if(fragment.indexOf('&') > -1) {
        queryString = fragment.substring(fragment.indexOf('&') + 1);
      }

      return queryString;
    };

    /**
     * Returns the query string from the URI
     * @returns {String} Unescaped query string or empty string if no query string was found
     */
    obj.getURIQueryString = function() {
      var queryString = window.location.search;

      return queryString.substr(1, queryString.length);
    };

    /**
     * @deprecated
     * @see Use {@link module:org/forgerock/commons/ui/common/main/Router.getURIFragment}
     */
    obj.getCurrentHash = function() {
        if (obj.getUrl().indexOf('#') === -1) {
            return "";
        } else {
            // cannot use window.location.hash due to FF which de-encodes this parameter.
            return obj.getUrl().substring(obj.getUrl().indexOf('#') + 1);
        }
    };

    /**
     * Returns the fragment component of the current URI
     *
     * Use instead of the inconsistent window.location.hash as Firefox unescapes this parameter incorrectly
     * @see {@link https://bugzilla.mozilla.org/show_bug.cgi?id=135309}
     * @returns {String} Unescaped fragment or empty string if no fragment was found
     */
    obj.getURIFragment = function() {
        return obj.getUrl().split('#')[1] || '';
    };

    /**
     * @deprecated
     * @see Use {@link module:org/forgerock/commons/ui/common/main/Router.getCompositeQueryString}
     */
    obj.getCurrentUrlQueryParameters = function() {
        var hash = obj.getCurrentHash(),
            queries = obj.getURIQueryString();
            // location.search will only return a value if there are queries before the hash.
        if (hash && hash.indexOf('&') > -1) {
            queries = hash.substring(hash.indexOf('&') + 1);
        }
        return queries;
    };

    /**
     * Returns an unescaped composite query string constructed from:<br>
     * <ul><li>Fragment query string</li>
     * <li>URL query string</li></ul>
     * <p>
     * If a fragment query string is present it overrides the URL query string entirely
     * @returns {String} Unescaped query string
     */
    obj.getCompositeQueryString = function() {
      var urlQueryString = obj.getURIQueryString(),
          fragmentQueryString = obj.getURIFragmentQueryString();

      return fragmentQueryString.length ? fragmentQueryString : urlQueryString;
    };

    obj.getCurrentPathName = function() {
        return window.location.pathname;
    };

    obj.setUrl = function(url) {
        window.location.href = url;
    };

    obj.normalizeSubPath = function(subPath) {
        return subPath.replace(/\/$/, '');
    };

    obj.convertCurrentUrlToJSON = function() {
        var result = {}, parsedQueryParams;

        result.url = obj.getCurrentUrlBasePart();
        result.pathName = obj.normalizeSubPath(obj.getCurrentPathName());

        result.params = obj.convertQueryParametersToJSON(obj.getCurrentUrlQueryParameters());
        return result;
    };

    obj.convertQueryParametersToJSON = function(queryParameters) {
        if(queryParameters) {
            //create a json object from a query string
            //by taking a query string and splitting it up into individual key=value strings
            return _.object(
                //queryParameters.match(/([^&]+)/g) returns an array of key value pair strings
                _.map(queryParameters.match(/([^&]+)/g), function (pair) {
                   //convert each string into a an array 0 index being the key and 1 index being the value
                   var keyAndValue = pair.match(/([^=]+)=?(.*)/).slice(1);
                       //decode the value
                       keyAndValue[1] = decodeURIComponent(keyAndValue[1]);
                       return keyAndValue;
                })
            );
        }
        return {};
    };

    /**
    * Takes a string and checks if there is a matching url parameter.
    * @returns {String} parameter or null
    */
    obj.getParamByName = function(string){
        var urlParams = obj.convertCurrentUrlToJSON().params;
        if (urlParams && urlParams.hasOwnProperty(string)) {
            return urlParams[string];
        } else {
            return null;
        }
    };

    // returns undecoded route parameters for the provided hash
    obj.extractParameters = function (route, hash) {
        if (_.isRegExp(route.url)) {
            return route.url.exec(hash).slice(1);
        } else {
            return null;
        }
    };

    obj.checkRole = function (route) {
        if(route.role) {
            if(!conf.loggedUser || !_.find(route.role.split(','), function(role) {
                return conf.loggedUser.roles.indexOf(role) !== -1;
            })) {
                eventManager.sendEvent(constants.EVENT_UNAUTHORIZED);
                return false;
            }
        }

        if(route.excludedRole) {
            if(conf.loggedUser && conf.loggedUser.roles.indexOf(route.excludedRole) !== -1) {
                eventManager.sendEvent(constants.EVENT_UNAUTHORIZED);
                return false;
            }
        }
        return true;
    };

    obj.init = function() {
<<<<<<< HEAD
=======
        console.debug("Router init");

>>>>>>> 7d3dabb2
        var Router = Backbone.Router.extend({
            initialize: function(routes) {
                var route, url;

                for(route in routes) {
                    url = routes[route].url;
                    this.route(url, route, _.bind(this.processRoute, {key: route}));
                    obj.bindedRoutes[route] = _.bind(this.processRoute, {key: route});
                }
            },
            processRoute : function() {
                var route = obj.configuration.routes[this.key], baseView, i, args;

                // we don't actually use any of the backbone-provided arguments to this function,
                // as they are decoded and that results in the loss of important context.
                // instead we parse the parameters out of the hash ourselves:
                args = obj.extractParameters(route, obj.getURIFragment());

                if (!obj.checkRole(route)) {
                    return;
                }

                obj.currentRoute = route;

                if(route.event) {
                    eventManager.sendEvent(route.event, {route: route, args: args});
                } else if(route.dialog) {
                    route.baseView = obj.configuration.routes[route.base];

                    eventManager.sendEvent(constants.EVENT_SHOW_DIALOG, {route: route, args: args, base: route.base});
                } else if(route.view) {
                    eventManager.sendEvent(constants.EVENT_CHANGE_VIEW, {route: route, args: args, fromRouter: true});
                }
            }
        });

        obj.router = new Router(obj.configuration.routes);
        Backbone.history.start();
    };

    obj.routeTo = function(route, params) {
        var link;

        if(params && params.args) {
            link = obj.getLink(route, params.args);
        } else {
            link = route.url;
        }

        params.replace = false;
        obj.currentRoute = route;
        obj.router.navigate(link, params);
    };

    obj.execRouteHandler = function(routeName) {
        obj.bindedRoutes[routeName]();
    };

    obj.navigate = function(link, params) {
        obj.router.navigate(link, params);
    };

    obj.getLink = function(route, args) {
        var i,maxArgLength, pattern;

        if (typeof route.defaults === "object") {
            if (args) {
                maxArgLength = (args.length >= route.defaults.length) ? args.length : route.defaults.length;
                for (i=0;i<maxArgLength;i++) {
                    if (typeof args[i] !== "string" && route.defaults[i] !== undefined) {
                        args[i] = route.defaults[i];
                    }
                }
            } else {
                args = route.defaults;
            }
        }

        if (!_.isRegExp(route.url)) {
            pattern = route.url.replace(/:[A-Za-z@.]+/, "?");
        } else {
            pattern = route.pattern;
        }

        if (args) {
            for(i = 0; i < args.length; i++) {
                if (typeof args[i] === "string") {
                    pattern = pattern.replace("?", args[i]);
                } else {
                    break;
                }
            }
            pattern = pattern.replace(/\?/g, "");
        }

        return pattern;
    };

    return obj;

});<|MERGE_RESOLUTION|>--- conflicted
+++ resolved
@@ -211,11 +211,6 @@
     };
 
     obj.init = function() {
-<<<<<<< HEAD
-=======
-        console.debug("Router init");
-
->>>>>>> 7d3dabb2
         var Router = Backbone.Router.extend({
             initialize: function(routes) {
                 var route, url;
