/**
 * DO NOT ALTER OR REMOVE COPYRIGHT NOTICES OR THIS HEADER.
 *
 * Copyright (c) 2012 ForgeRock AS. All rights reserved.
 *
 * The contents of this file are subject to the terms
 * of the Common Development and Distribution License
 * (the License). You may not use this file except in
 * compliance with the License.
 *
 * You can obtain a copy of the License at
 * http://forgerock.org/license/CDDLv1.0.html
 * See the License for the specific language governing
 * permission and limitations under the License.
 *
 * When distributing Covered Code, include this CDDL
 * Header Notice in each file and include the License file
 * at http://forgerock.org/license/CDDLv1.0.html
 * If applicable, add the following below the CDDL Header,
 * with the fields enclosed by brackets [] replaced by
 * your own identifying information:
 * "Portions Copyrighted [year] [name of copyright owner]"
 */

/*global require, define, _, $ */

/**
 * @author mbilski
 */
define("org/forgerock/commons/ui/common/main/ViewManager", [
    "org/forgerock/commons/ui/common/util/UIUtils",
    "org/forgerock/commons/ui/common/components/Messages"
], function(uiUtils, msg) {
    var obj = {};
    
    obj.currentView = "null";
    obj.currentDialog = "null";
    obj.currentViewArgs = "null";
    obj.currentDialogArgs = "null";
    
    /**
     * Initializes view if it is not equal to current view.
     * Changes URL without triggering event.
     */
    obj.changeView = function(viewPath, args, callback, forceUpdate) {        
        var view;
        
<<<<<<< HEAD
        if(obj.currentView !== viewPath || forceUpdate) {
=======
        if(obj.currentDialog !== "null") {
            require(obj.currentDialog).$el.remove();
        }
        
        obj.currentDialog = "null";
        
        if(obj.currentView !== viewPath || forceUpdate || !_.isEqual(obj.currentViewArgs, args)) {
>>>>>>> 2423add0
            view = require(viewPath);
            
            if(view.init) {
                view.init();
            } else {
                view.render(args, callback);
            }
            
            msg.messages.hideMessages();
        } else {
            view = require(obj.currentView);
            view.rebind();
            
            if(callback) {
                callback();
            }
        }

        obj.currentViewArgs = args;
        obj.currentView = viewPath;
    };
    
    obj.showDialog = function(dialogPath, args) {
        if(obj.currentDialog !== dialogPath || !_.isEqual(obj.currentDialogArgs, args)) {
            require(dialogPath).render(args);
            msg.messages.hideMessages();
        }
        
        obj.currentDialog = dialogPath;
        obj.currentDialogArgs = args;
    };
    
    obj.refresh = function() {
        var cDialog = obj.currentDialog, cDialogArgs = obj.currentDialogArgs;
        
        obj.changeView(obj.currentView, obj.currentViewArgs, function() {}, true);
        if (cDialog && cDialog !== 'null') {
            obj.showDialog(cDialog, cDialogArgs);
        }
    };

    return obj;

});    
<|MERGE_RESOLUTION|>--- conflicted
+++ resolved
@@ -45,9 +45,6 @@
     obj.changeView = function(viewPath, args, callback, forceUpdate) {        
         var view;
         
-<<<<<<< HEAD
-        if(obj.currentView !== viewPath || forceUpdate) {
-=======
         if(obj.currentDialog !== "null") {
             require(obj.currentDialog).$el.remove();
         }
@@ -55,7 +52,6 @@
         obj.currentDialog = "null";
         
         if(obj.currentView !== viewPath || forceUpdate || !_.isEqual(obj.currentViewArgs, args)) {
->>>>>>> 2423add0
             view = require(viewPath);
             
             if(view.init) {
