--- conflicted
+++ resolved
@@ -100,15 +100,6 @@
                 "org/forgerock/commons/ui/common/main/Configuration",
                 "org/forgerock/commons/ui/common/main/SessionManager"
             ],
-<<<<<<< HEAD
-            processDescription: function(error, viewManager, router, conf, sessionManager) {
-                var saveGotoURL = function () {
-                        var hash = router.getCurrentHash();
-                        if(!conf.gotoURL && !hash.match(router.configuration.routes.login.url)) {
-                            conf.setProperty("gotoURL", "#" + hash);
-                        }
-                    };
-=======
             processDescription: function(error, Router, Configuration, SessionManager) {
                 var setGoToUrlProperty = function () {
                     var hash = Router.getCurrentHash();
@@ -116,7 +107,6 @@
                         Configuration.setProperty("gotoURL", "#" + hash);
                     }
                 };
->>>>>>> 9a59ee3b
 
                 // Multiple rest calls that all return authz failures will cause this event to be called multiple times
                 if (Configuration.globalData.authorizationFailurePending !== undefined) {
@@ -125,23 +115,6 @@
 
                 Configuration.globalData.authorizationFailurePending = true;
 
-<<<<<<< HEAD
-                if(!conf.loggedUser) {
-                    saveGotoURL();
-                    EventManager.sendEvent(Constants.EVENT_AUTHENTICATION_DATA_CHANGED, { anonymousMode: true});
-                    return EventManager.sendEvent(Constants.EVENT_CHANGE_VIEW, {route: router.configuration.routes.login });
-                }
-
-                if (typeof error !== "object" || error === null || typeof error.error !== "object" || error.error === null || error.error.type === "GET") {
-                    saveGotoURL();
-                    return sessionManager.logout().then(function() {
-                        EventManager.sendEvent(Constants.EVENT_AUTHENTICATION_DATA_CHANGED, { anonymousMode: true});
-                        EventManager.sendEvent(Constants.EVENT_DISPLAY_MESSAGE_REQUEST, "unauthorized");
-                        return EventManager.sendEvent(Constants.EVENT_CHANGE_VIEW, {route: router.configuration.routes.login });
-                    });
-                } else {
-                    return EventManager.sendEvent(Constants.EVENT_SHOW_LOGIN_DIALOG);
-=======
                 if (!Configuration.loggedUser) {
                     setGoToUrlProperty();
 
@@ -166,7 +139,7 @@
                             route: Router.configuration.routes.login
                         });
                     });
->>>>>>> 9a59ee3b
+
                 }
 
                 if (typeof error !== "object" || error === null ||
@@ -199,7 +172,6 @@
                 "org/forgerock/commons/ui/common/main/Router",
                 "org/forgerock/commons/ui/common/main/ViewManager"
             ],
-<<<<<<< HEAD
             processDescription: function(event, Configuration, ModuleLoader, Navigation, Router, ViewManager) {
                 ViewManager.currentDialog = null;
                 if(Configuration.baseView) {
@@ -208,14 +180,6 @@
                         Router.navigate(Router.getLink(Router.configuration.routes[Configuration.baseView], Configuration.baseViewArgs));
                         Navigation.reload();
                     });
-=======
-            processDescription: function(event, Router, Configuration, ViewManager, Navigation) {
-                ViewManager.currentDialog = null;
-                if (Configuration.baseView) {
-                    require(Router.configuration.routes[Configuration.baseView].view).rebind();
-                    Router.navigate(Router.getLink(Router.configuration.routes[Configuration.baseView], Configuration.baseViewArgs));
-                    Navigation.reload();
->>>>>>> 9a59ee3b
                 }
             }
         },
