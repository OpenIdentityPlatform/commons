--- conflicted
+++ resolved
@@ -139,10 +139,7 @@
                             route: Router.configuration.routes.login
                         });
                     });
-<<<<<<< HEAD
-
-=======
->>>>>>> 0c4aa5d3
+
                 }
 
                 if (typeof error !== "object" || error === null ||
@@ -151,13 +148,8 @@
                 } else {
                     // Special case for GET requests, behavior should be different based on the error code returned
                     if (error.error.type === "GET") {
-<<<<<<< HEAD
-                        if (error.error.status === 501 || error.error.status === 403) {
-                            // 501 Not Implemented or 403 Forbidden. Log out and redirect to the login view
-=======
                         if (error.error.status === 403) {
                             // 403 Forbidden. Log out and redirect to the login view
->>>>>>> 0c4aa5d3
                             logout();
                         } else if (error.error.status === 401) {
                             // 401 Unauthorized. Unauthorized in-app GET requests, just show the login dialog
@@ -180,7 +172,6 @@
                 "org/forgerock/commons/ui/common/main/Router",
                 "org/forgerock/commons/ui/common/main/ViewManager"
             ],
-<<<<<<< HEAD
             processDescription: function(event, Configuration, ModuleLoader, Navigation, Router, ViewManager) {
                 ViewManager.currentDialog = null;
                 if(Configuration.baseView) {
@@ -189,14 +180,6 @@
                         Router.navigate(Router.getLink(Router.configuration.routes[Configuration.baseView], Configuration.baseViewArgs));
                         Navigation.reload();
                     });
-=======
-            processDescription: function(event, Router, Configuration, ViewManager, Navigation) {
-                ViewManager.currentDialog = null;
-                if (Configuration.baseView) {
-                    require(Router.configuration.routes[Configuration.baseView].view).rebind();
-                    Router.navigate(Router.getLink(Router.configuration.routes[Configuration.baseView], Configuration.baseViewArgs));
-                    Navigation.reload();
->>>>>>> 0c4aa5d3
                 }
             }
         },
