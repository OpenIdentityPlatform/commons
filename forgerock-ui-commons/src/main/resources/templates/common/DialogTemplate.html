<<<<<<< HEAD
<div class="dialogContainer">
    <div class="dialogInner modal-dialog">
        <div class="modal-content">
            <div class="modal-header">
                {{#if dialogTitle}}
                    <h3 class="modal-title">{{dialogTitle}}</h3>
                {{/if}}
                <div class="dialogCloseCross">
                    <a href="#"><i class="fa fa-times"></i></a>
                </div>
            </div>
            <div class="modal-body dialogContent">

            </div>
            <div class="dialogActions">

=======
<div class="dialogContainer clearfix">
    <div class="dialogInner">
        <div class="dialogContent">
            <div class="dialogCloseCross">
                <a href="#"><img src="images/dialog-close.png" width="16" height="16" alt="{{t 'common.form.common.form.close'}}" /></a>
>>>>>>> a0f789b2
            </div>
            <div style="clear:both;"></div>
        </div>
<<<<<<< HEAD
=======
        <div class="dialogActions">

        {{#each actions}}
        <input type="{{this.type}}" name="{{this.name}}" value="{{this.name}}" class='button float-right' />
        {{/each}}

        </div>
>>>>>>> a0f789b2
    </div>
</div><|MERGE_RESOLUTION|>--- conflicted
+++ resolved
@@ -1,4 +1,3 @@
-<<<<<<< HEAD
 <div class="dialogContainer">
     <div class="dialogInner modal-dialog">
         <div class="modal-content">
@@ -15,25 +14,12 @@
             </div>
             <div class="dialogActions">
 
-=======
-<div class="dialogContainer clearfix">
-    <div class="dialogInner">
-        <div class="dialogContent">
-            <div class="dialogCloseCross">
-                <a href="#"><img src="images/dialog-close.png" width="16" height="16" alt="{{t 'common.form.common.form.close'}}" /></a>
->>>>>>> a0f789b2
+                {{#each actions}}
+                <input type="{{type}}" name="{{name}}" value="{{name}}" class='{{buttonClass}} btn pull-right' />
+                {{/each}}
+
             </div>
             <div style="clear:both;"></div>
         </div>
-<<<<<<< HEAD
-=======
-        <div class="dialogActions">
-
-        {{#each actions}}
-        <input type="{{this.type}}" name="{{this.name}}" value="{{this.name}}" class='button float-right' />
-        {{/each}}
-
-        </div>
->>>>>>> a0f789b2
     </div>
 </div>