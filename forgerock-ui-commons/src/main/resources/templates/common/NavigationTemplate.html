--- conflicted
+++ resolved
@@ -1,4 +1,3 @@
-<<<<<<< HEAD
 <nav id="mainNavHolder" class="navbar navbar-default navbar-static-top navbar-inverse" role="navigation">
     <div class="container">
         <div class="navbar-header">
@@ -11,7 +10,7 @@
             <ul class="nav navbar-nav">
                 {{#each topNav}}
                 <li {{#if isActive}} class="active" {{/if}}>
-                <a href="{{hashurl}}" title="{{title}}"><i class="{{icon}}"></i>{{title}}</a>
+                <a href="{{hashurl}}" title="{{title}}">{{#if icon}}<i class="{{icon}}"></i>{{/if}}{{title}}</a>
 
                 {{#if subNav.length}}
                 <div class="subnav">
@@ -19,7 +18,7 @@
                         <ul class="nav nav-subnav" role="menu">
                             {{#each ../subNav}}
                             <li {{#if isActive}} class="active" {{/if}}>
-                            <a href="{{hashurl}}" title="{{title}}"><i class="{{icon}}"></i>{{title}}</a>
+                            <a href="{{hashurl}}" title="{{title}}">{{#if icon}}<i class="{{icon}}"></i>{{/if}}{{title}}</a>
                             </li>
                             {{/each}}
                         </ul>
@@ -59,44 +58,13 @@
                 {{#each subNav}}
                 <li {{#if isActive}} class="active" {{/if}}>
                    <a href="{{hashurl}}" title="{{title}}">
-                      <i class="{{icon}}"></i>
+                      {{#if icon}}<i class="{{icon}}"></i>{{/if}}
                       <span>{{title}}</span>
                    </a>
                 </li>
                 {{/each}}
             </ul>
         </div>
-=======
-<ul class="menu">
-    {{#each topNav}}
-    <li {{#if isActive}} class="active"{{/if}}>
-        <a href="{{hashurl}}" title="{{title}}" {{#if isInactive}} class="inactive" {{/if}}>
-        {{#if icon}}
-            <span class="glyph-icon glyph-icon-active {{icon}}"></span>
-            <span class="glyph-title">{{title}}</span>
-        {{else}}
-            <span>{{title}}</span>
-        {{/if}}
-        </a>
-    </li>
-    {{/each}}
-</ul>
-{{#if subNav.length}}
-    <div id="submenu" class="submenubar">
-        <ul>
-            {{#each subNav}}
-            <li {{#if isActive}} class="active"{{/if}}>
-                <a href="{{hashurl}}" title="{{title}}" {{#if isInactive}} class="inactive" {{/if}}>
-                {{#if icon}}
-                    <span class="glyph-icon glyph-icon-active {{icon}}"></span>
-                {{else}}
-                    <span>{{title}}</span>
-                {{/if}}
-                </a>
-            </li>
-            {{/each}}
-        </ul>
->>>>>>> a0f789b2
     </div>
 </nav>
 {{/if}}