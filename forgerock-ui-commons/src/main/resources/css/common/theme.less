/*
 * The contents of this file are subject to the terms of the Common Development and
 * Distribution License (the License). You may not use this file except in compliance with the
 * License.
 *
 * You can obtain a copy of the License at legal/CDDLv1.0.txt. See the License for the
 * specific language governing permission and limitations under the License.
 *
 * When distributing Covered Software, include this CDDL Header Notice in each file and include
 * the License file at legal/CDDLv1.0.txt. If applicable, add the following below the CDDL
 * Header, with the fields enclosed by brackets [] replaced by your own identifying
 * information: "Portions copyright [year] [name of copyright owner]".
 *
 * Copyright 2015 ForgeRock AS.
 */

/*
 * The rules included in this file are customisations to the Bootstrap theme we ship with our products. They are not
 * included when the user is using a custom Bootstrap theme.
 *
 * Therefore, the rules included here MUST NOT BE REQUIRED for the correct functioning of the app.
 */

<<<<<<< HEAD
/*
    Generic css helpers and functions
*/
@import "helpers.less";

/*
    Customised buttons CSS
*/
@import "theme/buttons.less";

/*
    Navbar and SubNav
*/
@import "theme/navbar.less";

/*
    dialogs
*/
@import "theme/dialogs.less";
=======
 /*
     Customised buttons CSS
 */
 @import "theme/buttons.less";

 /*
     Page header CSS
 */
 @import "theme/page-header.less";
>>>>>>> 94c7d37f
<|MERGE_RESOLUTION|>--- conflicted
+++ resolved
@@ -21,7 +21,6 @@
  * Therefore, the rules included here MUST NOT BE REQUIRED for the correct functioning of the app.
  */
 
-<<<<<<< HEAD
 /*
     Generic css helpers and functions
 */
@@ -41,14 +40,8 @@
     dialogs
 */
 @import "theme/dialogs.less";
-=======
- /*
-     Customised buttons CSS
- */
- @import "theme/buttons.less";
 
- /*
+/*
      Page header CSS
- */
- @import "theme/page-header.less";
->>>>>>> 94c7d37f
+*/
+@import "theme/page-header.less";