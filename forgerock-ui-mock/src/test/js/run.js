--- conflicted
+++ resolved
@@ -56,19 +56,6 @@
                     };
 
                 QUnit.start();
-<<<<<<< HEAD
-
-                commonsTests.executeAll(server, userParams);
-                userTests.executeAll(server, getLoggedUser());
-                mockTests.executeAll(server, userParams);
-
-                QUnit.done(function () {
-                    localStorage.clear();
-                    Backbone.history.stop();
-                    window.location.hash = "";
-                });
-                
-=======
 
                 commonsTests.executeAll(server, userParams);
                 userTests.executeAll(server, getLoggedUser());
@@ -81,7 +68,6 @@
                     window.location.hash = "";
                 });
 
->>>>>>> a0f789b2
             }, 100);
         }
     });
