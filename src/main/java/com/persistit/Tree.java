/**
 * Copyright © 2005-2012 Akiban Technologies, Inc.  All rights reserved.
 * 
 * This program and the accompanying materials are made available
 * under the terms of the Eclipse Public License v1.0 which
 * accompanies this distribution, and is available at
 * http://www.eclipse.org/legal/epl-v10.html
 * 
 * This program may also be available under different license terms.
 * For more information, see www.akiban.com or contact licensing@akiban.com.
 * 
 * Contributors:
 * Akiban Technologies, Inc.
 */

package com.persistit;

import java.util.concurrent.atomic.AtomicInteger;
import java.util.concurrent.atomic.AtomicLong;
import java.util.concurrent.atomic.AtomicReference;

import com.persistit.exception.CorruptVolumeException;
import com.persistit.exception.PersistitException;
import com.persistit.util.Debug;
import com.persistit.util.Util;

/**
 * <p>
 * Cached meta-data about a single B-Tree within a {@link Volume}. A
 * <code>Tree</code> object keeps track of the <code>Volume</code>, the index
 * root page, the index depth, various other statistics and the
 * {@link Accumulator}s for a B-Tree.
 * </p>
 * <p>
 * As of Persistit 3.3, this class supports transaction versions. A new
 * <code>Tree</code> created within the cope of a {@link Transaction} is not
 * visible within the other transactions until it commits. Similarly, if a
 * <code>Tree</code> is removed within the scope of a transaction, other
 * transactions that started before the current transaction commits will
 * continue to be able to read and write the <code>Tree</code>. As a
 * side-effect, the physical storage for a <code>Tree</code> is not deallocated
 * until there are no remaining active transactions that started before the
 * commit timestamp of the current transaction. Concurrent transactions that
 * attempt to create or remove the same
 * <code>Tree<code> instance are subject to a
 * a write-write dependency (see {@link Transaction}); all but one such transaction must roll back.
 * </p>
 * <p>
 * <code>Tree</code> instances are created by
 * {@link Volume#getTree(String, boolean)}. If the <code>Volume</code> already
 * has a B-Tree with the specified name, then the <code>Tree</code> object
 * returned by <code>getTree</code> reflects the stored information. Otherwise,
 * <code>getTree</code> can create a new B-Tree. In either case, the
 * <code>Tree</code> is merely a transient in-memory cache for the B-Tree
 * information ultimately stored on disk.
 * </p>
 * <p>
 * Persistit ensures that <code>Tree</code> instances are unique, that is, for a
 * given <code>Volume</code> and name, there is only one <code>Tree</code>. if
 * multiple threads call {@link Volume#getTree(String, boolean)} for the same
 * name on the same volume, the first such call will create a new
 * <code>Tree</code> instance and subsequent calls will return the same
 * instance.
 * </p>
 * <p>
 * Each <code>Tree</code> may have up to 64 {@link Accumulator} instances that
 * may be used to aggregate statistical information such as counters.
 * <code>Accumulator</code>s work within the MVCC transaction scheme to provide
 * highly concurrent access to a small number of variables that would otherwise
 * cause a significant performance degradation.
 * </p>
 */
public class Tree extends SharedResource {
    final static int MAX_SERIALIZED_SIZE = 512;
    final static int MAX_TREE_NAME_SIZE = 256;
    final static int MAX_ACCUMULATOR_COUNT = 64;

    private final String _name;
    private final Volume _volume;
    private volatile long _rootPageAddr;
    private volatile int _depth;
    private final AtomicLong _changeCount = new AtomicLong(0);
    private final AtomicReference<Object> _appCache = new AtomicReference<Object>();
    private final AtomicInteger _handle = new AtomicInteger();

    private final Accumulator[] _accumulators = new Accumulator[MAX_ACCUMULATOR_COUNT];

    private final TreeStatistics _treeStatistics = new TreeStatistics();

<<<<<<< HEAD
    private final TimelyResource<TreeVersion> _timelyResource;

    private VersionCreator<TreeVersion> _creator = new VersionCreator<TreeVersion>() {

        @Override
        public TreeVersion createVersion() throws PersistitException {
            return new TreeVersion();
        }

    };

    private class TreeVersion implements PrunableResource {
        volatile long _rootPageAddr;
        volatile int _depth;
        final AtomicLong _changeCount = new AtomicLong(0);

        public boolean prune() throws PersistitException {
            _volume.getStructure().removeTree(_rootPageAddr, _depth);
            return true;
        }
    }

=======
>>>>>>> 53028260
    Tree(final Persistit persistit, final Volume volume, final String name) {
        super(persistit);
        final int serializedLength = name.getBytes().length;
        if (serializedLength > MAX_TREE_NAME_SIZE) {
            throw new IllegalArgumentException("Tree name too long: " + name.length() + "(as " + serializedLength
                    + " bytes)");
        }
        _name = name;
        _volume = volume;
        _generation.set(1);
<<<<<<< HEAD
        _timelyResource = new TimelyResource<TreeVersion>(persistit);
    }

    private TreeVersion version() {
        try {
            return _timelyResource.getVersion(_persistit.getTransaction(), _creator);
        } catch (Exception e) {
            throw new RuntimeException(e); // TODO
        }
=======
>>>>>>> 53028260
    }

    /**
     * @return The volume containing this <code>Tree</code>.
     */
    public Volume getVolume() {
        return _volume;
    }

    /**
     * @return This <code>Tree</code>'s name
     */
    public String getName() {
        return _name;
    }

    @Override
    public int hashCode() {
        return _volume.hashCode() ^ _name.hashCode();
    }

    @Override
    public boolean equals(final Object o) {
        if (o instanceof Tree) {
            final Tree tree = (Tree) o;
            return _name.equals(tree._name) && _volume.equals(tree.getVolume());
        } else {
            return false;
        }
    }

    /**
     * Returns the page address of the root page of this <code>Tree</code>. The
     * root page will be a data page if the <code>Tree</code> has only one page,
     * or will be the top index page of the B-Tree.
     * 
     * @return The page address
     */
    public long getRootPageAddr() {
        return _rootPageAddr;
    }

    /**
     * @return the number of levels of the <code>Tree</code>.
     */
    public int getDepth() {
        return _depth;
    }

    void changeRootPageAddr(final long rootPageAddr, final int deltaDepth) throws PersistitException {
        Debug.$assert0.t(isOwnedAsWriterByMe());
<<<<<<< HEAD
        final TreeVersion version = version();
        version._rootPageAddr = rootPageAddr;
        version._depth += deltaDepth;
=======
        _rootPageAddr = rootPageAddr;
        _depth += deltaDepth;
>>>>>>> 53028260
    }

    void bumpChangeCount() {
        //
        // Note: the changeCount only gets written when there's a structure
        // change in the tree that causes it to be committed.
        //
        _changeCount.incrementAndGet();
    }

    /**
     * @return The number of key-value insert/delete operations performed on
     *         this tree; does not including replacement of an existing value
     */
    long getChangeCount() {
        return _changeCount.get();
    }

    /**
     * Save a Tree in the directory
     * 
     * @param value
     */
    int store(final byte[] bytes, final int index) {
        final byte[] nameBytes = Util.stringToBytes(_name);
<<<<<<< HEAD
        final TreeVersion version = version();
        Util.putLong(bytes, index, version._rootPageAddr);
        Util.putLong(bytes, index + 8, version._changeCount.get());
        Util.putShort(bytes, index + 16, version._depth);
=======
        Util.putLong(bytes, index, _rootPageAddr);
        Util.putLong(bytes, index + 8, getChangeCount());
        Util.putShort(bytes, index + 16, _depth);
>>>>>>> 53028260
        Util.putShort(bytes, index + 18, nameBytes.length);
        Util.putBytes(bytes, index + 20, nameBytes);
        return 20 + nameBytes.length;
    }

    /**
     * Load an existing Tree from the directory
     * 
     * @param value
     */
    int load(final byte[] bytes, final int index, final int length) {
        final int nameLength = length < 20 ? -1 : Util.getShort(bytes, index + 18);
        if (nameLength < 1 || nameLength + 20 > length) {
            throw new IllegalStateException("Invalid tree record is too short for tree " + _name + ": " + length);
        }
        final String name = new String(bytes, index + 20, nameLength);
        if (!_name.equals(name)) {
            throw new IllegalStateException("Invalid tree name recorded: " + name + " for tree " + _name);
        }
<<<<<<< HEAD
        final TreeVersion version = version();
        version._rootPageAddr = Util.getLong(bytes, index);
        version._changeCount.set(Util.getLong(bytes, index + 8));
        version._depth = Util.getShort(bytes, index + 16);
=======
        _rootPageAddr = Util.getLong(bytes, index);
        _changeCount.set(Util.getLong(bytes, index + 8));
        _depth = Util.getShort(bytes, index + 16);
>>>>>>> 53028260
        return length;
    }

    /**
     * Initialize a Tree.
     * 
     * @param rootPageAddr
     * @throws PersistitException
     */
    void setRootPageAddress(final long rootPageAddr) throws PersistitException {
<<<<<<< HEAD
        final TreeVersion version = version();
        if (version._rootPageAddr != rootPageAddr) {
=======
        if (_rootPageAddr != rootPageAddr) {
>>>>>>> 53028260
            // Derive the index depth
            Buffer buffer = null;
            try {
                buffer = getVolume().getStructure().getPool().get(_volume, rootPageAddr, false, true);
                final int type = buffer.getPageType();
                if (type < Buffer.PAGE_TYPE_DATA || type > Buffer.PAGE_TYPE_INDEX_MAX) {
                    throw new CorruptVolumeException(String.format("Tree root page %,d has invalid type %s",
                            rootPageAddr, buffer.getPageTypeName()));
                }
                _rootPageAddr = rootPageAddr;
                _depth = type - Buffer.PAGE_TYPE_DATA + 1;
            } finally {
                if (buffer != null) {
                    buffer.releaseTouched();
                }
            }
        }
    }

    /**
     * Invoked when this <code>Tree</code> is being deleted. This causes
     * subsequent operations by any <code>Exchange</code>s on this
     * <code>Tree</code> to fail.
     */
    void invalidate() {
<<<<<<< HEAD
        final TreeVersion version = version();
=======
>>>>>>> 53028260
        super.clearValid();
        _depth = -1;
        _rootPageAddr = -1;
        _generation.set(-1);
    }

    /**
     * @return a <code>TreeStatistics</code> object containing approximate
     *         counts of records added, removed and fetched from this
     *         </code>Tree</code>
     */
    public TreeStatistics getStatistics() {
        return _treeStatistics;
    }

    /**
     * @return a displayable description of the <code>Tree</code>, including its
     *         name, its internal tree index, its root page address, and its
     *         depth.
     */
    @Override
    public String toString() {
<<<<<<< HEAD
        final TreeVersion version = version();
        return "<Tree " + _name + " rootPageAddr=" + version._rootPageAddr + " depth=" + version._depth + " status="
=======
        return "<Tree " + _name + " rootPageAddr=" + _rootPageAddr + " depth=" + _depth + " status="
>>>>>>> 53028260
                + getStatusDisplayString() + ">";
    }

    /**
     * Store an Object with this Tree for the convenience of an application.
     * 
     * @param appCache
     *            the object to be cached for application convenience.
     */
    public void setAppCache(final Object appCache) {
        _appCache.set(appCache);
    }

    /**
     * @return the object cached for application convenience
     */
    public Object getAppCache() {
        return _appCache.get();
    }

    /**
     * @return The handle value used to identify this <code>Tree</code> in the
     *         journal
     */
    public int getHandle() {
        return _handle.get();
    }

    /**
     * Assign are set the tree handle. The tree must may not be a member of a
     * temporary volume.
     * 
     * @throws PersistitException
     */
    void loadHandle() throws PersistitException {
        assert !_volume.isTemporary() : "Handle allocation for temporary tree " + this;
        _persistit.getJournalManager().handleForTree(this);
    }

    /**
     * Return an <code>Accumulator</code> for this Tree. The caller provides the
     * type (SUM, MAX, MIN or SEQ) of accumulator, and an index value between 0
     * and 63, inclusive. If the <code>Tree</code> does not yet have an
     * <code>Accumulator</code> with the specified index, this method creates
     * one of the the specified type. Otherwise the specified type must match
     * the type of the one previously.
     * 
     * @param type
     *            Type of <code>Accumulator</code>
     * @param index
     *            Application-controlled value between 0 and 63, inclusive.
     * @throws IllegalStateException
     *             if the supplied type does not match that of a previously
     *             created <code>Accumulator</code>
     */
    public synchronized Accumulator getAccumulator(final Accumulator.Type type, final int index)
            throws PersistitException {
        if (index < 0 || index >= MAX_ACCUMULATOR_COUNT) {
            throw new IllegalArgumentException("Invalid accumulator index: " + index);
        }
        Accumulator accumulator = _accumulators[index];
        if (accumulator == null) {
            final AccumulatorState saved = Accumulator.getAccumulatorState(this, index);
            long savedValue = 0;
            if (saved != null) {
                if (!saved.getTreeName().equals(getName())) {
                    throw new IllegalStateException("AccumulatorState has wrong tree name: " + saved);
                }
                if (!saved.getType().equals(type)) {
                    throw new IllegalStateException("AccumulatorState has different type: " + saved);
                }
                savedValue = saved.getValue();
            }
            accumulator = Accumulator.accumulator(type, this, index, savedValue, _persistit.getTransactionIndex());
            _accumulators[index] = accumulator;
            _persistit.addAccumulator(accumulator);
        } else if (accumulator.getType() != type) {
            throw new IllegalStateException("Wrong type " + accumulator + " is not a " + type + " accumulator");
        }
        return accumulator;
    }

    /**
     * Set the handle used to identify this Tree in the journal. May be invoked
     * only once.
     * 
     * @param handle
     * @return
     * @throws IllegalStateException
     *             if the handle has already been set
     */
    int setHandle(final int handle) {
        if (!_handle.compareAndSet(0, handle)) {
            throw new IllegalStateException("Tree handle already set");
        }
        return handle;
    }

    /**
     * Reset the handle to zero. Intended for use only by tests.
     */
    void resetHandle() {
        _handle.set(0);
    }

    /**
     * Forget about any instantiated accumulator and remove it from the active
     * list in Persistit. This should only be called in the during the process
     * of removing a tree.
     */
    void discardAccumulators() {
        for (int i = 0; i < _accumulators.length; ++i) {
            if (_accumulators[i] != null) {
                _persistit.removeAccumulator(_accumulators[i]);
                _accumulators[i] = null;
            }
        }
    }
}<|MERGE_RESOLUTION|>--- conflicted
+++ resolved
@@ -19,6 +19,8 @@
 import java.util.concurrent.atomic.AtomicLong;
 import java.util.concurrent.atomic.AtomicReference;
 
+import com.persistit.Version.PrunableVersion;
+import com.persistit.Version.VersionCreator;
 import com.persistit.exception.CorruptVolumeException;
 import com.persistit.exception.PersistitException;
 import com.persistit.util.Debug;
@@ -77,9 +79,6 @@
 
     private final String _name;
     private final Volume _volume;
-    private volatile long _rootPageAddr;
-    private volatile int _depth;
-    private final AtomicLong _changeCount = new AtomicLong(0);
     private final AtomicReference<Object> _appCache = new AtomicReference<Object>();
     private final AtomicInteger _handle = new AtomicInteger();
 
@@ -87,31 +86,38 @@
 
     private final TreeStatistics _treeStatistics = new TreeStatistics();
 
-<<<<<<< HEAD
-    private final TimelyResource<TreeVersion> _timelyResource;
-
-    private VersionCreator<TreeVersion> _creator = new VersionCreator<TreeVersion>() {
+    private final TimelyResource<Tree, TreeVersion> _timelyResource;
+
+    private VersionCreator<Tree, TreeVersion> _creator = new VersionCreator<Tree, TreeVersion>() {
 
         @Override
-        public TreeVersion createVersion() throws PersistitException {
-            return new TreeVersion();
+        public TreeVersion createVersion(final TimelyResource resource) throws PersistitException {
+            TreeVersion version = new TreeVersion();
+            
+            return version;
         }
 
     };
 
-    private class TreeVersion implements PrunableResource {
+    class TreeVersion implements PrunableVersion {
         volatile long _rootPageAddr;
         volatile int _depth;
-        final AtomicLong _changeCount = new AtomicLong(0);
-
+        final AtomicLong _changeCount = new AtomicLong();
+        final AtomicLong _generation = new AtomicLong(_persistit.getCurrentTimestamp());
+
+        void init(final long rootPageAddr, final int depth, final long changeCount) {
+            _rootPageAddr = rootPageAddr;
+            _depth = depth;
+            _changeCount.set(changeCount);
+        }
+        
+        @Override
         public boolean prune() throws PersistitException {
             _volume.getStructure().removeTree(_rootPageAddr, _depth);
             return true;
         }
     }
 
-=======
->>>>>>> 53028260
     Tree(final Persistit persistit, final Volume volume, final String name) {
         super(persistit);
         final int serializedLength = name.getBytes().length;
@@ -121,9 +127,7 @@
         }
         _name = name;
         _volume = volume;
-        _generation.set(1);
-<<<<<<< HEAD
-        _timelyResource = new TimelyResource<TreeVersion>(persistit);
+        _timelyResource = new TimelyResource<Tree, TreeVersion>(persistit, this);
     }
 
     private TreeVersion version() {
@@ -132,8 +136,6 @@
         } catch (Exception e) {
             throw new RuntimeException(e); // TODO
         }
-=======
->>>>>>> 53028260
     }
 
     /**
@@ -157,7 +159,9 @@
 
     @Override
     public boolean equals(final Object o) {
-        if (o instanceof Tree) {
+        if (o == this) {
+            return true;
+        } else if (o instanceof Tree) {
             final Tree tree = (Tree) o;
             return _name.equals(tree._name) && _volume.equals(tree.getVolume());
         } else {
@@ -173,26 +177,29 @@
      * @return The page address
      */
     public long getRootPageAddr() {
-        return _rootPageAddr;
+        return version()._rootPageAddr;
     }
 
     /**
      * @return the number of levels of the <code>Tree</code>.
      */
     public int getDepth() {
-        return _depth;
-    }
-
+        return version()._depth;
+    }
+    
+    public long getGeneration() {
+        return version()._generation.get();
+    }
+
+    void bumpGeneration() {
+        version()._generation.incrementAndGet();
+    }
+    
     void changeRootPageAddr(final long rootPageAddr, final int deltaDepth) throws PersistitException {
         Debug.$assert0.t(isOwnedAsWriterByMe());
-<<<<<<< HEAD
         final TreeVersion version = version();
         version._rootPageAddr = rootPageAddr;
         version._depth += deltaDepth;
-=======
-        _rootPageAddr = rootPageAddr;
-        _depth += deltaDepth;
->>>>>>> 53028260
     }
 
     void bumpChangeCount() {
@@ -200,7 +207,7 @@
         // Note: the changeCount only gets written when there's a structure
         // change in the tree that causes it to be committed.
         //
-        _changeCount.incrementAndGet();
+        version()._changeCount.incrementAndGet();
     }
 
     /**
@@ -208,7 +215,7 @@
      *         this tree; does not including replacement of an existing value
      */
     long getChangeCount() {
-        return _changeCount.get();
+        return version()._changeCount.get();
     }
 
     /**
@@ -218,16 +225,10 @@
      */
     int store(final byte[] bytes, final int index) {
         final byte[] nameBytes = Util.stringToBytes(_name);
-<<<<<<< HEAD
         final TreeVersion version = version();
         Util.putLong(bytes, index, version._rootPageAddr);
         Util.putLong(bytes, index + 8, version._changeCount.get());
         Util.putShort(bytes, index + 16, version._depth);
-=======
-        Util.putLong(bytes, index, _rootPageAddr);
-        Util.putLong(bytes, index + 8, getChangeCount());
-        Util.putShort(bytes, index + 16, _depth);
->>>>>>> 53028260
         Util.putShort(bytes, index + 18, nameBytes.length);
         Util.putBytes(bytes, index + 20, nameBytes);
         return 20 + nameBytes.length;
@@ -247,16 +248,10 @@
         if (!_name.equals(name)) {
             throw new IllegalStateException("Invalid tree name recorded: " + name + " for tree " + _name);
         }
-<<<<<<< HEAD
         final TreeVersion version = version();
         version._rootPageAddr = Util.getLong(bytes, index);
         version._changeCount.set(Util.getLong(bytes, index + 8));
         version._depth = Util.getShort(bytes, index + 16);
-=======
-        _rootPageAddr = Util.getLong(bytes, index);
-        _changeCount.set(Util.getLong(bytes, index + 8));
-        _depth = Util.getShort(bytes, index + 16);
->>>>>>> 53028260
         return length;
     }
 
@@ -267,12 +262,8 @@
      * @throws PersistitException
      */
     void setRootPageAddress(final long rootPageAddr) throws PersistitException {
-<<<<<<< HEAD
         final TreeVersion version = version();
         if (version._rootPageAddr != rootPageAddr) {
-=======
-        if (_rootPageAddr != rootPageAddr) {
->>>>>>> 53028260
             // Derive the index depth
             Buffer buffer = null;
             try {
@@ -282,8 +273,8 @@
                     throw new CorruptVolumeException(String.format("Tree root page %,d has invalid type %s",
                             rootPageAddr, buffer.getPageTypeName()));
                 }
-                _rootPageAddr = rootPageAddr;
-                _depth = type - Buffer.PAGE_TYPE_DATA + 1;
+                version._rootPageAddr = rootPageAddr;
+                version._depth = type - Buffer.PAGE_TYPE_DATA + 1;
             } finally {
                 if (buffer != null) {
                     buffer.releaseTouched();
@@ -298,14 +289,11 @@
      * <code>Tree</code> to fail.
      */
     void invalidate() {
-<<<<<<< HEAD
-        final TreeVersion version = version();
-=======
->>>>>>> 53028260
+        final TreeVersion version = version();
         super.clearValid();
-        _depth = -1;
-        _rootPageAddr = -1;
-        _generation.set(-1);
+        version._depth = -1;
+        version._rootPageAddr = -1;
+        version._generation.set(-1);
     }
 
     /**
@@ -324,12 +312,8 @@
      */
     @Override
     public String toString() {
-<<<<<<< HEAD
         final TreeVersion version = version();
         return "<Tree " + _name + " rootPageAddr=" + version._rootPageAddr + " depth=" + version._depth + " status="
-=======
-        return "<Tree " + _name + " rootPageAddr=" + _rootPageAddr + " depth=" + _depth + " status="
->>>>>>> 53028260
                 + getStatusDisplayString() + ">";
     }
 
@@ -359,7 +343,7 @@
     }
 
     /**
-     * Assign are set the tree handle. The tree must may not be a member of a
+     * Assign and set the tree handle. The tree must may not be a member of a
      * temporary volume.
      * 
      * @throws PersistitException
