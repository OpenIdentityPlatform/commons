--- conflicted
+++ resolved
@@ -77,7 +77,8 @@
     final static int URGENT = 10;
     final static int ALMOST_URGENT = 8;
     final static int HALF_URGENT = 5;
-    final static int URGENT_COMMIT_DELAY = 50; // delay in ms
+    final static int URGENT_COMMIT_DELAY_MILLIS = 50;
+    final static int GENTLE_COMMIT_DELAY_MILLIS = 12;
     private final static long NS_PER_MS = 1000000L;
     private final static int IO_MEASUREMENT_CYCLES = 8;
 
@@ -192,11 +193,8 @@
 
     private final TransactionPlayerListener _listener = new ProactiveRollbackListener();
 
-<<<<<<< HEAD
     private final AtomicBoolean _writePagePruning = new AtomicBoolean(true);
 
-=======
->>>>>>> 7e3fb215
     private final AtomicBoolean _rollbackPruning = new AtomicBoolean(true);
 
     /*
@@ -557,7 +555,6 @@
         if (_copyFast.get()) {
             return URGENT;
         }
-<<<<<<< HEAD
 
         final int journalFileCount = (int) ((_currentAddress - _baseAddress) / _blockSize);
         if (journalFileCount < HALF_URGENT) {
@@ -570,7 +567,7 @@
      * Introduce delay into an application thread when JOURNAL_COPIER thread is
      * behind. The amount of delay depends on the value returned by
      * {@link #urgency()}. When that value is {@value #URGENT} then the delay is
-     * {@value #URGENT_COMMIT_DELAY} milliseconds.
+     * {@value #URGENT_COMMIT_DELAY_MILLIS} milliseconds.
      * 
      * @throws PersistitInterruptedException
      */
@@ -578,16 +575,10 @@
         final int urgency = urgency();
         if (!_appendOnly.get()) {
             if (urgency == URGENT) {
-                Util.sleep(URGENT_COMMIT_DELAY);
+                Util.sleep(URGENT_COMMIT_DELAY_MILLIS);
             } else if (urgency >= ALMOST_URGENT) {
-                Util.sleep(URGENT_COMMIT_DELAY / 4);
-            }
-=======
-        int urgency = _pageList.size() / _pageListSizeBase;
-        final int journalFileCount = (int) (_currentAddress / _blockSize - _baseAddress / _blockSize);
-        if (!_appendOnly.get() && journalFileCount > 1) {
-            urgency += journalFileCount - 1;
->>>>>>> 7e3fb215
+                Util.sleep(GENTLE_COMMIT_DELAY_MILLIS);
+            }
         }
     }
 
@@ -1808,12 +1799,8 @@
      * @throws PersistitInterruptedException
      */
 
-<<<<<<< HEAD
     void waitForDurability(final long flushedTimestamp, final long leadTime, final long stallTime)
             throws PersistitException {
-=======
-    void waitForDurability(final long leadTime, final long stallTime) throws PersistitException {
->>>>>>> 7e3fb215
         final JournalFlusher flusher = _flusher;
         if (flusher != null) {
             flusher.waitForDurability(flushedTimestamp, leadTime, stallTime);
@@ -2507,11 +2494,8 @@
                     continue;
                 }
                 pageAddress = readPageBufferFromJournal(stablePageNode, bb);
-<<<<<<< HEAD
                 _persistit.getIOMeter().chargeCopyPageFromJournal(volumeRef, pageAddress, volume.getPageSize(),
                         stablePageNode.getJournalAddress(), urgency());
-=======
->>>>>>> 7e3fb215
             } catch (final PersistitException ioe) {
                 _persistit
                         .getAlertMonitor()
@@ -2828,10 +2812,6 @@
 
         @Override
         public void store(final long address, final long timestamp, final Exchange exchange) throws PersistitException {
-<<<<<<< HEAD
-=======
-            final TransactionStatus ts = _persistit.getTransactionIndex().getStatus(timestamp);
->>>>>>> 7e3fb215
             exchange.prune();
         }
 
