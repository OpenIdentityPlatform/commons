/**
 * Copyright © 2005-2012 Akiban Technologies, Inc.  All rights reserved.
 * 
 * This program and the accompanying materials are made available
 * under the terms of the Eclipse Public License v1.0 which
 * accompanies this distribution, and is available at
 * http://www.eclipse.org/legal/epl-v10.html
 * 
 * This program may also be available under different license terms.
 * For more information, see www.akiban.com or contact licensing@akiban.com.
 * 
 * Contributors:
 * Akiban Technologies, Inc.
 */

package com.persistit;

import static com.persistit.util.Util.NS_PER_S;

import java.io.DataOutputStream;
import java.io.IOException;
import java.nio.ByteBuffer;
import java.util.ArrayList;
import java.util.Arrays;
import java.util.Collections;
import java.util.HashSet;
import java.util.List;
import java.util.Set;
import java.util.concurrent.atomic.AtomicBoolean;
import java.util.concurrent.atomic.AtomicInteger;
import java.util.concurrent.atomic.AtomicLong;
import java.util.concurrent.atomic.AtomicLongArray;
import java.util.concurrent.locks.ReentrantLock;

import com.persistit.JournalManager.PageNode;
import com.persistit.exception.InUseException;
import com.persistit.exception.InvalidPageAddressException;
import com.persistit.exception.InvalidPageStructureException;
import com.persistit.exception.PersistitException;
import com.persistit.exception.PersistitIOException;
import com.persistit.exception.PersistitInterruptedException;
import com.persistit.exception.RetryException;
import com.persistit.exception.VolumeClosedException;
import com.persistit.util.Debug;
import com.persistit.util.Util;

/**
 * A pool of {@link Buffer} objects, maintained on various lists that permit
 * rapid lookup and replacement of pages images within <code>Buffer</code>s.
 * 
 * @author peter
 * @version 2.1
 */
public class BufferPool {
    /**
     * Default PageWriter polling interval
     */
    private final static long DEFAULT_WRITER_POLL_INTERVAL = 5000;

    private final static int PAGE_WRITER_TRANCHE_SIZE = 5000;

    /**
     * Sleep time when buffers are exhausted
     */
    private final static long RETRY_SLEEP_TIME = 50;

    /**
     * The ratio of hash table slots per buffer in this pool
     */
    private final static int HASH_MULTIPLE = 3;

    /**
     * Minimum number of buffers this pool may have
     */
    public final static int MINIMUM_POOL_COUNT = 7;
    /**
     * Maximum number of buffers this pool may have
     */
    public final static int MAXIMUM_POOL_COUNT = Integer.MAX_VALUE;

    /**
     * The maximum number of lock buckets
     */
    private final static int HASH_LOCKS = 4096;

    /**
     * Ratio determines which of two volume invalidation algorithms to invoke.
     */
    private final static float SMALL_VOLUME_RATIO = 0.1f;

    /**
     * Ratio of age-based write priority bump
     */
    private final static int WRITE_AGE_THRESHOLD_RATIO = 4;

    private final static String INVENTORY_TREE_NAME = "_buffers";
    /**
     * Maximum number of buffer inventory versions to retain
     */
    private final static int INVENTORY_VERSIONS = 3;

    /**
     * Preload log message interval, in seconds
     */
    private final static long INVENTORY_PRELOAD_LOG_MESSAGE_NS = 60L * NS_PER_S;

    /**
     * The Persistit instance that references this BufferPool.
     */
    private final Persistit _persistit;

    /**
     * Hash table - fast access to buffer by hash of address.
     */
    private final Buffer[] _hashTable;

    /**
     * Locks used to lock hashtable entries.
     */
    private final ReentrantLock[] _hashLocks;

    /**
     * All Buffers in this pool
     */
    private final Buffer[] _buffers;
    /**
     * Count of Buffers allocated to this pool.
     */
    private final int _bufferCount;

    /**
     * Size of each buffer
     */
    private final int _bufferSize;

    /**
     * Bit map for invalidated pages. Elements in this array, one bit per page,
     * indicate buffers that have been invalidated and are therefore able to be
     * allocated without evicting a valid page.
     */
    private final AtomicLongArray _availablePagesBits;

    private final AtomicBoolean _availablePages = new AtomicBoolean();

    /**
     * The maximum number of keys allowed Buffers in this pool
     */
    private final int _maxKeys;

    /**
     * Pointer to next location to look for a replacement buffer
     */
    private final AtomicInteger _clock = new AtomicInteger();

    /**
     * Count of buffer pool misses (buffer not found in pool)
     */
    private final AtomicLong _missCounter = new AtomicLong();

    /**
     * Count of buffer pool hits (buffer found in pool)
     */
    private final AtomicLong _hitCounter = new AtomicLong();

    /**
     * Count of newly created pages
     */
    private final AtomicLong _newCounter = new AtomicLong();

    /**
     * Count of valid buffers evicted to make room for another page.
     */
    private final AtomicLong _evictCounter = new AtomicLong();

    /**
     * Count of dirty pages
     */
    private final AtomicInteger _dirtyPageCount = new AtomicInteger();

    /**
     * Count of pages written from this pool
     */
    private final AtomicLong _writeCounter = new AtomicLong();
    /**
     * Count of pages written due to being dirty when selected by the buffer
     * allocator.
     */
    private final AtomicLong _forcedWriteCounter = new AtomicLong();

    /**
     * (with n Count of pages written due to being dirty before a checkpoint
     */
    private final AtomicLong _forcedCheckpointWriteCounter = new AtomicLong();
    /**
     * Indicates that Persistit has closed this buffer pool.
     */
    private final AtomicBoolean _closed = new AtomicBoolean(false);

    /**
     * Oldest update timestamp found during PAGE_WRITER's most recent scan.
     */
    private volatile long _earliestDirtyTimestamp = Long.MIN_VALUE;

    /**
     * Timestamp to which all dirty pages should be written. PAGE_WRITER writes
     * any page with a lower update timestamp regardless of urgency.
     */
    private final AtomicLong _flushTimestamp = new AtomicLong();

    /**
     * Polling interval for PageWriter
     */
    private volatile long _writerPollInterval = DEFAULT_WRITER_POLL_INTERVAL;

    private volatile int _pageWriterTrancheSize = PAGE_WRITER_TRANCHE_SIZE;

    /**
     * The PAGE_WRITER IOTaskRunnable
     */
    private PageWriter _writer;

    /**
     * Construct a BufferPool with the specified count of <code>Buffer</code>s
     * of the specified size.
     * 
     * @param count
     *            The number of buffers in the pool
     * @param size
     *            The size (in bytes) of each buffer
     */
    BufferPool(final int count, final int size, final Persistit persistit) {
        _persistit = persistit;
        if (count < MINIMUM_POOL_COUNT) {
            throw new IllegalArgumentException("Buffer pool count too small: " + count);
        }
        if (count > MAXIMUM_POOL_COUNT) {
            throw new IllegalArgumentException("Buffer pool count too large: " + count);
        }

        int possibleSize = Buffer.MIN_BUFFER_SIZE;
        boolean ok = false;
        while (!ok && possibleSize <= Buffer.MAX_BUFFER_SIZE) {
            if (size == possibleSize)
                ok = true;
            else
                possibleSize *= 2;
        }
        if (!ok)
            throw new IllegalArgumentException("Invalid buffer size requested: " + size);

        _bufferCount = count;
        _bufferSize = size;
        _buffers = new Buffer[_bufferCount];
        _availablePagesBits = new AtomicLongArray((count + 63) / 64);
        _hashTable = new Buffer[_bufferCount * HASH_MULTIPLE];
        _hashLocks = new ReentrantLock[HASH_LOCKS];
        _maxKeys = (_bufferSize - Buffer.HEADER_SIZE) / Buffer.MAX_KEY_RATIO;

        for (int index = 0; index < HASH_LOCKS; index++) {
            _hashLocks[index] = new ReentrantLock();
        }

        int buffers = 0;
        //
        // Allocate this here so that in the event of an OOME we can release it
        // to free enough memory to write the error information out.
        //
        byte[] reserve = new byte[1024 * 1024];
        try {
            for (int index = 0; index < _bufferCount; index++) {
                final Buffer buffer = new Buffer(size, index, this, _persistit);
                _buffers[index] = buffer;
                buffers++;
            }
        } catch (final OutOfMemoryError e) {
            //
            // Note: written this way to try to avoid another OOME.
            // Do not use String.format here.
            //
            reserve = null;
            System.err.print("Out of memory with ");
            System.err.print(Runtime.getRuntime().freeMemory());
            System.err.print(" bytes free after creating ");
            System.err.print(buffers);
            System.err.print("/");
            System.err.print(_bufferCount);
            System.err.print(" buffers from maximum heap ");
            System.err.println(_persistit.getAvailableHeap());
            throw e;
        }
        _writer = new PageWriter();
    }

    void startThreads() throws PersistitException {
        _writer.start();
    }

    void close() {
        _closed.set(true);
        _persistit.waitForIOTaskStop(_writer);
        _writer = null;
    }

    /**
     * Abruptly stop (using {@link Thread#stop()}) the writer, cacher, and
     * collector threads. This method should be used only by tests.
     */
    void crash() {
        IOTaskRunnable.crash(_writer);
    }

    void flush(final long timestamp) throws PersistitInterruptedException {
        setFlushTimestamp(timestamp);
        _writer.kick();
        while (isFlushing()) {
            Util.sleep(RETRY_SLEEP_TIME);
        }
    }

    boolean isFlushing() {
        return _flushTimestamp.get() != 0;
    }

    int hashIndex(final Volume vol, final long page) {
        return (int) (((page ^ vol.hashCode()) & Integer.MAX_VALUE) % _hashTable.length);
    }

    int countInUse(final Volume vol, final boolean writer) {
        int count = 0;
        for (int i = 0; i < _bufferCount; i++) {
            final Buffer buffer = _buffers[i];
            if ((vol == null || buffer.getVolume() == vol)
                    && ((buffer.getStatus() & SharedResource.CLAIMED_MASK) != 0 && (!writer || (buffer.getStatus() & SharedResource.WRITER_MASK) != 0))) {
                count++;
            }
        }
        return count;
    }

    void populateBufferPoolInfo(final ManagementImpl.BufferPoolInfo info) {
        info.bufferCount = _bufferCount;
        info.bufferSize = _bufferSize;
        info.missCount = _missCounter.get();
        info.hitCount = _hitCounter.get();
        info.newCount = _newCounter.get();
        info.evictCount = _evictCounter.get();
        info.dirtyPageCount = _dirtyPageCount.get();
        info.writeCount = _writeCounter.get();
        info.forcedCheckpointWriteCount = _forcedCheckpointWriteCounter.get();
        info.forcedWriteCount = _forcedWriteCounter.get();
        int validPages = 0;
        int readerClaimedPages = 0;
        int writerClaimedPages = 0;

        for (int index = 0; index < _bufferCount; index++) {
            final Buffer buffer = _buffers[index];
            final int status = buffer.getStatus();
            if ((status & SharedResource.VALID_MASK) != 0)
                validPages++;
            if ((status & SharedResource.WRITER_MASK) != 0)
                writerClaimedPages++;
            else if ((status & SharedResource.CLAIMED_MASK) != 0)
                readerClaimedPages++;
        }
        info.validPageCount = validPages;
        info.readerClaimedPageCount = readerClaimedPages;
        info.writerClaimedPageCount = writerClaimedPages;
        info.earliestDirtyTimestamp = getEarliestDirtyTimestamp();

        info.updateAcquisitonTime();
    }

    int populateInfo(final ManagementImpl.BufferInfo[] array, final int traveralType, final int includeMask,
            final int excludeMask) {
        int index = 0;
        switch (traveralType) {
        case 0:
            for (int i = 0; i < _bufferCount; i++) {
                final Buffer buffer = _buffers[i];
                if (selected(buffer, includeMask, excludeMask)) {
                    populateInfo1(array, index, buffer);
                    index++;
                }
            }
            break;

        default:
            index = -1;
            break;
        }
        return index;
    }

    private static void populateInfo1(final ManagementImpl.BufferInfo[] array, final int index, final Buffer buffer) {
        if (index < array.length) {
            if (array[index] == null)
                array[index] = new ManagementImpl.BufferInfo();
            buffer.populateInfo(array[index]);
        }
    }

    private boolean selected(final Buffer buffer, final int includeMask, final int excludeMask) {
        return ((includeMask == 0) || (buffer.getStatus() & includeMask) != 0)
                && (buffer.getStatus() & excludeMask) == 0;
    }

    /**
     * @return Size (in bytes) of each <code>Buffer</code> managed by this pool.
     */
    public int getBufferSize() {
        return _bufferSize;
    }

    /**
     * @return The count of <code>Buffer</code>s managed by this pool.
     */
    public int getBufferCount() {
        return _bufferCount;
    }

    /**
     * @return The count of lookup operations for pages images in this pool that
     *         required a physical read operation. This number, in comparison
     *         with the hit counter, indicates how effective the cache is in
     *         reducing disk I/O.
     */
    public long getMissCounter() {
        return _missCounter.get();
    }

    /**
     * @return The count of lookup operations for pages images in this pool for
     *         which the page image was already found in this
     *         <code>BufferPool</code>. This number, in comparison with the get
     *         counter, indicates how effective the cache is in reducing disk
     *         I/O.
     */
    public long getHitCounter() {
        return _hitCounter.get();
    }

    /**
     * @return The count of buffers newly created in this pool. Each time a new
     *         page is added to a Volume, this counter is incremented.
     */
    public long getNewCounter() {
        return _newCounter.get();
    }

    /**
     * This counter is incremented ach time the eviction algorithm selects a
     * dirty buffer to evict. Normally dirty pages are written by the background
     * PAGE_WRITER thread, and therefore an abnormally large forcedWrite count
     * indicates the PAGE_WRITER thread is falling behind.
     * 
     * @return The count of buffers written to disk when evicted.
     */
    public long getForcedWriteCounter() {
        return _forcedWriteCounter.get();
    }

    /**
     * This counter is incremented each time a application modifies a buffer
     * that is (a) dirty, and (b) required to be written as part of a
     * checkpoint. An abnormally large count indicates that the PAGE_WRITER
     * thread is falling behind.
     * 
     * @return The count of buffers written to disk due to a checkpoint.
     */
    public long getForcedCheckpointWriteCounter() {
        return _forcedCheckpointWriteCounter.get();
    }

    /**
     * Resets the get and hit counters to zero.
     */
    public void resetCounters() {
        _missCounter.set(0);
        _hitCounter.set(0);
        _newCounter.set(0);
        _evictCounter.set(0);
    }

    int getMaxKeys() {
        return _maxKeys;
    }

    private void bumpHitCounter() {
        _hitCounter.incrementAndGet();
    }

    private void bumpMissCounter() {
        _missCounter.incrementAndGet();
    }

    private void bumpNewCounter() {
        _newCounter.incrementAndGet();
    }

    void bumpWriteCounter() {
        _writeCounter.incrementAndGet();
    }

    void bumpForcedCheckpointWrites() {
        _forcedCheckpointWriteCounter.incrementAndGet();
    }

    /**
     * Get the "hit ratio" - the number of hits divided by the number of overall
     * gets. A value close to 1.0 indicates that most attempts to find data in
     * the <code>BufferPool</code> are successful - i.e., that the cache is
     * effectively reducing the need for disk read operations.
     * 
     * @return The ratio
     */
    public double getHitRatio() {
        final long hitCounter = _hitCounter.get();
        final long getCounter = hitCounter + _missCounter.get() + _newCounter.get();
        if (getCounter == 0)
            return 0.0;
        else
            return ((double) hitCounter) / ((double) getCounter);
    }

    void incrementDirtyPageCount() {
        _dirtyPageCount.incrementAndGet();
    }

    void decrementDirtyPageCount() {
        _dirtyPageCount.decrementAndGet();
    }

    int getDirtyPageCount() {
        return _dirtyPageCount.get();
    }

    /**
     * Invalidate all buffers from a specified Volume.
     * 
     * @param volume
     *            The volume
     * @throws PersistitInterruptedException
     */
    boolean invalidate(final Volume volume) throws PersistitException {
        final float ratio = (float) volume.getStorage().getNextAvailablePage() / (float) _bufferCount;
        if (ratio < SMALL_VOLUME_RATIO) {
            return invalidateSmallVolume(volume, false);
        } else {
            return invalidateLargeVolume(volume, false);
        }
    }

    boolean evict(final Volume volume) throws PersistitException {
        return invalidateSmallVolume(volume, true);
    }

    boolean invalidateSmallVolume(final Volume volume, final boolean mustWrite) throws PersistitException {
        boolean result = true;
        int markedAvailable = 0;
        for (long page = 1; page < volume.getStorage().getNextAvailablePage(); page++) {
            final int hashIndex = hashIndex(volume, page);
            _hashLocks[hashIndex % HASH_LOCKS].lock();
            try {
                for (Buffer buffer = _hashTable[hashIndex]; buffer != null; buffer = buffer.getNext()) {
                    if ((buffer.getVolume() == volume || volume == null) && !buffer.isFixed() && buffer.isValid()) {
                        if (buffer.claim(true, 0)) {
                            // re-check after claim
                            boolean invalidated = false;
                            try {
                                if ((buffer.getVolume() == volume || volume == null) && !buffer.isFixed()
                                        && buffer.isValid()) {
                                    if (mustWrite && buffer.isDirty()) {
                                        buffer.writePage();
                                    }
                                    invalidate(buffer);
                                    invalidated = true;
                                }
                            } finally {
                                buffer.release();
                            }
                            if (invalidated) {
                                final int q = buffer.getIndex() / 64;
                                final int p = buffer.getIndex() % 64;
                                final long bits = _availablePagesBits.get(q);
                                if (_availablePagesBits.compareAndSet(q, bits, bits | (1L << p))) {
                                    markedAvailable++;
                                }
                            }
                        } else {
                            result = false;
                        }
                    }
                }
            } finally {
                _hashLocks[hashIndex % HASH_LOCKS].unlock();
            }
        }
        if (markedAvailable > 0) {
            _availablePages.set(true);
        }
        return result;

    }

    boolean invalidateLargeVolume(final Volume volume, final boolean mustWrite) throws PersistitException {
        boolean result = true;
        int markedAvailable = 0;
        for (int index = 0; index < _bufferCount; index++) {
            final Buffer buffer = _buffers[index];
            if ((buffer.getVolume() == volume || volume == null) && !buffer.isFixed() && buffer.isValid()) {
                if (buffer.claim(true, 0)) {
                    // re-check after claim
                    boolean invalidated = false;
                    try {
                        if ((buffer.getVolume() == volume || volume == null) && !buffer.isFixed() && buffer.isValid()) {
                            if (mustWrite && buffer.isDirty()) {
                                buffer.writePage();
                            }
                            invalidate(buffer);
                            invalidated = true;
                        }
                    } finally {
                        buffer.release();
                    }
                    if (invalidated) {
                        final int q = buffer.getIndex() / 64;
                        final int p = buffer.getIndex() % 64;
                        final long bits = _availablePagesBits.get(q);
                        if (_availablePagesBits.compareAndSet(q, bits, bits | (1L << p))) {
                            markedAvailable++;
                        }
                    }
                } else {
                    result = false;
                }
            }
        }
        if (markedAvailable > 0) {
            _availablePages.set(true);
        }
        return result;
    }

    private void invalidate(final Buffer buffer) {
        Debug.$assert0.t(buffer.isValid() && buffer.isOwnedAsWriterByMe());

        while (!detach(buffer)) {
            /*
             * Spin until detach succeeds. Note: this method must not throw an
             * Exception because it is called in at at critical time when
             * cleanup must be done. It is not possible to lock the hash bucket
             * here due to possible deadlock. However, the likelihood of a
             * lengthy live-lock is infinitesimal so polling is acceptable.
             */
            try {
                Thread.sleep(1);
            } catch (final InterruptedException ie) {
                // ignore
            }
        }
        buffer.clearValid();
        buffer.clearDirty();
        buffer.setPageAddressAndVolume(0, null);
    }

    private boolean detach(final Buffer buffer) {
        final int hash = hashIndex(buffer.getVolume(), buffer.getPageAddress());
        if (!_hashLocks[hash % HASH_LOCKS].tryLock()) {
            return false;
        }
        try {

            // Detach this buffer from the hash table.
            //
            if (_hashTable[hash] == buffer) {
                _hashTable[hash] = buffer.getNext();
            } else {
                Buffer prev = _hashTable[hash];
                for (Buffer next = prev.getNext();; next = prev.getNext()) {
                    assert next != null : "Attempting to detach an unattached Buffer";
                    if (next == buffer) {
                        prev.setNext(next.getNext());
                        break;
                    }
                    prev = next;
                }
            }
        } finally {
            _hashLocks[hash % HASH_LOCKS].unlock();
        }
        return true;
    }

    /**
     * Find or load a page given its Volume and address. The returned page has a
     * reader or a writer lock, depending on whether the writer parameter is
     * true on entry. Waits up to {@value SharedResource#DEFAULT_MAX_WAIT_TIME}
     * milliseconds to acquire the desired lock on the page
     * 
     * @param vol
     *            The Volume
     * @param page
     *            The address of the page
     * @param writer
     *            <i>true</i> if a write lock is required.
     * @param wantRead
     *            <i>true</i> if the caller wants the page read from disk.
     *            <i>false</i> to allocate a new blank page.)
     * @return Buffer The Buffer describing the buffer containing the page.
     * @throws InUseException
     *             if the specific lock could not be acquired
     */
    Buffer get(final Volume vol, final long page, final boolean writer, final boolean wantRead)
            throws PersistitException {
        return get(vol, page, writer, wantRead, SharedResource.DEFAULT_MAX_WAIT_TIME);
    }

    /**
     * Find or load a page given its Volume and address. The returned page has a
     * reader or a writer lock, depending on whether the writer parameter is
     * true on entry.
     * 
     * @param vol
     *            The Volume
     * @param page
     *            The address of the page
     * @param writer
     *            <i>true</i> if a write lock is required.
     * @param wantRead
     *            <i>true</i> if the caller wants the page read from disk.
     *            <i>false</i> to allocate a new blank page.)
     * @param timeout
     *            maximum time to wait for the page to become available before
     *            throwing an InUseException
     * @return Buffer The Buffer describing the buffer containing the page.
     * @throws InUseException
     *             if the specific lock could not be acquired within the
     *             specified timeout
     */
    Buffer get(final Volume vol, final long page, final boolean writer, final boolean wantRead, final long timeout)
            throws PersistitException {
        final int hash = hashIndex(vol, page);
        Buffer buffer = null;

        for (;;) {
            boolean mustClaim = false;
            _hashLocks[hash % HASH_LOCKS].lock();
            try {
                buffer = _hashTable[hash];
                //
                // Search for the page
                //
                while (buffer != null) {
                    Debug.$assert0.t(buffer.getNext() != buffer);
                    if (buffer.getPageAddress() == page && buffer.getVolume() == vol) {
                        //
                        // Found it - now claim it.
                        //
                        if (buffer.claim(writer, 0)) {
                            vol.getStatistics().bumpGetCounter();
                            bumpHitCounter();
                            assert !buffer.isOwnedAsWriterByOther();
                            return buffer;
                        } else {
                            mustClaim = true;
                            break;
                        }
                    }
                    buffer = buffer.getNext();
                }

                if (buffer == null) {
                    //
                    // Page not found. Allocate an available buffer and read
                    // in the page from the Volume.
                    //
                    buffer = allocBuffer();
                    Debug.$assert1.t(!buffer.isDirty());
                    Debug.$assert0.t(buffer != _hashTable[hash]);
                    Debug.$assert0.t(buffer.getNext() != buffer);

                    buffer.setPageAddressAndVolume(page, vol);
                    buffer.setNext(_hashTable[hash]);
                    _hashTable[hash] = buffer;
                    //
                    // It's not really valid yet, but it does have a writer
                    // claim on it so no other Thread can access it. In the
                    // meantime, any other Thread seeking access to the same
                    // page will find it.
                    //
                    buffer.setValid();
                    if (vol.isTemporary()) {
                        buffer.setTemporary();
                    } else {
                        buffer.clearTemporary();
                    }
                    Debug.$assert0.t(buffer.getNext() != buffer);
                }
            } finally {
                _hashLocks[hash % HASH_LOCKS].unlock();
            }
            if (mustClaim) {
                boolean claimed = false;
                boolean same = true;
<<<<<<< HEAD
                final long expires = System.currentTimeMillis() + timeout;
                while (same && !claimed && System.currentTimeMillis() < expires) {
=======
                final long start = System.currentTimeMillis();
                while (same && !claimed && System.currentTimeMillis() - start < timeout) {
>>>>>>> f54dd1b4
                    /*
                     * We're here because we found the page we want, but another
                     * thread has an incompatible claim on it. Here we wait,
                     * then recheck to make sure the buffer still represents the
                     * same page.
                     */
                    claimed = buffer.claim(writer, Persistit.SHORT_DELAY);
                    //
                    // Test whether the buffer we picked out is still valid
                    //
                    same = buffer.isValid() && buffer.getPageAddress() == page && buffer.getVolume() == vol;
                    /*
                     * Loop will terminate if we got the claim if the page
                     * changed.
                     */
                }
                if (same) {
                    if (claimed) {
                        //
                        // If so, then we're done.
                        //
                        vol.getStatistics().bumpGetCounter();
                        bumpHitCounter();
                        assert !buffer.isOwnedAsWriterByOther();
                        return buffer;
                    } else {
                        throw new InUseException("Thread " + Thread.currentThread().getName() + " failed to acquire "
                                + (writer ? "writer" : "reader") + " claim on " + buffer);
                    }
                } else if (claimed) {
                    buffer.release();
                }
                continue;
            } else {
                /*
                 * We're here because the required page was not found in the
                 * pool so we have to read it from the Volume. We have a writer
                 * claim on the buffer, so anyone else attempting to get this
                 * page will simply wait for us to finish reading it.
                 * 
                 * At this point, the Buffer has been fully set up. It is on the
                 * hash table chain under its new page address, it is marked
                 * valid, and this Thread has a writer claim. If the read
                 * attempt fails, we need to mark the page INVALID so that any
                 * Thread waiting for access to this buffer will not use it. We
                 * also need to demote the writer claim to a reader claim unless
                 * the caller originally asked for a writer claim.
                 */
                if (wantRead) {
                    boolean loaded = false;
                    try {
                        Debug.$assert0.t(buffer.getPageAddress() == page && buffer.getVolume() == vol
                                && hashIndex(buffer.getVolume(), buffer.getPageAddress()) == hash);
                        buffer.load(vol, page);
                        loaded = true;
                        vol.getStatistics().bumpGetCounter();
                        bumpMissCounter();
                    } finally {
                        if (!loaded) {
                            invalidate(buffer);
                            buffer.release();
                        }
                    }
                } else {
                    buffer.clear();
                    buffer.init(Buffer.PAGE_TYPE_UNALLOCATED);
                    bumpNewCounter();
                }
                if (!writer) {
                    buffer.releaseWriterClaim();
                }
                return buffer;
            }
        }
    }

    /**
     * Returns a copy of Buffer. The returned buffer is newly created, is not a
     * member of the buffer pool, and is not claimed. There is no guarantee that
     * the content of this copy is internally consistent because another thread
     * may be modifying the buffer while the copy is being made. The returned
     * Buffer should be used only for display and diagnostic purposes.
     * 
     * @param vol
     * @param page
     * @return Copy of the Buffer
     * @throws InvalidPageAddressException
     * @throws InvalidPageStructureException
     * @throws VolumeClosedException
     * @throws PersistitInterruptedException
     * @throws RetryException
     * @throws IOException
     */
    public Buffer getBufferCopy(final Volume vol, final long page) throws InvalidPageAddressException,
            InvalidPageStructureException, VolumeClosedException, InUseException, PersistitIOException,
            PersistitInterruptedException {
        final int hash = hashIndex(vol, page);
        Buffer buffer = null;
        _hashLocks[hash % HASH_LOCKS].lock();
        try {
            buffer = _hashTable[hash];
            //
            // Search for the page
            //
            while (buffer != null) {
                Debug.$assert0.t(buffer.getNext() != buffer);

                if (buffer.getPageAddress() == page && buffer.getVolume() == vol) {
                    Debug.$assert0.t(buffer.isValid());
                    //
                    // Found it - now return a copy of it.
                    //
                    return new Buffer(buffer);
                }
                buffer = buffer.getNext();
            }
        } finally {
            _hashLocks[hash % HASH_LOCKS].unlock();
        }
        //
        // Didn't find it in the pool, so we'll read a copy.
        //
        buffer = new Buffer(_bufferSize, -1, this, _persistit);
        final boolean acquired = buffer.claim(true);
        assert acquired : "buffer not unavailable";
        buffer.load(vol, page);
        buffer.setValid();
        buffer.release();
        return buffer;
    }

    public Buffer getBufferCopy(final int index) throws IllegalArgumentException {
        if (index < 0 || index >= _bufferCount) {
            throw new IllegalArgumentException("Index " + index + " is out of range in " + this);
        }
        return new Buffer(_buffers[index]);
    }

    /**
     * Returns an available buffer. The replacement policy is to return a buffer
     * that's already been marked invalid, if available. Otherwise use the Clock
     * algorithm to choose a page for replacement that is approximately the
     * least-recently-used page.
     * 
     * @return Buffer An available buffer, or <i>null</i> if no buffer is
     *         currently available. The buffer has a writer claim.
     * @throws PersistitException
     * @throws IllegalStateException
     *             if there is no available buffer.
     */

    private Buffer allocBuffer() throws PersistitException {
        //
        // Start by searching for an invalid page. It's preferable
        // since no valid page will need to be evicted.
        //
        if (_availablePages.get()) {
            final int start = (_clock.get() / 64) * 64;
            for (int q = start;;) {
                q += 64;
                if (q >= _bufferCount) {
                    q = 0;
                }
                long bits = _availablePagesBits.get(q / 64);
                if (bits != 0) {
                    for (int p = 0; p < 64; p++) {
                        if ((bits & (1L << p)) != 0) {
                            final Buffer buffer = _buffers[q + p];
                            //
                            // Note: need to verify that there are no claims -
                            // including those of the current thread.
                            //
                            if ((buffer.getStatus() & SharedResource.CLAIMED_MASK) == 0 && buffer.claim(true, 0)) {
                                if (!buffer.isValid()) {
                                    bits = _availablePagesBits.get(q / 64);
                                    if (_availablePagesBits.compareAndSet(q / 64, bits, bits & ~(1L << p))) {
                                        buffer.clearDirty();
                                        return buffer;
                                    }
                                }
                                buffer.release();
                            }
                        }
                    }
                }
                if (q == start) {
                    break;
                }

            }
            _availablePages.set(false);
        }
        //
        // Look for a page to evict.
        //
        for (int retry = 0; retry < _bufferCount * 2;) {
            final int clock = _clock.get();
            assert clock < _bufferCount;
            if (!_clock.compareAndSet(clock, (clock + 1) % _bufferCount)) {
                continue;
            }
            final Buffer buffer = _buffers[clock];
            if (buffer.isTouched()) {
                buffer.clearTouched();
            } else {
                //
                // Note: need to verify that there are no claims - including
                // those of the current thread.
                //
                if (!buffer.isFixed() && (buffer.getStatus() & SharedResource.CLAIMED_MASK) == 0
                        && buffer.claim(true, 0)) {
                    if (buffer.isDirty()) {
                        // An invalid dirty buffer is available and does not
                        // need to be written.
                        if (!buffer.isValid()) {
                            buffer.clearDirty();
                            return buffer;
                        }
                        // A dirty valid buffer needs to be written and then
                        // marked invalid. Can't prune it before writing it in
                        // this context
                        try {
                            buffer.writePage(false);
                            if (detach(buffer)) {
                                buffer.clearValid();
                                _forcedWriteCounter.incrementAndGet();
                                _evictCounter.incrementAndGet();
                                _persistit.getIOMeter().chargeEvictPageFromPool(buffer.getVolume(),
                                        buffer.getPageAddress(), buffer.getBufferSize(), buffer.getIndex());
                            }
                        } finally {
                            if (!buffer.isValid()) {
                                return buffer;
                            } else {
                                buffer.release();
                            }
                        }
                    } else {
                        if (buffer.isValid() && detach(buffer)) {
                            buffer.clearValid();
                            _evictCounter.incrementAndGet();
                            _persistit.getIOMeter().chargeEvictPageFromPool(buffer.getVolume(),
                                    buffer.getPageAddress(), buffer.getBufferSize(), buffer.getIndex());
                        }
                        if (!buffer.isValid()) {
                            return buffer;
                        } else {
                            buffer.release();
                        }
                    }
                }
            }
            retry++;
        }
        throw new IllegalStateException("No available Buffers");
    }

    enum Result {
        WRITTEN, UNAVAILABLE, ERROR
    };

    /**
     * @return Earliest timestamp of any dirty page in this
     *         <code>BufferPool</code>.
     */
    public long getEarliestDirtyTimestamp() {
        return _earliestDirtyTimestamp;
    }

    void setFlushTimestamp(final long timestamp) {
        while (true) {
            final long current = _flushTimestamp.get();
            if (timestamp > current) {
                if (_flushTimestamp.compareAndSet(current, timestamp)) {
                    break;
                }
            } else {
                break;
            }
        }
    }

    /**
     * Heuristic to determine when the PAGE_WRITER thread(s) should do work.
     * 
     * @return whether PAGE_WRITER thread should write pages on the current
     *         polling cycle
     */
    boolean shouldWritePages() {
        final int cleanCount = _bufferCount - _dirtyPageCount.get();
        if (getEarliestDirtyTimestamp() < _flushTimestamp.get()) {
            return true;
        }
        if (getEarliestDirtyTimestamp() <= _persistit.getCurrentCheckpoint().getTimestamp()) {
            return true;
        }
        if (cleanCount < _pageWriterTrancheSize * 2) {
            return true;
        }
        if (cleanCount < _bufferCount / 8) {
            return true;
        }
        return false;
    }

    void writeDirtyBuffers(final int[] priorities, final BufferHolder[] selectedBuffers) throws PersistitException {
        final int count = selectDirtyBuffers(priorities, selectedBuffers);
        if (count > 0) {
            Arrays.sort(selectedBuffers, 0, count);
            for (int index = 0; index < count; index++) {
                final BufferHolder holder = selectedBuffers[index];
                final Buffer buffer = holder._buffer;
                if (buffer.claim(true, 0)) {
                    try {
                        if (holder.matches(buffer) && buffer.isDirty() && buffer.isValid()) {
                            buffer.writePage();
                        }
                    } finally {
                        buffer.release();
                    }
                }
            }
        }
    }

    int selectDirtyBuffers(final int[] priorities, final BufferHolder[] holders) throws PersistitException {
        Debug.suspend();
        int count = 0;
        final int clock = _clock.get();

        final long checkpointTimestamp = _persistit.getCurrentCheckpoint().getTimestamp();
        final long currentTimestamp = _persistit.getCurrentTimestamp();

        long earliestDirtyTimestamp = currentTimestamp;
        final long flushTimestamp = _flushTimestamp.get();

        boolean flushed = true;
        for (int index = clock; index < clock + _bufferCount; index++) {
            final Buffer buffer = _buffers[index % _bufferCount];
            long timestamp = buffer.getTimestamp();
            /*
             * The following is subtle timing dance. If the buffer claim is
             * acquired here then no other thread can modify its timestamp or
             * dirty flag until it is released, and the timestamp reflects the
             * true sequence at which the buffer became dirty. However, if the
             * buffer is in use by another thread, then the timestamp reflects
             * either (a) the timestamp at which the buffer became dirty if is
             * is dirty, or (b) the the timestamp at which the thread holding
             * the claim acquired it.
             */
            if (!buffer.claim(false, 0)) {
                /*
                 * Without a claim, we are still guaranteed that the buffer will
                 * never receive a dirty timestamp less than its current
                 * timestamp.
                 */
                if (timestamp < earliestDirtyTimestamp) {
                    earliestDirtyTimestamp = timestamp;
                }
                if (timestamp < flushTimestamp) {
                    flushed = false;
                }
            } else {
                try {
                    if (buffer.isDirty()) {
                        final int priority = writePriority(buffer, clock, checkpointTimestamp, currentTimestamp);
                        if (priority > 0) {
                            count = addSelectedBufferByPriority(buffer, priority, priorities, holders, count);
                            if (!buffer.isTemporary()) {
                                timestamp = buffer.getTimestamp();
                                if (timestamp < earliestDirtyTimestamp) {
                                    earliestDirtyTimestamp = timestamp;
                                }
                                if (timestamp <= flushTimestamp) {
                                    flushed = false;
                                }
                            }
                        }
                    }
                } finally {
                    buffer.release();
                }
            }
        }

        _earliestDirtyTimestamp = earliestDirtyTimestamp;

        if (flushed) {
            _flushTimestamp.compareAndSet(flushTimestamp, 0);
        }
        return count;
    }

    int addSelectedBufferByPriority(final Buffer buffer, final int priority, final int[] priorities,
            final BufferHolder[] holders, final int initialCount) {
        int count = initialCount;
        if (priority > 0) {
            if (count == 0 || priorities[count - 1] > priority) {
                if (count < priorities.length) {
                    priorities[count] = priority;
                    holders[count].set(buffer);
                    count++;
                }
            } else {
                count = Math.min(count, priorities.length - 1);
                int where = count;
                while (where > 0 && priorities[where - 1] < priority) {
                    where--;
                }
                final int move = count - where;
                if (move > 0) {
                    final BufferHolder lastHolder = holders[count];
                    System.arraycopy(priorities, where, priorities, where + 1, move);
                    System.arraycopy(holders, where, holders, where + 1, move);
                    holders[where] = lastHolder;
                }
                priorities[where] = priority;
                holders[where].set(buffer);
                count++;
            }
        }
        return count;
    }

    /**
     * Compute a priority for writing the specified Buffer. A larger value
     * denotes a greater priority. Priority 0 indicates the buffer is ineligible
     * to be written.
     * 
     * @return priority
     */
    int writePriority(final Buffer buffer, final int clock, final long checkpointTimestamp, final long currentTimestamp) {
        final int status = buffer.getStatus();
        if ((status & Buffer.VALID_MASK) == 0 || (status & Buffer.DIRTY_MASK) == 0) {
            // ineligible
            return 0;
        }
        //
        // compute "distance" between this buffer and the clock. A larger
        // distance results in lower priority.
        //
        int distance = (buffer.getIndex() - _clock.get() + _bufferCount) % _bufferCount;
        int age = 0;
        //
        // If this buffer has been touched, then it won't be evicted for at
        // least another _bufferCount cycles, and its distance is therefore
        // increased.
        //
        if ((status & Buffer.TOUCHED_MASK) != 0) {
            distance += _bufferCount;
        }

        if (!buffer.isTemporary()) {
            long timestampThreshold = (currentTimestamp * WRITE_AGE_THRESHOLD_RATIO + checkpointTimestamp)
                    / WRITE_AGE_THRESHOLD_RATIO;
            if (_flushTimestamp.get() > timestampThreshold) {
                timestampThreshold = _flushTimestamp.get();
            }
            //
            // Give higher priority to a older dirty buffers that need to be
            // written soon to allow a checkpoint.
            //
            if (buffer.getTimestamp() < timestampThreshold) {
                age = (int) Math.min(timestampThreshold - buffer.getTimestamp(), Integer.MAX_VALUE / 2);
                distance = 0;
            }
        } else {
            //
            // Temporary buffer - don't write it at all until the clock goes
            // through at least a full cycle.
            //
            if (distance > _bufferCount) {
                return 0;
            }
        }
        //
        // Bias to a large positive integer (magnitude doesn't matter)
        //
        return _bufferCount * 2 - distance + age;
    }

    static class BufferHolder implements Comparable<BufferHolder> {

        long _page;
        long _volumeId;
        Buffer _buffer;

        private void set(final Buffer buffer) {
            _page = buffer.getPageAddress();
            _volumeId = buffer.getVolumeId();
            _buffer = buffer;
        }

        /**
         * @return the page address
         */
        long getPage() {
            return _page;
        }

        /**
         * @return the volumeId
         */
        long getVolumeId() {
            return _volumeId;
        }

        /**
         * @return the Buffer
         */
        Buffer getBuffer() {
            return _buffer;
        }

        private boolean matches(final Buffer buffer) {
            return buffer == _buffer && buffer.getPageAddress() == _page && buffer.getVolumeId() == _volumeId;
        }

        /**
         * Used to sort buffers in ascending page address order by volume.
         * 
         * @param buffer
         * @return -1, 0 or 1 as this <code>Buffer</code> falls before, a, or
         *         after the supplied <code>Buffer</code> in the desired page
         *         address order.
         */
        @Override
        public int compareTo(final BufferHolder buffer) {
            return _volumeId > buffer._volumeId ? 1 : _volumeId < buffer._volumeId ? -1 : _page > buffer._page ? 1
                    : _page < buffer._page ? -1 : 0;

        }

        @Override
        public String toString() {
            final Buffer buffer = _buffer;
            return buffer == null ? null : buffer.toString();
        }
    }

    /**
     * Implementation of PAGE_WRITER thread.
     */
    class PageWriter extends IOTaskRunnable {

        int[] _priorities = new int[0];
        BufferHolder[] _selectedBuffers = new BufferHolder[0];

        PageWriter() {
            super(BufferPool.this._persistit);
        }

        void start() {
            start("PAGE_WRITER:" + _bufferSize, _writerPollInterval);
        }

        @Override
        public void runTask() throws PersistitException {
            final int size = _pageWriterTrancheSize;
            if (size != _priorities.length) {
                _priorities = new int[size];
                _selectedBuffers = new BufferHolder[size];
                for (int index = 0; index < size; index++) {
                    _selectedBuffers[index] = new BufferHolder();
                }
            }

            if (shouldWritePages()) {
                writeDirtyBuffers(_priorities, _selectedBuffers);
            }
        }

        @Override
        protected boolean shouldStop() {
            return _closed.get() && !isFlushing();
        }

        @Override
        protected long pollInterval() {
            return isFlushing() ? 0 : _writerPollInterval;
        }
    }

    @Override
    public String toString() {
        return "BufferPool[" + _bufferCount + "@" + _bufferSize + (_closed.get() ? ":closed" : "") + "]";
    }

    /**
     * @param i
     * @param detail
     * @return toString value for buffer at index <code>i</code>.
     */
    String toString(final int i, final boolean detail) {
        if (detail) {
            return _buffers[i].toStringDetail();
        } else {
            return _buffers[i].toString();
        }
    }

    /**
     * Dump the content of this <code>BufferPool</code> to the suppled stream.
     * Format is identical to the journal, consisting of a stream of IV and PA
     * records.
     * 
     * @param stream
     *            DataOutputStream to write to
     * @param bb
     *            ByteBuffer used to buffer intermediate results
     * @param secure
     *            true to obscure data values in the dump
     * @throws Exception
     */
    void dump(final DataOutputStream stream, final ByteBuffer bb, final boolean secure, final boolean verbose)
            throws Exception {
        final String toString = toString();
        if (verbose) {
            System.out.println(toString);
        }

        final Set<Volume> identifiedVolumes = new HashSet<Volume>();
        for (final Buffer buffer : _buffers) {
            buffer.dump(bb, secure, verbose, identifiedVolumes);
            if (bb.remaining() < _bufferSize * 2) {
                bb.flip();
                stream.write(bb.array(), 0, bb.limit());
                bb.clear();
            }
        }
        if (bb.remaining() > 0) {
            bb.flip();
            stream.write(bb.array(), 0, bb.limit());
            bb.clear();
        }
        stream.flush();
    }

    void recordBufferInventory(final long timestamp) throws PersistitException {
        final Exchange exchange = getBufferInventoryExchange();
        /*
         * Advisory only - transaction integrity not needed
         */
        exchange.ignoreTransactions();
        try {
            int total = 0;
            exchange.clear().append(_bufferSize).append(timestamp).append(Key.BEFORE);
            final Value value = exchange.getValue();
            final int clockValueBefore = _clock.get();
            for (int index = 0; index < _buffers.length; index++) {
                final Buffer buffer = _buffers[index];
                long page1 = -1, page2 = -1;
                Volume volume1 = null, volume2 = null;
                if (buffer != null && buffer.isValid()) {
                    while (true) {
                        page1 = buffer.getPageAddress();
                        volume1 = buffer.getVolume();
                        page2 = buffer.getPageAddress();
                        volume2 = buffer.getVolume();
                        if (page1 == page2 && volume1 == volume2) {
                            break;
                        }
                        Util.spinSleep();
                    }
                    if (volume1 != null && !volume1.isTemporary()) {
                        value.clear().setStreamMode(true);
                        value.put(volume1.getHandle());
                        value.put(page1);
                        exchange.to(index).store();
                        total++;
                    }
                }
            }
            final int clockValueAfter = _clock.get();
            exchange.cut();
            value.clear().setStreamMode(true);
            value.put(_bufferCount);
            value.put(total);
            value.put(clockValueBefore);
            value.put(clockValueAfter);
            value.put(System.currentTimeMillis());
            exchange.store();
            int count = 0;
            while (exchange.previous()) {
                if (++count > INVENTORY_VERSIONS) {
                    exchange.remove(Key.GTEQ);
                }
            }
        } catch (final PersistitException e) {
            _persistit.getLogBase().bufferInventoryException.log(e);
        }
    }

    void preloadBufferInventory() {
        int count = 0;
        int total = 0;
        final long startTime = System.nanoTime();
        long reportTime = startTime;

        try {
            final JournalManager jman = _persistit.getJournalManager();
            final Exchange exchange = getBufferInventoryExchange();
            final Value value = exchange.getValue();
            final List<PageNode> pageNodes = new ArrayList<PageNode>();
            boolean foundInventory = false;
            exchange.clear().append(_bufferSize).append(Key.AFTER);
            while (exchange.previous()) {
                if (exchange.getValue().isDefined()) {
                    foundInventory = true;
                    break;
                }
            }
            if (!foundInventory) {
                return;
            }
            value.setStreamMode(true);
            /* int bufferCount = */value.getInt();
            total = value.getInt();
            /* int clockValueBefore = */value.getInt();
            /* int clockValueAfter = */value.getInt();
            final long systemTime = value.getLong();

            _persistit.getLogBase().bufferInventoryLoad.log(systemTime);

            exchange.append(Key.BEFORE);

            while (exchange.next()) {
                value.setStreamMode(true);
                final int volumeHandle = value.getInt();
                final long pageAddress = value.getLong();
                final PageNode pn = new PageNode(volumeHandle, pageAddress);
                pageNodes.add(pn);
            }

            Collections.sort(pageNodes, PageNode.READ_COMPARATOR);
            for (final PageNode pn : pageNodes) {
                final Volume vol = jman.volumeForHandle(pn.getVolumeHandle());
                if (vol == null) {
                    continue;
                }
                try {
                    final Buffer buff = get(vol, pn.getPageAddress(), false, true);
                    buff.release();
                    count++;
                    final long now = System.nanoTime();
                    if (now - reportTime >= INVENTORY_PRELOAD_LOG_MESSAGE_NS) {
                        _persistit.getLogBase().bufferInventoryProgress
                                .log(count, total, (now - reportTime) / NS_PER_S);
                        reportTime = now;
                    }
                    if (count >= _bufferCount) {
                        //
                        // If the buffer pool is now smaller, no need to load
                        // more pages
                        //
                        break;
                    }
                } catch (final PersistitException e) {
                    // ignore it
                }
            }
        } catch (final PersistitException e) {
            _persistit.getLogBase().bufferInventoryException.log(e);
        } finally {
            final long now = System.nanoTime();
            _persistit.getLogBase().bufferInventoryProgress.log(count, total, (now - reportTime) / NS_PER_S);
        }
    }

    private Exchange getBufferInventoryExchange() throws PersistitException {
        final Volume sysvol = _persistit.getSystemVolume();
        return _persistit.getExchange(sysvol, INVENTORY_TREE_NAME, true);
    }
}<|MERGE_RESOLUTION|>--- conflicted
+++ resolved
@@ -802,13 +802,8 @@
             if (mustClaim) {
                 boolean claimed = false;
                 boolean same = true;
-<<<<<<< HEAD
-                final long expires = System.currentTimeMillis() + timeout;
-                while (same && !claimed && System.currentTimeMillis() < expires) {
-=======
                 final long start = System.currentTimeMillis();
                 while (same && !claimed && System.currentTimeMillis() - start < timeout) {
->>>>>>> f54dd1b4
                     /*
                      * We're here because we found the page we want, but another
                      * thread has an incompatible claim on it. Here we wait,
