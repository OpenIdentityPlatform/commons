--- conflicted
+++ resolved
@@ -719,12 +719,6 @@
         }
     }
 
-<<<<<<< HEAD
-    void warmupBufferPools() throws PersistitException {
-        final String pathName = _configuration.getBufferInventoryPathName();
-        for (final BufferPool pool : _bufferPoolTable.values()) {
-            pool.warmupBufferPool(pathName, pool.toString());
-=======
     void recordBufferPoolInventory() {
         final long timestamp = _timestampAllocator.getCurrentTimestamp();
         if (_enableBufferInventory.get()) {
@@ -743,7 +737,6 @@
             for (final BufferPool pool : _bufferPoolTable.values()) {
                 pool.preloadBufferInventory();
             }
->>>>>>> b4e0c51e
         }
     }
 
@@ -995,11 +988,6 @@
      * 
      * @throws IllegalStateException
      */
-<<<<<<< HEAD
-
-    // TODO - why not one pool.
-=======
->>>>>>> b4e0c51e
     public void releaseExchange(final Exchange exchange, final boolean secure) {
         if (exchange == null) {
             return;
