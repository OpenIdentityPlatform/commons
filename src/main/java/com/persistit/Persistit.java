/**
 * Copyright © 2005-2012 Akiban Technologies, Inc.  All rights reserved.
 * 
 * This program and the accompanying materials are made available
 * under the terms of the Eclipse Public License v1.0 which
 * accompanies this distribution, and is available at
 * http://www.eclipse.org/legal/epl-v10.html
 * 
 * This program may also be available under different license terms.
 * For more information, see www.akiban.com or contact licensing@akiban.com.
 * 
 * Contributors:
 * Akiban Technologies, Inc.
 */

package com.persistit;

import static com.persistit.Configuration.DEFAULT_SYSTEM_VOLUME_NAME;
import static com.persistit.Configuration.SYSTEM_PROPERTY_PREFIX;
import static com.persistit.Configuration.SYSTEM_VOLUME_PROPERTY_NAME;
import static com.persistit.util.Util.NS_PER_S;

import java.io.BufferedReader;
import java.io.File;
import java.io.FileReader;
import java.io.IOException;
import java.io.PrintWriter;
import java.lang.management.ManagementFactory;
import java.lang.management.MemoryMXBean;
import java.lang.management.MemoryUsage;
import java.lang.ref.SoftReference;
import java.rmi.RemoteException;
import java.util.ArrayList;
import java.util.Collections;
import java.util.HashMap;
import java.util.HashSet;
import java.util.Iterator;
import java.util.List;
import java.util.Map;
import java.util.Map.Entry;
import java.util.Properties;
import java.util.Set;
import java.util.TreeMap;
import java.util.WeakHashMap;
import java.util.concurrent.atomic.AtomicBoolean;
import java.util.concurrent.atomic.AtomicLong;
import java.util.concurrent.atomic.AtomicReference;

import javax.management.InstanceNotFoundException;
import javax.management.MBeanServer;
import javax.management.NotificationEmitter;
import javax.management.ObjectName;

import com.persistit.Accumulator.AccumulatorRef;
import com.persistit.CheckpointManager.Checkpoint;
import com.persistit.Configuration.BufferPoolConfiguration;
import com.persistit.Transaction.CommitPolicy;
import com.persistit.encoding.CoderManager;
import com.persistit.encoding.KeyCoder;
import com.persistit.encoding.ValueCoder;
import com.persistit.exception.PersistitClosedException;
import com.persistit.exception.PersistitException;
import com.persistit.exception.PersistitInterruptedException;
import com.persistit.exception.TestException;
import com.persistit.exception.VolumeAlreadyExistsException;
import com.persistit.exception.VolumeNotFoundException;
import com.persistit.logging.DefaultPersistitLogger;
import com.persistit.logging.LogBase;
import com.persistit.logging.PersistitLogger;
import com.persistit.mxbeans.AlertMonitorMXBean;
import com.persistit.mxbeans.BufferPoolMXBean;
import com.persistit.mxbeans.CheckpointManagerMXBean;
import com.persistit.mxbeans.CleanupManagerMXBean;
import com.persistit.mxbeans.IOMeterMXBean;
import com.persistit.mxbeans.JournalManagerMXBean;
import com.persistit.mxbeans.MXBeanWrapper;
import com.persistit.mxbeans.ManagementMXBean;
import com.persistit.mxbeans.RecoveryManagerMXBean;
import com.persistit.mxbeans.TransactionIndexMXBean;
import com.persistit.policy.JoinPolicy;
import com.persistit.policy.SplitPolicy;
import com.persistit.util.ArgParser;
import com.persistit.util.Debug;
import com.persistit.util.Util;
import com.persistit.util.UtilControl;

/**
 * <p>
 * Create and manage the runtime environment for a Persistit&trade; database. To
 * use Persistit an application
 * <ul>
 * <li>constructs a Persistit instance when it starts up</li>
 * <li>calls one of the {@link #initialize} methods to set up a configuration
 * and initialize the memory structures and background threads</li>
 * <li>uses various method to acquire {@link Exchange} and {@link Transaction}
 * instances to perform work,</li>
 * <li>calls one of the {@link #close()} methods to gracefully release all
 * memory resources and shut down the background threads.</li>
 * </ul>
 * </p>
 * Generally an application will have no more than one Persistit instance,
 * treating it as a singleton. However, the application is responsible for
 * holding a reference to that instance and calling {@link #close()} when
 * finished with it. Persistit's background threads are not daemon threads, and
 * an application that does not call <code>close</code> therefore will not exit
 * normally. </p>
 * <p>
 * Persistit takes a large variety of configuration properties. These are
 * specified through the <code>initalize</code> method.
 * </p>
 * 
 * @version 1.1
 */
public class Persistit {
    /**
     * This version of Persistit
     */
    public final static String VERSION = GetVersion.getVersionString() + (Debug.ENABLED ? "-DEBUG" : "");
    /**
     * The copyright notice
     */
    public final static String COPYRIGHT = "Copyright (c) 2012 Akiban Technologies Inc.";

    /**
     * Determines whether multi-byte integers will be written in little- or
     * big-endian format. This constant is <code>true</code> in all current
     * builds.
     */
    public final static boolean BIG_ENDIAN = true;

    private final static String PERSISTIT_GUI_CLASS_NAME = SYSTEM_PROPERTY_PREFIX + "ui.AdminUI";
    /**
     * Maximum number of Exchanges that will be held in an internal pool.
     */
    public final static int MAX_POOLED_EXCHANGES = 10000;

    private final static int TRANSACTION_INDEX_SIZE = 256;

    final static long SHORT_DELAY = 500;

    private final static long CLOSE_LOG_INTERVAL = 30000000000L; // 30 sec

    private final static int ACCUMULATOR_CHECKPOINT_THRESHOLD = 256;

    private final static SplitPolicy DEFAULT_SPLIT_POLICY = SplitPolicy.PACK_BIAS;
    private final static JoinPolicy DEFAULT_JOIN_POLICY = JoinPolicy.EVEN_BIAS;
    private final static CommitPolicy DEFAULT_TRANSACTION_COMMIT_POLICY = CommitPolicy.SOFT;
    private final static long DEFAULT_COMMIT_LEAD_TIME_MS = 100;
    private final static long DEFAULT_COMMIT_STALL_TIME_MS = 1;
    private final static long MAX_COMMIT_LEAD_TIME_MS = 5000;
    private final static long MAX_COMMIT_STALL_TIME_MS = 5000;
    private final static long LOG_FLUSH_DELAY_INTERVAL_MS = 5000;

    private final static int MAX_FATAL_ERROR_MESSAGES = 10;

    /**
     * An Exception created when Persistit detects a fatal internal error such
     * as database corruption.
     */
    public static class FatalErrorException extends RuntimeException {
        private static final long serialVersionUID = 1L;
        final String _threadName = Thread.currentThread().getName();
        final long _systemTime = System.currentTimeMillis();

        private FatalErrorException(final String msg, final Throwable cause) {
            super(msg, cause);
        }
    }

    /**
     * Background thread that periodically flushes the log file buffers so that
     * we actually have log information in the event of a failure.
     */
    private class LogFlusher extends Thread {
        boolean _stop;

        LogFlusher() {
            setDaemon(true);
            setName("LOG_FLUSHER");
        }

        @Override
        public void run() {
            while (!_stop) {
                try {
                    Util.sleep(LOG_FLUSH_DELAY_INTERVAL_MS);
                } catch (final PersistitInterruptedException ie) {
                    break;
                }
                pollAlertMonitors(false);
                final PersistitLogger logger = _logger;
                if (logger != null) {
                    logger.flush();
                }
            }
        }
    }

    private final long _availableHeap = availableHeap();

    private volatile PersistitLogger _logger;
    private LogFlusher _logFlusher;

    /**
     * Start time
     */
    private final long _startTime = System.currentTimeMillis();
    private volatile Configuration _configuration;

    private final HashMap<Integer, BufferPool> _bufferPoolTable = new HashMap<Integer, BufferPool>();
    private final ArrayList<Volume> _volumes = new ArrayList<Volume>();

    private final AtomicBoolean _initialized = new AtomicBoolean();
    private final AtomicBoolean _closed = new AtomicBoolean();
    private final AtomicBoolean _fatal = new AtomicBoolean();

    private long _beginCloseTime;
    private long _nextCloseTime;

    private final LogBase _logBase = new LogBase();

    private final AtomicBoolean _suspendShutdown = new AtomicBoolean(false);
    private final AtomicBoolean _suspendUpdates = new AtomicBoolean(false);
    private final AtomicBoolean _enableBufferInventory = new AtomicBoolean(false);

    private UtilControl _localGUI;

    private final AtomicReference<CoderManager> _coderManager = new AtomicReference<CoderManager>();
    private final ClassIndex _classIndex = new ClassIndex(this);

    private final ThreadLocal<SessionId> _sessionIdThreadLocal = new ThreadLocal<SessionId>() {
        @Override
        protected SessionId initialValue() {
            return new SessionId();
        }
    };

    private final Map<SessionId, Transaction> _transactionSessionMap = new HashMap<SessionId, Transaction>();

    private ManagementImpl _management;

    private final RecoveryManager _recoveryManager = new RecoveryManager(this);

    private final JournalManager _journalManager = new JournalManager(this);

    private final TimestampAllocator _timestampAllocator = new TimestampAllocator();

    private final CheckpointManager _checkpointManager = new CheckpointManager(this);

    private final CleanupManager _cleanupManager = new CleanupManager(this);

    private final IOMeter _ioMeter = new IOMeter();

    private final AlertMonitor _alertMonitor = new AlertMonitor();

    private final TransactionIndex _transactionIndex = new TransactionIndex(_timestampAllocator, TRANSACTION_INDEX_SIZE);

    private final Map<SessionId, List<Exchange>> _exchangePoolMap = new WeakHashMap<SessionId, List<Exchange>>();

    private final Map<ObjectName, Object> _mxbeans = new TreeMap<ObjectName, Object>();

    private final List<AlertMonitorMXBean> _alertMonitors = Collections
            .synchronizedList(new ArrayList<AlertMonitorMXBean>());

    private final Set<AccumulatorRef> _accumulators = new HashSet<AccumulatorRef>();

    private final WeakHashMap<SessionId, CLI> _cliSessionMap = new WeakHashMap<SessionId, CLI>();

    private boolean _readRetryEnabled;

    private volatile SplitPolicy _defaultSplitPolicy = DEFAULT_SPLIT_POLICY;

    private volatile JoinPolicy _defaultJoinPolicy = DEFAULT_JOIN_POLICY;

    private volatile List<FatalErrorException> _fatalErrors = new ArrayList<FatalErrorException>();

    private volatile CommitPolicy _defaultCommitPolicy = DEFAULT_TRANSACTION_COMMIT_POLICY;

    private volatile long _commitLeadTime = DEFAULT_COMMIT_LEAD_TIME_MS;

    private volatile long _commitStallTime = DEFAULT_COMMIT_STALL_TIME_MS;

    private final ThreadLocal<SoftReference<int[]>> _intArrayThreadLocal = new ThreadLocal<SoftReference<int[]>>();

    private final ThreadLocal<SoftReference<Key>> _keyThreadLocal = new ThreadLocal<SoftReference<Key>>();

    private final ThreadLocal<SoftReference<Value>> _valueThreadLocal = new ThreadLocal<SoftReference<Value>>();

<<<<<<< HEAD
    private final AtomicLong _uniqueCounter = new AtomicLong();

=======
>>>>>>> f54dd1b4
    private volatile Volume _lockVolume;

    /**
     * Construct a hollow Persistit instance. To be useful, the instance must
     * receive a <code>Configuration</code> through one of the methods
     * {@link #setConfiguration(Configuration)},
     * {@link #setProperties(Properties)} or
     * {@link #setPropertiesFromFile(String)}. The instance must then be started
     * by the {@link #initialize()} method.
     */
    public Persistit() {

    }

    /**
     * Construct a Persistit instance with the supplied
     * <code>Configuration</code> and then initialize it. The code <code><pre>
     * Persistit db = new Persistit(configuration);
     * </pre></code> is equivalent to <code><pre>
     * Persistit db = new Persistit();
     * db.setConfiguration(configuration);
     * db.intialize();
     * </pre></code>
     * 
     * @see #setConfiguration(Configuration)
     * @param configuration
     *            the Configuration
     */
    public Persistit(final Configuration configuration) throws PersistitException {
        setConfiguration(configuration);
        initialize();
    }

    /**
     * Construct a Persistit instance with a <code>Configuration</code> derived
     * from the supplied <code>Properties</code> instance. The code <code><pre>
     * Persistit db = new Persistit(properties);
     * </pre></code> is equivalent to <code><pre>
     * Persistit db = new Persistit();
     * db.setProperties(properties);
     * db.intialize();
     * </pre></code>
     * 
     * @see #setProperties(Properties)
     * @param properties
     *            the Properties
     */
    public Persistit(final Properties properties) throws PersistitException {
        setProperties(properties);
        initialize();
    }

    /**
     * Receive the supplied <code>Configuration</code> which will be used to
     * control the creation of a functional <code>Persistit</code> within the
     * {@link #initialize()} method. The configuration may only be set once.
     * 
     * @param configuration
     * @throws IllegalStateException
     *             if the <code>Configuration</code> has already been set
     */
    public synchronized void setConfiguration(final Configuration configuration) {
        if (_configuration != null) {
            throw new IllegalStateException("Configuration has already been set");
        }
        _configuration = configuration;
    }

    /**
     * Sets a <code>Configuration</code> derived from <code>Properties</code>
     * read from the supplied file name.
     * 
     * @see #setConfiguration(Configuration)
     * @param propertiesFileName
     *            path to properties file
     * @throws PersistitException
     *             if the properties file is invalid
     * @throws IllegalStateException
     *             if the <code>Configuration</code> has already been set
     */
    public void setPropertiesFromFile(final String propertiesFileName) throws PersistitException {
        final Configuration configuration = new Configuration();
        configuration.readPropertiesFile(propertiesFileName);
        setConfiguration(configuration);
    }

    /**
     * Sets a <code>Configuration</code> derived from the supplied
     * <code>Properties</code>.
     * 
     * @see #setConfiguration(Configuration)
     * @param properties
     *            the Properties from which to build a
     *            <code>Configuration</code>
     * @throws IllegalStateException
     *             if the <code>Configuration</code> has already been set
     */
    public void setProperties(final Properties properties) {
        setConfiguration(new Configuration(properties));
    }

    /**
     * <p>
     * Initialize Persistit using the <code>Configuration</code> supplied by the
     * {@link #setConfiguration(Configuration)} method or derived from
     * properties supplied by {@link #setProperties(Properties)} or
     * {@link #setPropertiesFromFile(String)}.
     * </p>
     * <p>
     * If no configuration has been set, this method reverts to its legacy
     * behavior which is to load a configuration from a default properties file.
     * The name of this file is supplied by the system property
     * <code>com.persistit.properties</code>. If that property is not specified,
     * the default file path is <code>./persistit.properties</code> in the
     * current working directory. If Persistit has already been initialized,
     * this method does nothing. This method is thread-safe; if multiple threads
     * concurrently attempt to invoke this method, one of the threads will
     * actually perform the initialization and the other threads will do
     * nothing.
     * </p>
     * <p>
     * Note that Persistit starts non-daemon threads that will keep a JVM from
     * exiting until {@link #close} is invoked. This is to ensure that all
     * pending updates are written before the JVM exit.
     * </p>
     * 
     * @throws PersistitException
     * @throws IOException
     * @throws Exception
     */
    public synchronized void initialize() throws PersistitException {
        if (isInitialized()) {
            return;
        }
        if (_configuration == null) {
            final Configuration config = new Configuration();
            config.readPropertiesFile();
            _configuration = config;
        }
        try {
            _closed.set(false);

            initializeLogging();
            initializeManagement();
            initializeOther();
            initializeRecovery();
            initializeJournal();
            initializeBufferPools();
            initializeVolumes();
            startJournal();
            startBufferPools();
            preloadBufferPools();
            finishRecovery();
            startCheckpointManager();
            startTransactionIndexPollTask();
            flush();
            _checkpointManager.checkpoint();
            _journalManager.pruneObsoleteTransactions();

            startCleanupManager();
            _initialized.set(true);
        } finally {
            if (!isInitialized()) {
                releaseAllResources();
                _configuration = null;
            }
        }
    }

    /**
     * <p>
     * Initialize Persistit using the supplied properties file path. If
     * Persistit has already been initialized, this method does nothing. This
     * method is thread-safe; if multiple threads concurrently attempt to invoke
     * this method, one of the threads will actually perform the initialization
     * and the other threads will do nothing.
     * </p>
     * <p>
     * Note that Persistit starts non-daemon threads that will keep a JVM from
     * exiting until {@link #close} is invoked. This is to ensure that all
     * pending updates are written before the JVM exit.
     * </p>
     * <p>
     * This method is deprecated. Applications should instead call
     * 
     * <pre>
     * <code>
     * setPropertiesFromFile(propertiesFileName);
     * initialize();
     * </code>
     * </pre>
     * 
     * </p>
     * 
     * @param propertiesFileName
     *            The path to the properties file.
     * @throws PersistitException
     * @throws IOException
     */
    @Deprecated
    public void initialize(final String propertiesFileName) throws PersistitException {
        if (!isInitialized()) {
            setPropertiesFromFile(propertiesFileName);
            initialize();
        }
    }

    /**
     * <p>
     * Initialize Persistit using the supplied <code>java.util.Properties</code>
     * instance. Applications can use this method to supply computed Properties
     * rather than reading them from a file. If Persistit has already been
     * initialized, this method does nothing. This method is thread-safe; if
     * multiple threads concurrently attempt to invoke this method, one of the
     * threads will actually perform the initialization and the other threads
     * will do nothing.
     * </p>
     * <p>
     * Note that Persistit starts non-daemon threads that will keep a JVM from
     * exiting until {@link #close} is invoked. This is to ensure that all
     * pending updates are written before the JVM exit.
     * </p>
     * <p>
     * This method is deprecated. Applications should instead call
     * 
     * <pre>
     * <code>
     * setProperties(properties);
     * initialize();
     * </code>
     * </pre>
     * 
     * </p>
     * 
     * @param properties
     *            The <code>Properties</code> instance from which to build the
     *            configuration
     * @throws PersistitException
     * @throws IOException
     */
    @Deprecated
    public void initialize(final Properties properties) throws PersistitException {
        if (!isInitialized()) {
            setProperties(properties);
            initialize();
        }
    }

    /**
     * <p>
     * Initialize Persistit using the supplied {@link Configuration}. If
     * Persistit has already been initialized, this method does nothing. This
     * method is thread-safe; if multiple threads concurrently attempt to invoke
     * this method, one of the threads will actually perform the initialization
     * and the other threads will do nothing.
     * </p>
     * <p>
     * Note that Persistit starts non-daemon threads that will keep a JVM from
     * exiting until {@link #close} is invoked. This is to ensure that all
     * pending updates are written before the JVM exit.
     * </p>
     * <p>
     * This method is deprecated. Applications should instead call
     * 
     * <pre>
     * <code>
     * setConfiguration(configuration);
     * initialize();
     * </code>
     * </pre>
     * 
     * </p>
     * 
     * @param configuration
     *            The <code>Configuration</code> from which to initialize
     *            Persistit
     * @throws PersistitException
     * @throws IOException
     */
    @Deprecated
    public void initialize(final Configuration configuration) throws PersistitException {
        if (!isInitialized()) {
            setConfiguration(configuration);
            initialize();
        }
    }

    private void initializeLogging() throws PersistitException {
        try {
            _logFlusher = new LogFlusher();
            _logFlusher.start();

            getPersistitLogger().open();
            final String logLevel = _configuration.getLogging();
            if (logLevel != null && getPersistitLogger() instanceof DefaultPersistitLogger) {
                ((DefaultPersistitLogger) getPersistitLogger()).setLevel(logLevel);
            }
            _logBase.configure(getPersistitLogger());
            _logBase.start.log(_startTime);
            _logBase.copyright.log(copyright());
        } catch (final Exception e) {
            System.err.println("Persistit(tm) Logging is disabled due to " + e);
            if (e.getMessage() != null && e.getMessage().length() > 0) {
                System.err.println(e.getMessage());
            }
            e.printStackTrace();
        }

    }

    private void initializeRecovery() throws PersistitException {
        final String journalPath = _configuration.getJournalPath();
        _recoveryManager.init(journalPath);
        _recoveryManager.buildRecoveryPlan();
    }

    void initializeJournal() throws PersistitException {
        final String journalPath = _configuration.getJournalPath();
        final long journalSize = _configuration.getJournalSize();

        _journalManager.init(_recoveryManager, journalPath, journalSize);
        _journalManager.setAppendOnly(_configuration.isAppendOnly());
        _journalManager.setIgnoreMissingVolumes(_configuration.isIgnoreMissingVolumes());
    }

    private void initializeBufferPools() {
        for (final BufferPoolConfiguration config : _configuration.getBufferPoolMap().values()) {
            final int poolSize = config.computeBufferCount(getAvailableHeap());
            if (poolSize > 0) {
                final int bufferSize = config.getBufferSize();
                _logBase.allocateBuffers.log(poolSize, bufferSize);
                final BufferPool pool = new BufferPool(poolSize, bufferSize, this);
                _bufferPoolTable.put(bufferSize, pool);
                if (_configuration.isJmxEnabled()) {
                    registerBufferPoolMXBean(bufferSize);
                }
            }
        }
    }

    private void initializeVolumes() throws PersistitException {
        for (final VolumeSpecification volumeSpecification : _configuration.getVolumeList()) {
            Volume volume = _journalManager.getVolumeByName(volumeSpecification.getName());
            if (volume == null) {
                volume = new Volume(volumeSpecification);
            } else {
                volume.overwriteSpecification(volumeSpecification);
            }
            _logBase.openVolume.log(volumeSpecification.getName(), volumeSpecification.getAbsoluteFile());
            volume.open(this);
        }
    }

    private void initializeManagement() {
        final String rmiHost = _configuration.getRmiHost();
        final int rmiPort = _configuration.getRmiPort();
        final int serverPort = _configuration.getRmiServerPort();
        final boolean enableJmx = _configuration.isJmxEnabled();

        if (rmiHost != null || rmiPort > 0) {
            final ManagementImpl management = (ManagementImpl) getManagement();
            management.register(rmiHost, rmiPort, serverPort);
        }
        if (enableJmx) {
            registerMXBeans();
        }
    }

    private void initializeOther() {
        // Set up the parent CoderManager for this instance.
        final DefaultCoderManager cm = new DefaultCoderManager(this, _configuration.getSerialOverride());
        _coderManager.set(cm);
        if (_configuration.isShowGUI()) {
            try {
                setupGUI(true);
            } catch (final Exception e) {
                _logBase.configurationError.log(e);
            }
        }
        _defaultSplitPolicy = _configuration.getSplitPolicy();
        _defaultJoinPolicy = _configuration.getJoinPolicy();
        _defaultCommitPolicy = _configuration.getCommitPolicy();
        _enableBufferInventory.set(_configuration.isBufferInventoryEnabled());
    }

    void startCheckpointManager() {
        _checkpointManager.start();
    }

    void startCleanupManager() {
        _cleanupManager.start();
    }

    void startTransactionIndexPollTask() {
        _transactionIndex.start(this);
    }

    void startBufferPools() throws PersistitException {
        for (final BufferPool pool : _bufferPoolTable.values()) {
            pool.startThreads();
        }
    }

    void recordBufferPoolInventory() {
        final long timestamp = _timestampAllocator.getCurrentTimestamp();
        if (_enableBufferInventory.get()) {
            for (final BufferPool pool : _bufferPoolTable.values()) {
                try {
                    pool.recordBufferInventory(timestamp);
                } catch (final PersistitException e) {
                    getLogBase().bufferInventoryException.log(e);
                }
            }
        }
    }

    void preloadBufferPools() throws PersistitException {
        if (_configuration.isBufferPreloadEnabled()) {
            for (final BufferPool pool : _bufferPoolTable.values()) {
                pool.preloadBufferInventory();
            }
        }
    }

    void startJournal() throws PersistitException {
        _journalManager.startJournal();
    }

    void finishRecovery() throws PersistitException, TestException {
        _recoveryManager.applyAllRecoveredTransactions(_recoveryManager.getDefaultCommitListener(),
                _recoveryManager.getDefaultRollbackListener());
        _recoveryManager.close();
        flush();
        _logBase.recoveryDone.log(_journalManager.getPageMapSize(), _recoveryManager.getAppliedTransactionCount(),
                _recoveryManager.getErrorCount());
    }

    /**
     * Reflectively attempts to load and execute the PersistitOpenMBean setup
     * method. This will work only if the persistit_jsaXXX_jmx.jar is on the
     * classpath. By default, PersistitOpenMBean uses the platform JMX server,
     * so this also required Java 5.0+.
     */
    private void registerMXBeans() {
        try {
            registerMBean(getManagement(), ManagementMXBean.class, ManagementMXBean.MXBEAN_NAME);
            registerMBean(_ioMeter, IOMeterMXBean.class, IOMeterMXBean.MXBEAN_NAME);
            registerMBean(_checkpointManager, CheckpointManagerMXBean.class, CheckpointManagerMXBean.MXBEAN_NAME);
            registerMBean(_cleanupManager, CleanupManagerMXBean.class, CleanupManagerMXBean.MXBEAN_NAME);
            registerMBean(_transactionIndex, TransactionIndexMXBean.class, TransactionIndexMXBean.MXBEAN_NAME);
            registerMBean(_journalManager, JournalManagerMXBean.class, JournalManagerMXBean.MXBEAN_NAME);
            registerMBean(_recoveryManager, RecoveryManagerMXBean.class, RecoveryManagerMXBean.MXBEAN_NAME);
            registerMBean(_alertMonitor, AlertMonitorMXBean.class, AlertMonitorMXBean.MXBEAN_NAME);
        } catch (final Exception exception) {
            _logBase.mbeanException.log(exception);
        }
    }

    private void registerBufferPoolMXBean(final int bufferSize) {
        try {
            final BufferPoolMXBean bean = new BufferPoolMXBeanImpl(this, bufferSize);
            registerMBean(bean, BufferPoolMXBean.class, BufferPoolMXBeanImpl.mbeanName(bufferSize));
        } catch (final Exception exception) {
            _logBase.mbeanException.log(exception);
        }
    }

    private void registerMBean(final Object mbean, final Class<?> mbeanInterface, final String name) throws Exception {
        final MBeanServer server = java.lang.management.ManagementFactory.getPlatformMBeanServer();
        final ObjectName on = new ObjectName(name);
        NotificationEmitter emitter = null;
        if (mbean instanceof AlertMonitor) {
            final AlertMonitor monitor = (AlertMonitor) mbean;
            monitor.setObjectName(on);
            emitter = monitor;
        }

        @SuppressWarnings({ "unchecked", "rawtypes" })
        final MXBeanWrapper wrapper = new MXBeanWrapper(mbean, mbeanInterface, emitter);
        server.registerMBean(wrapper, on);

        _logBase.mbeanRegistered.log(on);
        _mxbeans.put(on, mbean);
        if (mbean instanceof AlertMonitorMXBean) {
            _alertMonitors.add((AlertMonitorMXBean) mbean);
        }
    }

    Map<ObjectName, Object> getMXBeans() {
        return Collections.unmodifiableMap(_mxbeans);
    }

    private void unregisterMXBeans() {
        final MBeanServer server = java.lang.management.ManagementFactory.getPlatformMBeanServer();
        for (final ObjectName on : _mxbeans.keySet()) {
            try {
                server.unregisterMBean(on);
                _logBase.mbeanUnregistered.log(on);
            } catch (final InstanceNotFoundException exception) {
                // ignore
            } catch (final Exception exception) {
                _logBase.mbeanException.log(exception);
            }
        }
    }

    synchronized void addVolume(final Volume volume) throws VolumeAlreadyExistsException {
        Volume otherVolume;
        otherVolume = getVolume(volume.getName());
        if (otherVolume != null) {
            throw new VolumeAlreadyExistsException("Volume " + otherVolume);
        }
        _volumes.add(volume);
    }

    synchronized void removeVolume(final Volume volume) throws PersistitInterruptedException {
        _volumes.remove(volume);
    }

    /**
     * <p>
     * Returns an <code>Exchange</code> for the specified {@link Volume Volume}
     * and the {@link Tree Tree} specified by the supplied name. This method
     * optionally creates a new <code>Tree</code>. If the <code>create</code>
     * parameter is false and a <code>Tree</code> by the specified name does not
     * exist, this constructor throws a
     * {@link com.persistit.exception.TreeNotFoundException}.
     * </p>
     * <p>
     * This method uses an <code>Exchange</code> from an internal pool if one is
     * available; otherwise it creates a new <code>Exchange</code>. When the
     * application no longer needs the <code>Exchange</code> returned by this
     * method, it should return it to the pool by invoking
     * {@link #releaseExchange} so that it can be reused.
     * </p>
     * 
     * @param volume
     *            The Volume
     * 
     * @param treeName
     *            The tree name
     * 
     * @param create
     *            <code>true</code> to create a new Tree if one by the specified
     *            name does not already exist.
     * 
     * @throws PersistitException
     */
    public Exchange getExchange(final Volume volume, final String treeName, final boolean create)
            throws PersistitException {
        if (volume == null)
            throw new VolumeNotFoundException();
        List<Exchange> stack;
        final SessionId sessionId = getSessionId();

        synchronized (_exchangePoolMap) {
            stack = _exchangePoolMap.get(sessionId);
            if (stack == null) {
                stack = new ArrayList<Exchange>();
                _exchangePoolMap.put(sessionId, stack);
            }
        }
        if (stack.isEmpty()) {
            return new Exchange(this, volume, treeName, create);
        } else {
            final Exchange exchange = stack.remove(stack.size() - 1);
            exchange.init(volume, treeName, create);
            return exchange;
        }
    }

    /**
     * <p>
     * Returns an <code>Exchange</code> for the {@link Tree} specified by
     * treeName within the {@link Volume} specified by <code>volumeName</code>.
     * This method optionally creates a new <code>Tree</code>. If the
     * <code>create</code> parameter is false and a <code>Tree</code> by the
     * specified name does not exist, this constructor throws a
     * {@link com.persistit.exception.TreeNotFoundException}.
     * </p>
     * <p>
     * The <code>volumeName</tt< you supply must match exactly one open 
     * <code>Volume</code>. The name matches if either (a) the
     * <code>Volume</code> has an optional alias that is equal to the supplied
     * name, or (b) if the supplied name matches a substring of the
     * <code>Volume</code>'s pathname. If there is not unique match for the name
     * you supply, this method throws a
     * {@link com.persistit.exception.VolumeNotFoundException}.
     * </p>
     * <p>
     * This method uses an <code>Exchange</code> from an internal pool if one is
     * available; otherwise it creates a new <code>Exchange</code>. When the
     * application no longer needs the <code>Exchange</code> returned by this
     * method, it should return it to the pool by invoking
     * {@link #releaseExchange} so that it can be reused.
     * </p>
     * 
     * @param volumeName
     *            The volume name that either matches the alias or a partially
     *            matches the pathname of exactly one open <code>Volume</code>.
     * 
     * @param treeName
     *            The tree name
     * 
     * @param create
     *            <code>true</code> to create a new Tree if one by the specified
     *            name does not already exist.
     * 
     * @throws PersistitException
     */
    public Exchange getExchange(final String volumeName, final String treeName, final boolean create)
            throws PersistitException {
        final Volume volume = getVolume(volumeName);
        if (volume == null)
            throw new VolumeNotFoundException(volumeName);
        return getExchange(volume, treeName, create);
    }

    /**
     * <p>
     * Releases an <code>Exchange</code> to the internal pool. A subsequent
     * invocation of {@link #getExchange} may reuse this <code>Exchange</code>.
     * An application that gets an <code>Exchange</code> through the
     * {@link #getExchange} method <i>should</i> release it through this method.
     * An attempt to release the <code>Exchange</code> if it is already in the
     * pool results in an <code>IllegalStateException</code>.
     * </p>
     * <p>
     * This method clears the key and value fields. Use the
     * {@link #releaseExchange(Exchange, boolean)} method to clear all state
     * information if this <code>Exchange</code> may subsequently be used by
     * another untrusted thread.
     * </p>
     * 
     * @param exchange
     *            The <code>Exchange</code> to release to the pool. If
     *            <code>null</code> , this method returns silently.
     * 
     * @throws IllegalStateException
     */
    public void releaseExchange(final Exchange exchange) {
        releaseExchange(exchange, false);
    }

    /**
     * <p>
     * Releases an <code>Exchange</code> to the internal pool. A subsequent
     * invocation of {@link #getExchange} may reuse this <code>Exchange</code>.
     * An application that gets an <code>Exchange</code> through the
     * {@link #getExchange} method <i>should</i> release it through this method.
     * An attempt to release the <code>Exchange</code> if it is already in the
     * pool results in an <code>IllegalStateException</code>.
     * </p>
     * <p>
     * This method optionally clears all state information in the
     * <code>Exchange</code> so that no residual information in the
     * <code>Exchange</code> can be obtained by a different, untrusted thread.
     * In a closed configuration in which there is only one application, it is
     * faster to avoid clearing the byte arrays used in representing the state
     * of this <code>Exchange</code> by passing <code>false</code> as the value
     * of the <code>secure</code> flag.
     * </p>
     * 
     * @param exchange
     *            The <code>Exchange</code> to release to the pool. If
     *            <code>null</code> this method returns silently.
     * @param secure
     *            <code>true</code> to clear all state information;
     *            <code>false</code> to leave the state unchanged.
     * 
     * @throws IllegalStateException
     */
    public void releaseExchange(final Exchange exchange, final boolean secure) {
        if (exchange == null) {
            return;
        }
        List<Exchange> stack;
        final SessionId sessionId = getSessionId();

        synchronized (_exchangePoolMap) {
            stack = _exchangePoolMap.get(sessionId);
            if (stack == null) {
                throw new IllegalStateException("Release not preceded by get");
            }
        }
        if (stack.size() < MAX_POOLED_EXCHANGES) {
            exchange.removeState(secure);
            stack.add(exchange);
        }
    }

    /**
     * Get a {@link List} of all {@link Volume}s currently being managed by this
     * Persistit instance. Volumes are specified by the properties used in
     * initializing Persistit.
     * 
     * @return the List
     */
    public List<Volume> getVolumes() {
        return new ArrayList<Volume>(_volumes);
    }

    /**
     * Select a {@link List} of {@link Tree}s determined by the supplied
     * {@link TreeSelector}. This method enumerates all Trees in all open
     * Volumes and selects those which satisfy the TreeSelector. If the Volume
     * has a Volume-only selector (no tree pattern was specified), then this
     * method adds the Volume's directory Tree to the list.
     * 
     * @param selector
     * @return the List
     * @throws PersistitException
     */
    public synchronized List<Tree> getSelectedTrees(final TreeSelector selector) throws PersistitException {
        final List<Tree> list = new ArrayList<Tree>();
        for (final Volume volume : _volumes) {
            if (selector.isSelected(volume)) {
                if (selector.isVolumeOnlySelection(volume.getName())) {
                    list.add(volume.getDirectoryTree());
                } else {
                    for (final String treeName : volume.getTreeNames()) {
                        if (selector.isTreeNameSelected(volume.getName(), treeName)) {
                            list.add(volume.getTree(treeName, false));
                        }
                    }
                }
            }
        }
        return list;
    }

    /**
     * Look up, load and/or creates a volume based on a String-valued
     * specification. See {@link VolumeSpecification} for the specification
     * String format.
     * <p>
     * If a Volume has already been loaded having the same ID or name, this
     * method returns that Volume. Otherwise it tries to open or create a volume
     * on disk (depending on the volume specification) and returns that.
     * 
     * @param vstring
     *            Volume specification string
     * 
     * @return The <code>Volume</code>
     * 
     * @throws PersistitException
     */
    public Volume loadVolume(final String vstring) throws PersistitException {
        final VolumeSpecification volumeSpec = _configuration.volumeSpecification(vstring);
        return loadVolume(volumeSpec);
    }

    /**
     * Look up, load and/or creates a volume based on a
     * {@link com.persistit.VolumeSpecification}. If a Volume has already been
     * loaded having the same ID or name, this method returns that Volume.
     * Otherwise it tries to open or create a volume on disk (depending on the
     * volume specification) and returns that.
     * 
     * @param volumeSpec
     *            The VolumeSpecification
     * 
     * @return The <code>Volume</code>
     * 
     * @throws PersistitException
     */
    public Volume loadVolume(final VolumeSpecification volumeSpec) throws PersistitException {
        Volume volume = getVolume(volumeSpec.getName());
        if (volume == null) {
            volume = new Volume(volumeSpec);
            volume.open(this);
        }
        return volume;
    }

    /**
     * Create a temporary volume. A temporary volume is not durable; it should
     * be used to hold temporary data such as intermediate sort or aggregation
     * results that can be recreated in the event the system restarts.
     * <p />
     * The temporary volume page size is can be specified by the configuration
     * property <code>tmpvolpagesize</code>. The default value is determined by
     * the {@link BufferPool} having the largest page size.
     * <p />
     * The backing store file for a temporary volume is created in the directory
     * specified by the configuration property <code>tmpvoldir</code>, or if
     * unspecified, the system temporary directory..
     * 
     * @return the temporary <code>Volume</code>.
     * @throws PersistitException
     */
    public Volume createTemporaryVolume() throws PersistitException {
        int pageSize = _configuration.getTmpVolPageSize();
        if (pageSize == 0) {
            for (final int size : _bufferPoolTable.keySet()) {
                if (size > pageSize) {
                    pageSize = size;
                }
            }
        }
        return createTemporaryVolume(pageSize);
    }

    /**
     * Create a temporary volume. A temporary volume is not durable; it should
     * be used to hold temporary data such as intermediate sort or aggregation
     * results that can be recreated in the event the system restarts.
     * <p />
     * The backing store file for a temporary volume is created in the directory
     * specified by the configuration property <code>tmpvoldir</code>, or if
     * unspecified, the system temporary directory.
     * 
     * @param pageSize
     *            The page size for the volume. Must be one of 1024, 2048, 4096,
     *            8192 or 16384, and the volume will be usable only if there are
     *            buffers of the specified size in the {@link BufferPool}.
     * @return the temporary <code>Volume</code>.
     * @throws PersistitException
     */
    public Volume createTemporaryVolume(final int pageSize) throws PersistitException {
        if (!Volume.isValidPageSize(pageSize)) {
            throw new IllegalArgumentException("Invalid page size " + pageSize);
        }
        final String directoryName = getConfiguration().getTmpVolDir();
        final File directory = directoryName == null ? null : new File(directoryName);
        return Volume.createTemporaryVolume(this, pageSize, directory);
    }

    /**
     * Delete a volume currently loaded volume and remove it from the list
     * returned by {@link #getVolumes()}.
     * 
     * @param volumeName
     *            the Volume to delete
     * @return <code>true</code> if the volume was previously loaded and has
     *         been successfully deleted.
     * @throws PersistitException
     */

    public boolean deleteVolume(final String volumeName) throws PersistitException {
        final Volume volume = getVolume(volumeName);
        if (volume == null) {
            return false;
        } else {
            volume.closing();
            final boolean deleted = volume.delete();
            volume.close();
            return deleted;
        }
    }

    /**
     * Returns an implementation of the <code>Management</code> interface. This
     * implementation is a singleton; the first invocation of this method will
     * create an instance; subsequent invocations will return the same instance.
     * 
     * @return the singleton implementation of a <code>Management</code> from
     *         which system management services can be obtained.
     */
    public synchronized Management getManagement() {
        if (_management == null) {
            _management = new ManagementImpl(this);
        }
        return _management;
    }

    /**
     * Returns the copyright notice for this product
     * 
     * @return The copyright notice
     */
    public static String copyright() {
        return COPYRIGHT;
    }

    /**
     * Returns the version identifier for this version of Persistit&trade;
     * 
     * @return The version identifier
     */
    public static String version() {
        return VERSION;
    }

    /**
     * The time at which the log was started.
     * 
     * @return The time in milliseconds
     */
    public long startTime() {
        return _startTime;
    }

    /**
     * The number of milliseconds since the log was opened.
     * 
     * @return The elapsed time interval in milliseconds
     */
    public long elapsedTime() {
        return System.currentTimeMillis() - _startTime;
    }

    public Configuration getConfiguration() {
        return _configuration;
    }

    @Deprecated
    public Properties getProperties() {
        return getConfiguration().getProperties();
    }

    @Deprecated
    public String getProperty(final String key) {
        return getConfiguration().getProperty(key);
    }

    @Deprecated
    public String substituteProperties(final String text, final Properties properties) {
        return getConfiguration().substituteProperties(text, properties);
    }

    /**
     * <p>
     * Looks up a {@link Volume} by name or path. The supplied name must match
     * only one of the open volumes. If it matches none of the volumes, or if
     * there are multiple volumes with matching names, then this method returns
     * <code>null</code>.
     * </p>
     * <p>
     * The supplied name can match a volume in one of two ways:
     * <ul>
     * <li>(a) its name by exact match</li>
     * <li>(b) its path, by matching the absolute forms of the volume's path and
     * the supplied path.</li>
     * </ul>
     * </p>
     * 
     * @param name
     *            Name that identifies a volume by matching either its alias (if
     *            it has one) or a substring of its file name.
     * 
     * @return the <code>Volume</code>, or <i>null</i> if there is no unique
     *         open Volume that matches the supplied <code>partialName</code>.
     */
    public Volume getVolume(final String name) {
        if (name == null) {
            throw new NullPointerException("Null volume name");
        }
        Volume result = null;

        for (int i = 0; i < _volumes.size(); i++) {
            final Volume vol = _volumes.get(i);
            if (name.equals(vol.getName())) {
                if (result == null)
                    result = vol;
                else {
                    return null;
                }
            }
        }
        if (result != null) {
            return result;
        }

        final File file = new File(name).getAbsoluteFile();
        for (int i = 0; i < _volumes.size(); i++) {
            final Volume vol = _volumes.get(i);
            if (file.equals(vol.getAbsoluteFile())) {
                if (result == null)
                    result = vol;
                else {
                    return null;
                }
            }
        }
        return result;
    }

    /**
     * <p>
     * Returns the designated system volume. The system volume contains the
     * class index and other structural information. It is specified by the
     * <code>sysvolume</code> property with a default value of "_system".
     * </p>
     * <p>
     * This method handles a configuration with exactly one volume in a special
     * way. If the <code>sysvolume</code> property is unspecified and there is
     * exactly one volume, then this method returns that volume volume as the
     * system volume even if its name does not match the default
     * <code>sysvolume</code> property. This eliminates the need to specify a
     * system volume property for configurations having only one volume.
     * </p>
     * 
     * @return the <code>Volume</code>
     * @throws VolumeNotFoundException
     *             if the volume was not found
     */
    public Volume getSystemVolume() throws VolumeNotFoundException {
        return getSpecialVolume(SYSTEM_VOLUME_PROPERTY_NAME, DEFAULT_SYSTEM_VOLUME_NAME);
    }

    /**
     * @return reserved temporary volume for locks
     * @throws PersistitException
     */
    public synchronized Volume getLockVolume() throws PersistitException {
<<<<<<< HEAD
=======
        checkInitialized();
        checkClosed();
>>>>>>> f54dd1b4
        if (_lockVolume == null) {
            _lockVolume = createTemporaryVolume();
            _lockVolume.setHandle(Volume.LOCK_VOLUME_HANDLE);
        }
        return _lockVolume;
    }

    /**
     * @return The {@link SplitPolicy} that will by applied by default to newly
     *         created or allocated {@link Exchange}s.
     */
    public SplitPolicy getDefaultSplitPolicy() {
        return _defaultSplitPolicy;
    }

    /**
     * @return The {@link JoinPolicy} that will by applied by default to newly
     *         created or allocated {@link Exchange}s.
     */
    public JoinPolicy getDefaultJoinPolicy() {
        return _defaultJoinPolicy;
    }

    /**
     * Replace the current default {@link SplitPolicy}.
     * 
     * @param policy
     *            The {@link JoinPolicy} that will by applied by default to
     *            newly created or allocated {@link Exchange}s.
     */
    public void setDefaultSplitPolicy(final SplitPolicy policy) {
        if (policy == null) {
            throw new IllegalArgumentException("Default SplitPolicy may not be null");
        }
        _defaultSplitPolicy = policy;
    }

    /**
     * Replace the current default {@link SplitPolicy}.
     * 
     * @param policy
     *            The {@link JoinPolicy} that will by applied by default to
     *            newly created or allocated {@link Exchange}s.
     */
    public void setDefaultJoinPolicy(final JoinPolicy policy) {
        if (policy == null) {
            throw new IllegalArgumentException("Default JoinPolicy may not be null");
        }
        _defaultJoinPolicy = policy;
    }

    /**
     * Indicates whether this instance has been initialized.
     * 
     * @return <code>true</code> if this Persistit has been initialized.
     */
    public boolean isInitialized() {
        return _initialized.get();
    }

    /**
     * Indicates whether this instance of Persistit has been closed.
     * 
     * @return <code>true</code> if Persistit has been closed.
     */
    public boolean isClosed() {
        return _closed.get();
    }

    /**
     * Indicates whether Persistit will retry read any operation that fails due
     * to an IOException. In many cases, an IOException occurs due to transient
     * conditions, such as a file being locked by a backup program. When this
     * property is <code>true</code>, Persistit will repeatedly retry the read
     * operation until the timeout value for the current operation expires. By
     * default this property is <code>true</code>. Use the
     * com.persistit.readretry property to disable it.
     * 
     * @return <code>true</code> to retry a read operation that fails due to an
     *         IOException.
     */
    public boolean isReadRetryEnabled() {
        return _readRetryEnabled;
    }

    /**
     * @return The most recently proposed Checkpoint.
     * @throws PersistitInterruptedException
     */
    public Checkpoint getCurrentCheckpoint() {
        return _checkpointManager.getCurrentCheckpoint();
    }

    /**
     * Force a new Checkpoint and wait for it to be written. If Persistit is
     * closed or not yet initialized, do nothing and return <code>null</code>.
     * 
     * @return the Checkpoint allocated by this process.
     * @throws PersistitInterruptedException
     */
    public Checkpoint checkpoint() throws PersistitException {
        if (_closed.get() || !_initialized.get()) {
            return null;
        }
        cleanup();
        _journalManager.pruneObsoleteTransactions();
        final Checkpoint result = _checkpointManager.checkpoint();
        _journalManager.pruneObsoleteTransactions();
        return result;
    }

    final long earliestLiveTransaction() {
        return _transactionIndex.getActiveTransactionFloor();
    }

    final long earliestDirtyTimestamp() {
        long earliest = Long.MAX_VALUE;
        for (final BufferPool pool : _bufferPoolTable.values()) {
            earliest = Math.min(earliest, pool.getEarliestDirtyTimestamp());
        }
        return earliest;
    }

    /**
     * Copy back all pages from the journal to their host Volumes. This
     * condenses the total number of journals as much as possible given the
     * current activity in the system.
     * 
     * @throws Exception
     */
    public void copyBackPages() throws Exception {
        /*
         * Up to three complete cycles needed on an idle system: 1) Outstanding
         * activity, dirty pages 2) Copy back changes made by first checkpoint
         * (accumulators, etc) 3) Journal completely caught up, rollover if big
         * enough
         */
        for (int i = 0; i < 5; ++i) {
            if (!_closed.get() && _initialized.get()) {
                _transactionIndex.updateActiveTransactionCache();
                _journalManager.pruneObsoleteTransactions();
                _checkpointManager.checkpoint();
                _journalManager.copyBack();
                final int fileCount = _journalManager.getJournalFileCount();
                final long size = _journalManager.getCurrentJournalSize();
                if ((fileCount == 1) && (size < JournalManager.ROLLOVER_THRESHOLD)) {
                    break;
                }
            } else {
                throw new PersistitClosedException();
            }
        }
    }

    /**
     * @return whether a fatal error has occurred
     */
    public boolean isFatal() {
        return _fatal.get();
    }

    /**
     * Looks up a volume by name.
     * 
     * @param propName
     *            The name
     * @return the Volume
     * @throws VolumeNotFoundException
     *             if the volume was not found
     */
    private Volume getSpecialVolume(final String propName, final String dflt) throws VolumeNotFoundException {
        final String volumeName = _configuration.getSysVolume();

        Volume volume = getVolume(volumeName);
        if (volume == null) {
            if ((_volumes.size() == 1) && (volumeName.equals(dflt))) {
                volume = _volumes.get(0);
            } else {
                throw new VolumeNotFoundException(volumeName);
            }
        }
        return volume;
    }

    /**
     * @param size
     *            the desired buffer size
     * @return the <code>BufferPool</code> for the specific buffer size
     */
    BufferPool getBufferPool(final int size) {
        return _bufferPoolTable.get(new Integer(size));
    }

    /**
     * @return A HashMap containing all the <code>BufferPool</code>s keyed by
     *         their size.
     */
    HashMap<Integer, BufferPool> getBufferPoolHashMap() {
        return _bufferPoolTable;
    }

    void cleanup() {
        final Set<SessionId> sessionIds;
        synchronized (_transactionSessionMap) {
            sessionIds = new HashSet<SessionId>(_transactionSessionMap.keySet());
        }
        for (final SessionId sessionId : sessionIds) {
            if (!sessionId.isAlive()) {
                Transaction transaction = null;
                synchronized (_transactionSessionMap) {
                    transaction = _transactionSessionMap.remove(sessionId);
                }
                if (transaction != null) {
                    try {
                        transaction.close();
                    } catch (final PersistitException e) {
                        _logBase.exception.log(e);
                    }
                }
            }
        }
        final List<Volume> volumes;
        synchronized (this) {
            volumes = new ArrayList<Volume>(_volumes);
        }
        for (final Volume volume : volumes) {
            volume.getStructure().flushStatistics();
        }
    }

    /**
     * Reports status of the <code>max</code> longest-running transactions, in
     * order from oldest to youngest.
     * 
     * @param max
     * @return status of the <code>max</code> longest-running transactions, in
     *         order from oldest to youngest, reported as a String with one line
     *         per transaction.
     */
    public String transactionReport(final int max) {
        final long[] timestamps = _transactionIndex.oldestTransactions(max);
        if (timestamps == null) {
            return "Unstable after 10 retries";
        }
        if (timestamps.length == 0) {
            return "";
        }
        final StringBuilder sb = new StringBuilder();
        for (int index = 0; index < timestamps.length; index++) {
            boolean found = false;
            for (final Transaction txn : _transactionSessionMap.values()) {
                if (txn.isActive() && txn.getStartTimestamp() == timestamps[index]) {
                    sb.append(txn.toString());
                    found = true;
                }
            }
            if (!found) {
                sb.append(String.format("No active transaction starting at %,d remains active", timestamps[index]));
            }
            sb.append(Util.NEW_LINE);
        }
        return sb.toString();
    }

    /**
     * <p>
     * Close the Persistit Journal and all {@link Volume}s. This method is
     * equivalent to {@link #close(boolean) close(true)}.
     * 
     * @throws PersistitException
     * @throws IOException
     * @throws PersistitException
     * @throws IOException
     */
    public void close() throws PersistitException {
        close(true);
    }

    /**
     * <p>
     * Close the Persistit Journal and all {@link Volume}s. This method does
     * nothing and returns <code>false</code> if Persistit is currently not in
     * the initialized state. This method is threadsafe; if multiple threads
     * concurrently attempt to close Persistit, only one close operation will
     * actually take effect.
     * </p>
     * <p>
     * The <code>flush</code> determines whether this method will pause to flush
     * all pending updates to disk before shutting down the system. If
     * <code>flush</code> is <code>true</code> and many updated pages need to be
     * written, the shutdown process may take a significant amount of time.
     * However, upon restarting the system, all updates initiated before the
     * call to this method will be reflected in the B-Tree database. This is the
     * normal mode of operation.
     * </p>
     * <p>
     * When <code>flush</code> is false this method returns quickly, but without
     * writing remaining dirty pages to disk. The result after restarting
     * Persistit will be valid, internally consistent B-Trees; however, recently
     * applied updates may be missing.
     * </p>
     * <p>
     * Note that Persistit starts non-daemon threads that will keep a JVM from
     * exiting until you close Persistit. This is to ensure that all pending
     * updates are written before the JVM exits. Therefore the recommended
     * pattern for initializing, using and then closing Persistit is:
     * <code><pre>
     *   try
     *   {
     *      Persistit.initialize();
     *      ... do work
     *   }
     *   finally
     *   {
     *      Persisit.close();
     *   }
     * </pre></code> This pattern ensures that Persistit is closed properly and
     * all threads terminated even if the application code throws an exception
     * or error.
     * </p>
     * VolumeClosedException.
     * 
     * @param flush
     *            <code>true</code> to ensure all dirty pages are written to
     *            disk before shutdown completes; <code>false</code> to enable
     *            fast (but incomplete) shutdown.
     * 
     * @throws PersistitException
     * @throws IOException
     * @throws PersistitException
     * @throws IOException
     */
    public void close(final boolean flush) throws PersistitException {
        if (_initialized.get() && !_closed.get()) {
            synchronized (this) {
                // Wait for UI to go down.
                while (_suspendShutdown.get()) {
                    try {
                        wait(SHORT_DELAY);
                    } catch (final InterruptedException ie) {
                        throw new PersistitInterruptedException(ie);
                    }
                }
            }
            recordBufferPoolInventory();

            _cleanupManager.close(flush);
            waitForIOTaskStop(_cleanupManager);

            getTransaction().close();
            cleanup();

            final List<Volume> volumes;
            synchronized (this) {
                volumes = new ArrayList<Volume>(_volumes);
            }

            if (flush) {
                for (final Volume volume : volumes) {
                    volume.getStructure().flushStatistics();
                    volume.getStorage().flush();
                }
            }

            _checkpointManager.close(flush);
            waitForIOTaskStop(_checkpointManager);

            _closed.set(true);

            for (final BufferPool pool : _bufferPoolTable.values()) {
                pool.close();
            }

            _journalManager.close();
            final IOTaskRunnable task = _transactionIndex.close();
            waitForIOTaskStop(task);

            interruptActiveThreads(SHORT_DELAY);
            closeZombieTransactions();

            for (final Volume volume : volumes) {
                volume.close();
            }

            if (flush) {
                for (final BufferPool pool : _bufferPoolTable.values()) {
                    final int count = pool.getDirtyPageCount();
                    if (count > 0) {
                        _logBase.strandedPages.log(pool, count);
                    }
                }
            }
            pollAlertMonitors(true);
        }
        releaseAllResources();
    }

    private void closeZombieTransactions() {
        final Set<SessionId> sessionIds;
        synchronized (_transactionSessionMap) {
            sessionIds = new HashSet<SessionId>(_transactionSessionMap.keySet());
        }
        for (final SessionId sessionId : sessionIds) {
            Transaction transaction = null;
            synchronized (_transactionSessionMap) {
                transaction = _transactionSessionMap.remove(sessionId);
            }
            if (!sessionId.isAlive()) {
                if (transaction != null) {
                    try {
                        transaction.close();
                    } catch (final Exception e) {
                        _logBase.exception.log(e);
                    }
                }
            }
        }
    }

    private void interruptActiveThreads(final long timeout) throws PersistitInterruptedException {
        final long expires = System.currentTimeMillis() + timeout;
        boolean remaining = false;
        do {
            final Map<SessionId, Transaction> copy;
            synchronized (_transactionSessionMap) {
                copy = new HashMap<SessionId, Transaction>(_transactionSessionMap);
            }
            for (final Entry<SessionId, Transaction> entry : copy.entrySet()) {
                final SessionId sessionId = entry.getKey();
                final Transaction txn = entry.getValue();
                if (sessionId.isAlive() && txn.isActive()) {
                    if (sessionId.interrupt()) {
                        _logBase.interruptedAtClose.log(sessionId.ownerName());
                    }
                    remaining = true;
                }
            }
            if (remaining) {
                Util.spinSleep();
            }
        } while (remaining && System.currentTimeMillis() < expires);
    }

    /**
     * Abruptly stop (using {@link Thread#stop()}) the writer and collector
     * processes. This method should be used only by tests.
     */
    public void crash() {
        final JournalManager journalManager = _journalManager;
        if (journalManager != null) {
            try {
                journalManager.crash();
            } catch (final IOException e) {
                _logBase.exception.log(e);
            }
        }
        //
        // Even on simulating a crash we need to try to close
        // the volume files - otherwise there will be left over channels
        // and FileLocks that interfere with subsequent tests.
        //
        final List<Volume> volumes = new ArrayList<Volume>(_volumes);
        for (final Volume volume : volumes) {
            try {
                volume.getStorage().close();
            } catch (final PersistitException pe) {
                // ignore -
            }
        }
        final Map<Integer, BufferPool> buffers = _bufferPoolTable;
        if (buffers != null) {
            for (final BufferPool pool : buffers.values()) {
                pool.crash();
            }
        }
        _transactionIndex.crash();
        _cleanupManager.crash();
        _checkpointManager.crash();
        _closed.set(true);
        releaseAllResources();
        shutdownGUI();
    }

    /**
     * Record the cause of a fatal Persistit error, such as imminent data
     * corruption, and set Persistit to the closed and fatal state. We expect
     * this method never to be called except by tests.
     * 
     * @param msg
     *            Explanatory message
     * @param cause
     *            Throwable cause of condition
     */
    void fatal(final String msg, final Throwable cause) {
        final FatalErrorException exception = new FatalErrorException(msg, cause);
        synchronized (_fatalErrors) {
            if (_fatalErrors.size() < MAX_FATAL_ERROR_MESSAGES) {
                _fatalErrors.add(exception);
            }
        }
        _fatal.set(true);
        _closed.set(true);
        throw exception;
    }

    private void releaseAllResources() {

        unregisterMXBeans();
        try {
            if (_logger != null) {
                _logBase.end.log(System.currentTimeMillis());
                _logger.close();
            }
        } catch (final Exception e) {
            e.printStackTrace();
        }
        if (_management != null) {
            _management.unregister();
            _management = null;
        }
        if (_logFlusher != null) {
            _logFlusher.interrupt();
        }
        _logFlusher = null;
        /*
         * The following are synchronized to ensure visibility
         */
        synchronized (_accumulators) {
            _accumulators.clear();
        }
        synchronized (this) {
            _volumes.clear();
            _alertMonitors.clear();
            _bufferPoolTable.clear();
            _intArrayThreadLocal.set(null);
            _keyThreadLocal.set(null);
            _valueThreadLocal.set(null);
            _initialized.set(false);
            _sessionIdThreadLocal.remove();
            _cleanupManager.clear();
            _configuration = null;
        }
        synchronized (_exchangePoolMap) {
            _exchangePoolMap.clear();
        }
        synchronized (_transactionSessionMap) {
            _transactionSessionMap.clear();
        }
        synchronized (_cliSessionMap) {
            _cliSessionMap.clear();
        }
        synchronized (_fatalErrors) {
            _fatalErrors.clear();
        }
    }

    /**
     * Write all pending updates to the underlying OS file system. This
     * operation runs asynchronously with other threads performing updates. Upon
     * successful completion, this method ensures that all updates performed
     * prior to calling flush() (except for those performed within as-yet
     * uncommitted transactions) will be written; however, some updates
     * performed by other threads subsequent to calling flush() may also be
     * written.
     * 
     * @return <i>true</i> if any file writes were performed, else <i>false</i>.
     * @throws PersistitException
     * @throws IOException
     */
    public boolean flush() throws PersistitException {
        if (_closed.get() || !_initialized.get()) {
            return false;
        }
        for (final Volume volume : _volumes) {
            volume.getStructure().flushStatistics();
            volume.getStorage().flush();
            volume.getStorage().force();
        }
        flushBuffers(_timestampAllocator.getCurrentTimestamp());
        _journalManager.force();
        return true;
    }

    void flushBuffers(final long timestamp) throws PersistitInterruptedException {
        for (final BufferPool pool : _bufferPoolTable.values()) {
            pool.flush(timestamp);
        }
    }

    void flushTransactions(final long checkpointTimestamp) throws PersistitException {
        final List<Transaction> transactions;
        synchronized (_transactionSessionMap) {
            transactions = new ArrayList<Transaction>(_transactionSessionMap.values());
        }

        for (final Transaction transaction : transactions) {
            transaction.flushOnCheckpoint(checkpointTimestamp);
        }
    }

    void waitForIOTaskStop(final IOTaskRunnable task) {
        if (_beginCloseTime == 0) {
            _beginCloseTime = System.nanoTime();
            _nextCloseTime = _beginCloseTime + CLOSE_LOG_INTERVAL;
        }
        task.kick();
        while (!task.isStopped()) {
            try {
                task.join(SHORT_DELAY);
            } catch (final InterruptedException ie) {
                break;
            }
            final long now = System.currentTimeMillis();
            if (now > _nextCloseTime) {
                _logBase.waitForClose.log((_nextCloseTime - _beginCloseTime) / NS_PER_S);
                _nextCloseTime += CLOSE_LOG_INTERVAL;
            }
        }
    }

    /**
     * Request OS-level file synchronization for all open files managed by
     * Persistit. An application may call this method after {@link #flush} to
     * ensure (within the capabilities of the host operating system) that all
     * database updates have actually been written to disk.
     * 
     * @throws IOException
     */
    public void force() throws PersistitException {
        if (_closed.get() || !_initialized.get()) {
            return;
        }
        final ArrayList<Volume> volumes = _volumes;

        for (int index = 0; index < volumes.size(); index++) {
            final Volume volume = volumes.get(index);
            if (!volume.getStorage().isReadOnly()) {
                volume.getStorage().force();
            }
        }
        _journalManager.force();
    }

    void checkInitialized() throws PersistitClosedException, PersistitInterruptedException {
        if (!isInitialized()) {
            throw new PersistitClosedException();
        }
    }

    void checkClosed() throws PersistitClosedException, PersistitInterruptedException {
        if (isClosed()) {
            checkFatal();
            throw new PersistitClosedException();
        }
        if (Thread.currentThread().isInterrupted()) {
            throw new PersistitInterruptedException(new InterruptedException());
        }
    }

    void checkFatal() throws FatalErrorException {
        if (isFatal()) {
            throw _fatalErrors.get(0);
        }
    }

    /**
     * Waits until updates are no longer suspended. The
     * {@link #setUpdateSuspended} method controls whether update operations are
     * currently suspended.
     * 
     * @throws PersistitInterruptedException
     */
    public void checkSuspended() throws PersistitInterruptedException {
        while (isUpdateSuspended()) {
            Util.sleep(SHORT_DELAY);
        }
    }

    /**
     * Return this thread's SessionId. Constructs a new unique SessionId if the
     * thread has not already been bound to one.
     * 
     * @return Thread-private SessionId
     */
    public SessionId getSessionId() {
        return _sessionIdThreadLocal.get();
    }

    /**
     * Modify this thread's SessionId. This method is intended for server
     * applications that may execute multiple requests, possible on different
     * threads, within the scope of one session. Such applications much use
     * extreme care to avoid having two threads with the same SessionId at any
     * time.
     * 
     * @param sessionId
     */
    public void setSessionId(final SessionId sessionId) {
        sessionId.assign();
        _sessionIdThreadLocal.set(sessionId);
    }

    /**
     * Close the session resources associated with the current thread.
     * 
     * @throws PersistitException
     */
    void closeSession() throws PersistitException {
        final SessionId sessionId = _sessionIdThreadLocal.get();
        if (sessionId != null) {
            final Transaction txn;
            synchronized (_transactionSessionMap) {
                txn = _transactionSessionMap.remove(sessionId);
            }
            if (txn != null) {
                txn.close();
            }
        }
        _sessionIdThreadLocal.set(null);
    }

    /**
     * Get the <code>Transaction</code> object for the current thread. The
     * <code>Transaction</code> object lasts for the life of the thread. See
     * {@link com.persistit.Transaction} for more information on how to use
     * Persistit's transaction facilities.
     * 
     * @return This thread <code>Transaction</code> object.
     */
    public Transaction getTransaction() {
        final SessionId sessionId = getSessionId();
        synchronized (_transactionSessionMap) {
            Transaction txn = _transactionSessionMap.get(sessionId);
            if (txn == null) {
                txn = new Transaction(this, sessionId);
                _transactionSessionMap.put(sessionId, txn);
            }
            return txn;
        }
    }

    /**
     * This property can be configured with the configuration property
     * {@value com.persistit.Configuration#COMMIT_POLICY_PROPERTY_NAME}.
     * 
     * @return The default system commit policy.
     */
    public CommitPolicy getDefaultTransactionCommitPolicy() {
        return _defaultCommitPolicy;
    }

    /**
     * Set the current default transaction commit property. This policy is
     * applied to transactions that call {@link Transaction#commit()}. Note that
     * {@link Transaction#commit(CommitPolicy)} permits control on a
     * per-transaction basis. The supplied policy value may not be
     * <code>null</code>.
     * 
     * @param policy
     *            The policy.
     */
    public void setDefaultTransactionCommitPolicy(final CommitPolicy policy) {
        if (policy == null) {
            throw new IllegalArgumentException("CommitPolicy may not be null");
        }
        _defaultCommitPolicy = policy;
    }

    /**
     * Set the current default transaction commit property by name. This policy
     * is applied to transactions that call {@link Transaction#commit()}. Note
     * that {@link Transaction#commit(CommitPolicy)} permits control on a
     * per-transaction basis. The supplied policy value must be one of "HARD",
     * "GROUP" or "SOFT".
     * 
     * @param policyName
     *            The policy name: "SOFT", "HARD" or "GROUP"
     */
    public void setDefaultTransactionCommitPolicy(final String policyName) {
        CommitPolicy policy;
        try {
            policy = CommitPolicy.valueOf(policyName.toUpperCase());
            setDefaultTransactionCommitPolicy(policy);
        } catch (final Exception e) {
            throw new IllegalArgumentException("Invalid CommitPolicy name: " + policyName);
        }
    }

    long getTransactionCommitLeadTime() {
        return _commitLeadTime;
    }

    void setTransactionCommitleadTime(final long time) {
        _commitLeadTime = Util.rangeCheck(time, 0, MAX_COMMIT_LEAD_TIME_MS);
    }

    long getTransactionCommitStallTime() {
        return _commitStallTime;
    }

    void setTransactionCommitStallTime(final long time) {
        _commitStallTime = Util.rangeCheck(time, 0, MAX_COMMIT_STALL_TIME_MS);
    }

/**
     * Copy the {@link Transaction} context objects belonging to threads that
     * are currently alive to the supplied List. This method is used by
     * JOURNAL_FLUSHER to look for transactions that need to be written to the
     * Journal and by {@link ManagementImpl to get transaction commit and
     * rollback statistics.
     * 
     * @param transactions List of Transaction objects to be populated
     */
    void populateTransactionList(final List<Transaction> transactions) {
        transactions.clear();
        for (final Map.Entry<SessionId, Transaction> entry : _transactionSessionMap.entrySet()) {
            final SessionId session = entry.getKey();
            final Transaction txn = entry.getValue();
            if (session.isAlive()) {
                transactions.add(txn);
            }
        }
    }

    /**
     * @return The current timestamp value
     */
    public long getCurrentTimestamp() {
        return _timestampAllocator.getCurrentTimestamp();
    }

    /**
     * Returns the <code>java.awt.Container</code> object that contains the
     * diagnostic GUI, if it is open. Otherwise this method returns <i>null</i>.
     * The caller must cast the returned Object to Container. Persistit is
     * designed to avoid loading Swing or AWT classes in the event no GUI is
     * desired in order to minimize memory usage and startup time.
     * 
     * @return an Object that can be cast to <code>java.awt.Container</code>, or
     *         <i>null</i> if no diagnostic UI is open.
     */
    public Object getPersistitGuiContainer() {
        return _localGUI;
    }

    /**
     * Sets the {@link com.persistit.encoding.CoderManager} that will supply
     * instances of {@link com.persistit.encoding.ValueCoder} and
     * {@link com.persistit.encoding.KeyCoder}.
     * 
     * @param coderManager
     */
    public void setCoderManager(final CoderManager coderManager) {
        _coderManager.set(coderManager);
    }

    /**
     * Returns the current CoderManager.
     * 
     * @return The current {@link com.persistit.encoding.CoderManager}.
     */
    public CoderManager getCoderManager() {
        return _coderManager.get();
    }

    public LogBase getLogBase() {
        return _logBase;
    }

    /**
     * Available heap space at the time this Persistit instance was created.
     * Determined by the {@link MemoryUsage#getMax()} method of
     * {@link MemoryMXBean#getHeapMemoryUsage()} at the time this Persistit
     * instance was created, i.e., before allocation of buffer pools and other
     * data structures.
     * 
     * @return maximum available heap memory, in bytes
     */
    public long getAvailableHeap() {
        return _availableHeap;
    }

    ClassIndex getClassIndex() {
        return _classIndex;
    }

    Class<?> classForHandle(final int handle) {
        final ClassInfo ci = _classIndex.lookupByHandle(handle);
        if (ci == null)
            return null;
        else
            return ci.getDescribedClass();
    }

    KeyCoder lookupKeyCoder(final Class<?> cl) {
        final CoderManager cm = _coderManager.get();
        if (cm == null) {
            return null;
        }
        return cm.lookupKeyCoder(cl);
    }

    ValueCoder lookupValueCoder(final Class<?> cl) {
        final CoderManager cm = _coderManager.get();
        if (cm == null) {
            return null;
        }
        return cm.lookupValueCoder(cl);
    }

    public RecoveryManager getRecoveryManager() {
        return _recoveryManager;
    }

    public JournalManager getJournalManager() {
        return _journalManager;
    }

    TimestampAllocator getTimestampAllocator() {
        return _timestampAllocator;
    }

    CheckpointManager getCheckpointManager() {
        return _checkpointManager;
    }

    CleanupManager getCleanupManager() {
        return _cleanupManager;
    }

    IOMeter getIOMeter() {
        return _ioMeter;
    }

    public AlertMonitor getAlertMonitor() {
        return _alertMonitor;
    }

    TransactionIndex getTransactionIndex() {
        return _transactionIndex;
    }

    public long getCheckpointIntervalNanos() {
        return _checkpointManager.getCheckpointIntervalNanos();
    }

    /**
     * Replaces the current logger implementation.
     * 
     * @see com.persistit.logging.DefaultPersistitLogger
     * @see com.persistit.logging.JDK14LoggingAdapter
     * @see com.persistit.logging.Log4JAdapter
     * @param logger
     *            The new logger implementation
     */
    public void setPersistitLogger(final PersistitLogger logger) {
        _logger = logger;
    }

    /**
     * @return The current logger.
     */
    public PersistitLogger getPersistitLogger() {
        if (_logger == null) {
            _logger = new DefaultPersistitLogger(_configuration.getLogFile());
        }
        return _logger;
    }

    /**
     * Called periodically by the LogFlusher thread to emit pending
     * {@link AlertMonitorMXBean} messages to the log.
     */
    void pollAlertMonitors(final boolean force) {
        for (final AlertMonitorMXBean monitor : _alertMonitors) {
            try {
                monitor.poll(force);
            } catch (final Exception e) {
                _logBase.exception.log(e);
            }
        }
    }

    /**
     * Convenience method that performs an integrity check on all open
     * <code>Volume</code>s and reports detailed results to
     * {@link java.lang.System#out}.
     * 
     * @throws PersistitException
     */
    public void checkAllVolumes() throws PersistitException {
        final IntegrityCheck icheck = new IntegrityCheck(this);
        for (int index = 0; index < _volumes.size(); index++) {
            final Volume volume = _volumes.get(index);
            System.out.println("Checking " + volume + " ");
            try {
                icheck.checkVolume(volume);
            } catch (final Exception e) {
                System.out.println(e + " while performing IntegrityCheck on " + volume);
            }
        }
        System.out.println("  " + icheck.toString(true));
    }

    static long availableHeap() {
        final MemoryUsage mu = ManagementFactory.getMemoryMXBean().getHeapMemoryUsage();
        long available = mu.getMax();
        if (available == -1) {
            available = mu.getInit();
        }
        return available;
    }

    /**
     * Attempts to open the diagnostic GUI that displays some useful information
     * about Persistit's internal state. If the UI has already been opened, this
     * method merely sets the shutdown suspend flag.
     * 
     * @param suspendShutdown
     *            If <code>true</code>, sets the shutdown suspend flag. Setting
     *            this flag suspends the {@link #close} method to permit
     *            continued use of the diagnostic GUI.
     * @throws ClassNotFoundException
     * @throws IllegalAccessException
     * @throws InstantiationException
     */
    public void setupGUI(final boolean suspendShutdown) throws IllegalAccessException, InstantiationException,
            ClassNotFoundException, RemoteException {
        if (_localGUI == null) {
            _logBase.startAdminUI.log();
            _localGUI = (UtilControl) (Class.forName(PERSISTIT_GUI_CLASS_NAME)).newInstance();
        }
        _localGUI.setManagement(getManagement());
        _suspendShutdown.set(suspendShutdown);
    }

    /**
     * Closes the diagnostic GUI if it previously has been opened. Otherwise
     * this method does nothing.
     */
    public void shutdownGUI() {
        final UtilControl localGUI;
        synchronized (this) {
            localGUI = _localGUI;
            _suspendShutdown.set(false);
            _localGUI = null;
        }
        if (localGUI != null) {
            localGUI.close();
        }
    }

    /**
     * Indicates whether Persistit will suspend its shutdown activities on
     * invocation of {@link #close}. This flag is intended for use by management
     * tools that need to keep Persistit open even when the application has
     * requested it to close so that the final state of the Persistit
     * environment can be examined.
     * 
     * @return <code>true</code> if Persistit will wait when attempting to
     *         close; <code>false</code> if the <code>close</code> operation
     *         will not be suspended.
     */
    public boolean isShutdownSuspended() {
        return _suspendShutdown.get();
    }

    /**
     * Determines whether Persistit will suspend its shutdown activities on
     * invocation of {@link #close}. This flag is intended for use by management
     * tools that need to keep Persistit open even when the application has
     * requested it to close so that the final state of the Persistit
     * environment can be examined.
     * 
     * @param suspended
     *            <code>true</code> to specify that Persistit will wait when
     *            attempting to close; otherwise <code>false</code>.
     */
    public void setShutdownSuspended(final boolean suspended) {
        _suspendShutdown.set(suspended);
    }

    /**
     * Indicates whether Persistit is suspending all updates. When set, this
     * property will cause all updates to be suspended until the property is
     * cleared. This capability is intended primarily for diagnostic and
     * management support.
     * 
     * @return <code>true</code> if all updates are suspended; otherwise
     *         <code>false</code>.
     */
    public boolean isUpdateSuspended() {
        return _suspendUpdates.get();
    }

    /**
     * Controls whether Persistit will suspend all Threads that attempt to
     * update any Volume. When set, this property will cause all updates to be
     * suspended until the property is cleared. This capability is intended
     * primarily for diagnostic support and management support.
     * 
     * @param suspended
     *            <code>true</code> to suspend all updates; <code>false</code>
     *            to enable updates.
     */
    public void setUpdateSuspended(final boolean suspended) {
        _suspendUpdates.set(suspended);
    }

    void addAccumulator(final Accumulator accumulator) throws PersistitException {
        int checkpointCount = 0;
        synchronized (_accumulators) {
            _accumulators.add(accumulator.getAccumulatorRef());
            /*
             * Count the checkpoint references. When the count is a multiple of
             * ACCUMULATOR_CHECKPOINT_THRESHOLD, then call create a checkpoint
             * which will write a checkpoint transaction and remove the
             * checkpoint references. The threshold value is chosen to be large
             * enough prevent creating too many checkpoints, but small enough
             * that the number of excess Accumulators is kept to a reasonable
             * number.
             */
            for (final AccumulatorRef ref : _accumulators) {
                if (ref._checkpointRef != null) {
                    checkpointCount++;
                }
            }
        }
        if (checkpointCount > 0 && (checkpointCount % ACCUMULATOR_CHECKPOINT_THRESHOLD) == 0) {
            try {
                _checkpointManager.createCheckpoint();
            } catch (final PersistitException e) {
                _logBase.exception.log(e);
            }
        }
    }

    /**
     * Remove an Accumulator from the active list. This will cause it to not be
     * checkpointed or otherwise known about.
     * 
     * @param accumulator
     *            Accumulator to remove
     */
    void removeAccumulator(final Accumulator accumulator) {
        synchronized (_accumulators) {
            _accumulators.remove(accumulator.getAccumulatorRef());
        }
    }

    List<Accumulator> takeCheckpointAccumulators(final long timestamp) {
        final List<Accumulator> result = new ArrayList<Accumulator>();
        synchronized (_accumulators) {
            for (final Iterator<AccumulatorRef> refIterator = _accumulators.iterator(); refIterator.hasNext();) {
                final AccumulatorRef ref = refIterator.next();
                if (!ref.isLive()) {
                    refIterator.remove();
                }
                final Accumulator acc = ref.takeCheckpointRef(timestamp);
                if (acc != null) {
                    result.add(acc);
                }
            }
            Collections.sort(result, Accumulator.SORT_COMPARATOR);
        }
        return result;
    }

    synchronized CLI getSessionCLI() {
        CLI cli = _cliSessionMap.get(getSessionId());
        if (cli == null) {
            cli = new CLI(this);
            _cliSessionMap.put(getSessionId(), cli);
        }
        return cli;
    }

    synchronized void clearSessionCLI() {
        _cliSessionMap.remove(getSessionId());
    }

    int[] getThreadLocalIntArray(final int size) {
        final SoftReference<int[]> ref = _intArrayThreadLocal.get();
        if (ref != null) {
            final int[] ints = ref.get();
            if (ints != null && ints.length >= size) {
                return ints;
            }
        }
        final int[] ints = new int[size];
        _intArrayThreadLocal.set(new SoftReference<int[]>(ints));
        return ints;
    }

    Key getThreadLocalKey() {
        final SoftReference<Key> ref = _keyThreadLocal.get();
        if (ref != null) {
            final Key key = ref.get();
            if (key != null) {
                return key;
            }
        }
        final Key key = new Key(this);
        _keyThreadLocal.set(new SoftReference<Key>(key));
        return key;
    }

    Value getThreadLocalValue() {
        final SoftReference<Value> ref = _valueThreadLocal.get();
        if (ref != null) {
            final Value value = ref.get();
            if (value != null) {
                return value;
            }
        }
        final Value value = new Value(this);
        _valueThreadLocal.set(new SoftReference<Value>(value));
        return value;
    }

    long unique() {
        return _uniqueCounter.incrementAndGet();
    }

    private final static String[] ARG_TEMPLATE = { "_flag|g|Start AdminUI",
            "_flag|i|Perform IntegrityCheck on all volumes", "_flag|w|Wait until AdminUI exists",
            "_flag|c|Perform copy-back", "properties|string|Property file name",
            "cliport|int:-1:1024:99999999|Port on which to start a simple command-line interface server",
            "script|string|Pathname of CLI script to execute", };

    /**
     * Perform various utility functions.
     * <ul>
     * <li>If the cliport=nnnn argument is set, then this method starts a CLI
     * server on the specified port.</li>
     * <li>Otherwise if the properties=filename argument is set, this method
     * initializes a Persistit instance using the specified properties. With an
     * initialized instance the flags -i, -g, and -c take effect to invoke an
     * integrity check, open the AdminUI or copy back all pages from the
     * Journal.</li>
     * </ul>
     * 
     * 
     * @param args
     * @throws Exception
     */
    public static void main(final String[] args) throws Exception {
        final ArgParser ap = new ArgParser("Persistit", args, ARG_TEMPLATE).strict();
        if (ap.isUsageOnly()) {
            return;
        }

        Persistit persistit = null;
        final String propertiesFileName = ap.getStringValue("properties");
        if (!propertiesFileName.isEmpty()) {
            persistit = new Persistit();
            persistit.setPropertiesFromFile(propertiesFileName);
            persistit.initialize();
        }
        final String scriptName = ap.getStringValue("script");

        final int cliport = ap.getIntValue("cliport");

        if (cliport > -1 && !propertiesFileName.isEmpty()) {
            throw new IllegalArgumentException("Specify only one: properties or cliport");
        }

        if (cliport > 1) {
            System.out.printf("Starting a Persistit CLI server on port %d\n", cliport);
            final Task task = CLI.cliserver(cliport);
            task.runTask();
            task.setPersistit(persistit);
        } else if (!scriptName.isEmpty()) {
            final BufferedReader reader = new BufferedReader(new FileReader(scriptName));
            final PrintWriter writer = new PrintWriter(System.out);
            CLI.runScript(persistit, reader, writer);
        } else {
            if (persistit == null) {
                throw new IllegalArgumentException("Must specify a properties file");
            }
            final boolean gui = ap.isFlag('g');
            final boolean icheck = ap.isFlag('i');
            final boolean wait = ap.isFlag('w');
            final boolean copy = ap.isFlag('c');

            try {
                if (gui) {
                    persistit.setupGUI(wait);
                }
                if (icheck) {
                    persistit.checkAllVolumes();
                }
                if (copy) {
                    persistit.copyBackPages();
                }
                if (wait) {
                    persistit.setShutdownSuspended(true);
                }
            } catch (final Exception e) {
                e.printStackTrace();
                persistit.setShutdownSuspended(false);
            } finally {
                persistit.close();
            }
        }
    }

}<|MERGE_RESOLUTION|>--- conflicted
+++ resolved
@@ -286,11 +286,8 @@
 
     private final ThreadLocal<SoftReference<Value>> _valueThreadLocal = new ThreadLocal<SoftReference<Value>>();
 
-<<<<<<< HEAD
     private final AtomicLong _uniqueCounter = new AtomicLong();
 
-=======
->>>>>>> f54dd1b4
     private volatile Volume _lockVolume;
 
     /**
@@ -1297,11 +1294,8 @@
      * @throws PersistitException
      */
     public synchronized Volume getLockVolume() throws PersistitException {
-<<<<<<< HEAD
-=======
         checkInitialized();
         checkClosed();
->>>>>>> f54dd1b4
         if (_lockVolume == null) {
             _lockVolume = createTemporaryVolume();
             _lockVolume.setHandle(Volume.LOCK_VOLUME_HANDLE);
